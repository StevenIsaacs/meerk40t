# UTF-8
#
# For more details about fixed file info 'ffi' see:
# http://msdn.microsoft.com/en-us/library/ms646997.aspx
VSVersionInfo(
  ffi=FixedFileInfo(
    # filevers and prodvers should be always a tuple with four items: (1, 2, 3, 4)
    # Set not needed items to zero 0.
<<<<<<< HEAD
    filevers=(0, 8, 0, 0),
    prodvers=(0, 8, 0, 0),
=======
    filevers=(0, 7, 5001, 0),
    prodvers=(0, 7, 5001, 0),
>>>>>>> fa5a23bf
    # Contains a bitmask that specifies the valid bits 'flags'r
    mask=0x3f,
    # Contains a bitmask that specifies the Boolean attributes of the file.
    flags=0x0,
    # The operating system for which this file was designed.
    # 0x4 - NT and there is no need to change it.
    OS=0x40004,
    # The general type of file.
    # 0x1 - the file is an application.
    fileType=0x1,
    # The function of the file.
    # 0x0 - the function is not defined for this fileType
    subtype=0x0,
    # Creation date and time stamp.
    date=(0, 0)
    ),
  kids=[
    StringFileInfo(
      [
      StringTable(
        u'040904B0',
        [StringStruct(u'CompanyName', u'MeerK40t'),
        StringStruct(u'FileDescription', u'MeerK40t Laser Control Software'),
<<<<<<< HEAD
        StringStruct(u'FileVersion', u'0.8.0.0'),
=======
        StringStruct(u'FileVersion', u'0.7.5001.0'),
>>>>>>> fa5a23bf
        StringStruct(u'InternalName', u'MeerK40t.exe'),
        StringStruct(u'LegalCopyright', u'MeerK40t, MIT License'),
        StringStruct(u'OriginalFilename', u'MeerK40t.exe'),
        StringStruct(u'ProductName', u'MeerK40t'),
<<<<<<< HEAD
        StringStruct(u'ProductVersion', u'0.8.0-beta1')])
=======
        StringStruct(u'ProductVersion', u'0.7.5001')])
>>>>>>> fa5a23bf
      ]),
    VarFileInfo([VarStruct(u'Translation', [1033, 1031, 2058])])
  ]
)<|MERGE_RESOLUTION|>--- conflicted
+++ resolved
@@ -6,13 +6,8 @@
   ffi=FixedFileInfo(
     # filevers and prodvers should be always a tuple with four items: (1, 2, 3, 4)
     # Set not needed items to zero 0.
-<<<<<<< HEAD
     filevers=(0, 8, 0, 0),
     prodvers=(0, 8, 0, 0),
-=======
-    filevers=(0, 7, 5001, 0),
-    prodvers=(0, 7, 5001, 0),
->>>>>>> fa5a23bf
     # Contains a bitmask that specifies the valid bits 'flags'r
     mask=0x3f,
     # Contains a bitmask that specifies the Boolean attributes of the file.
@@ -36,20 +31,12 @@
         u'040904B0',
         [StringStruct(u'CompanyName', u'MeerK40t'),
         StringStruct(u'FileDescription', u'MeerK40t Laser Control Software'),
-<<<<<<< HEAD
         StringStruct(u'FileVersion', u'0.8.0.0'),
-=======
-        StringStruct(u'FileVersion', u'0.7.5001.0'),
->>>>>>> fa5a23bf
         StringStruct(u'InternalName', u'MeerK40t.exe'),
         StringStruct(u'LegalCopyright', u'MeerK40t, MIT License'),
         StringStruct(u'OriginalFilename', u'MeerK40t.exe'),
         StringStruct(u'ProductName', u'MeerK40t'),
-<<<<<<< HEAD
-        StringStruct(u'ProductVersion', u'0.8.0-beta1')])
-=======
-        StringStruct(u'ProductVersion', u'0.7.5001')])
->>>>>>> fa5a23bf
+        StringStruct(u'ProductVersion', u'0.8.0001')])
       ]),
     VarFileInfo([VarStruct(u'Translation', [1033, 1031, 2058])])
   ]
