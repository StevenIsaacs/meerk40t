--- conflicted
+++ resolved
@@ -6,13 +6,8 @@
   ffi=FixedFileInfo(
     # filevers and prodvers should be always a tuple with four items: (1, 2, 3, 4)
     # Set not needed items to zero 0.
-<<<<<<< HEAD
-    filevers=(0, 9, 501, 0),
-    prodvers=(0, 9, 501, 0),
-=======
-    filevers=(0, 9, 1000, 0),
-    prodvers=(0, 9, 1000, 0),
->>>>>>> 87eb7d37
+    filevers=(0, 9, 1001, 0),
+    prodvers=(0, 9, 1001, 0),
     # Contains a bitmask that specifies the valid bits 'flags'r
     mask=0x3f,
     # Contains a bitmask that specifies the Boolean attributes of the file.
@@ -36,20 +31,12 @@
         u'040904B0',
         [StringStruct(u'CompanyName', u'MeerK40t'),
         StringStruct(u'FileDescription', u'MeerK40t Laser Control Software'),
-<<<<<<< HEAD
-        StringStruct(u'FileVersion', u'0.9.0501.0'),
-=======
-        StringStruct(u'FileVersion', u'0.9.1000.0'),
->>>>>>> 87eb7d37
+        StringStruct(u'FileVersion', u'0.9.1001.0'),
         StringStruct(u'InternalName', u'MeerK40t.exe'),
         StringStruct(u'LegalCopyright', u'MeerK40t, MIT License'),
         StringStruct(u'OriginalFilename', u'MeerK40t.exe'),
         StringStruct(u'ProductName', u'MeerK40t'),
-<<<<<<< HEAD
-        StringStruct(u'ProductVersion', u'0.9.0501')])
-=======
-        StringStruct(u'ProductVersion', u'0.9.1000')])
->>>>>>> 87eb7d37
+        StringStruct(u'ProductVersion', u'0.9.1001')])
       ]),
     VarFileInfo([VarStruct(u'Translation', [1033, 1031, 2058])])
   ]
