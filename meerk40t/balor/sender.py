--- conflicted
+++ resolved
@@ -309,15 +309,8 @@
         return bool(self._usb_connection.status & 0x04)
 
     def is_ready_and_not_busy(self):
-<<<<<<< HEAD
-        self.read_port()
-        return bool(self._usb_connection.status & 0x20) and not bool(
-            self._usb_connection.status & 0x04
-        )
-=======
         self._send_command(GET_REGISTER, 0x0001)
         return bool(self._usb_connection.status & 0x20) and not bool(self._usb_connection.status & 0x04)
->>>>>>> 71e22dcc
 
     def wait_finished(self):
         while not self.is_ready_and_not_busy():
@@ -351,18 +344,6 @@
                 for packet in command_list.packet_generator():
                     if self._terminate_execution:
                         return False
-<<<<<<< HEAD
-                    self._send_command(
-                        GET_REGISTER, 0x0001 if not execute_list else 0x0000
-                    )  # 0x0007
-                    self._usb_connection.send_list_chunk(packet)
-
-                    self.raw_set_end_of_list(
-                        0x0001 if not execute_list else 0x0000
-                    )  # 0x00019
-                    if packet_count == 1:
-                        self.raw_execute_list()  # 0x0005
-=======
 
                     ready = False
                     while not ready:
@@ -376,7 +357,6 @@
                     self.raw_set_end_of_list(0x0001 if not execute_list else 0x0000)  # 0x00019
                     if not execute_list and packet_count >= 1:
                         self.raw_execute_list()
->>>>>>> 71e22dcc
                         execute_list = True
                     packet_count += 1
                 if not execute_list:
