import os

from meerk40t.balor.command_list import CommandList
from meerk40t.balormk.driver import BalorDriver
from meerk40t.core.spoolers import Spooler
from meerk40t.core.units import Angle, Length, ViewPort
from meerk40t.kernel import Service
from meerk40t.svgelements import Matrix, Path, Point, Polygon, Polyline


class BalorDevice(Service, ViewPort):
    """
    The BalorDevice is a MeerK40t service for the device type. It should be the main method of interacting with
    the rest of meerk40t. It defines how the scene should look and contains a spooler which meerk40t will give jobs
    to. This class additionally defines commands which exist as console commands while this service is activated.
    """

    def __init__(self, kernel, path, *args, **kwargs):
        Service.__init__(self, kernel, path)
        self.name = "balor"

        _ = kernel.translation

        self.register(
            "format/op cut",
            "{enabled}{pass}{element_type} {speed}mm/s @{power} {frequency}kHz",
        )
        self.register(
            "format/op engrave",
            "{enabled}{pass}{element_type} {speed}mm/s @{power} {frequency}kHz",
        )
        self.register(
            "format/op hatch",
            "{enabled}{penpass}{pass}{element_type} {speed}mm/s @{power} {frequency}kHz",
        )
        self.register(
            "format/op raster",
            "{enabled}{pass}{element_type}{direction}{speed}mm/s @{power} {frequency}kHz",
        )
        self.register(
            "format/op image",
            "{enabled}{penvalue}{pass}{element_type}{direction}{speed}mm/s @{power} {frequency}kHz",
        )
        self.register(
            "format/op dots",
            "{enabled}{pass}{element_type} {dwell_time}ms dwell {frequency}kHz",
        )
        self.register("format/op console", "{enabled}{command}")

        choices = [
            {
                "attr": "label",
                "object": self,
                "default": "balor-device",
                "type": str,
                "label": _("Label"),
                "tip": _("What is this device called."),
            },
            {
                "attr": "corfile_enabled",
                "object": self,
                "default": False,
                "type": bool,
                "label": _("Enable Correction File"),
                "tip": _("Use correction file?"),
            },
            {
                "attr": "corfile",
                "object": self,
                "default": None,
                "type": str,
                "style": "file",
                "wildcard": "*.cor",
                "conditional": (self, "corfile_enabled"),
                "label": _("Correction File"),
                "tip": _("Provide a correction file for the machine"),
            },
            {
                "attr": "lens_size",
                "object": self,
                "default": "110mm",
                "type": Length,
                "label": _("Width"),
                "tip": _("Lens Size"),
            },
            {
                "attr": "offset_x",
                "object": self,
                "default": "0mm",
                "type": Length,
                "label": _("Offset X"),
                "tip": _("Offset in the X axis"),
            },
            {
                "attr": "offset_y",
                "object": self,
                "default": "0mm",
                "type": Length,
                "label": _("Offset Y"),
                "tip": _("Offset in the Y axis"),
            },
            {
                "attr": "scale_x",
                "object": self,
                "default": "0",
                "type": float,
                "label": _("Scale X"),
                "tip": _("Scale the X axis"),
            },
            {
                "attr": "scale_y",
                "object": self,
                "default": "0",
                "type": float,
                "label": _("Scale Y"),
                "tip": _("Scale the Y axis"),
            },
            {
                "attr": "flip_x",
                "object": self,
                "default": False,
                "type": bool,
                "label": _("Flip X"),
                "tip": _("Flip the X axis for the Balor device"),
            },
            {
                "attr": "flip_y",
                "object": self,
                "default": True,
                "type": bool,
                "label": _("Flip Y"),
                "tip": _("Flip the Y axis for the Balor device"),
            },
            {
                "attr": "interpolate",
                "object": self,
                "default": 50,
                "type": int,
                "label": _("Curve Interpolation"),
                "tip": _("Number of curve interpolation points"),
            },
            {
                "attr": "mock",
                "object": self,
                "default": False,
                "type": bool,
                "label": _("Run mock-usb backend"),
                "tip": _(
                    "This starts connects to fake software laser rather than real one for debugging."
                ),
            },
            {
                "attr": "machine_index",
                "object": self,
                "default": 0,
                "type": int,
                "label": _("Machine index to select"),
                "tip": _(
                    "Which machine should we connect to? -- Leave at 0 if you have 1 machine."
                ),
            },
        ]
        self.register_choices("balor", choices)

        choices = [
            {
                "attr": "redlight_speed",
                "object": self,
                "default": "8000",
                "type": int,
                "label": _("Redlight travel speed"),
                "tip": _("Speed of the galvo when using the red laser."),
            },
            {
                "attr": "redlight_offset_x",
                "object": self,
                "default": "0mm",
                "type": Length,
                "label": _("Redlight X Offset"),
                "tip": _("Offset the redlight positions by this amount in x"),
            },
            {
                "attr": "redlight_offset_y",
                "object": self,
                "default": "0mm",
                "type": Length,
                "label": _("Redlight Y Offset"),
                "tip": _("Offset the redlight positions by this amount in y"),
            },
            {
                "attr": "redlight_angle",
                "object": self,
                "default": "0deg",
                "type": Angle,
                "label": _("Redlight Angle Offset"),
                "tip": _(
                    "Offset the redlight positions by this angle, curving around center"
                ),
            },
            {
                "attr": "redlight_preferred",
                "object": self,
                "default": False,
                "type": bool,
                "label": _("Prefer redlight on"),
                "tip": _(
                    "Redlight preference will turn toggleable redlights on after a job completes."
                ),
            },
        ]
        self.register_choices("balor-redlight", choices)

        choices = [
            {
                "attr": "default_power",
                "object": self,
                "default": 50.0,
                "type": float,
                "label": _("Laser Power"),
                "tip": _("How what power level do we cut at?"),
            },
            {
                "attr": "default_speed",
                "object": self,
                "default": 100.0,
                "type": float,
                "label": _("Cut Speed"),
                "tip": _("How fast do we cut?"),
            },
            {
                "attr": "default_frequency",
                "object": self,
                "default": 30.0,
                "type": float,
                "label": _("Q Switch Frequency"),
                "tip": _("QSwitch Frequency value"),
            },
            {
                "attr": "default_rapid_speed",
                "object": self,
                "default": 2000.0,
                "type": float,
                "label": _("Travel Speed"),
                "tip": _("How fast do we travel when not cutting?"),
            },
            {
                "attr": "pulse_width_enabled",
                "object": self,
                "default": False,
                "type": bool,
                "label": _("Enable Pulse Width"),
                "tip": _("Enable using Pulse Width (MOPA)"),
            },
            {
                "attr": "default_pulse_width",
                "object": self,
                "default": 4,
                "type": int,
                "style": "combo",
                "choices": [1, 2, 4, 6, 9, 13, 20, 30, 45, 55, 60, 80, 100, 150, 200, 250],
                "conditional": (self, "pulse_width_enabled"),
                "label": _("Set Pulse Width (ns)"),
                "tip": _("Set the MOPA pulse width setting"),
            },
        ]
        self.register_choices("balor-global", choices)

        choices = [
            {
                "attr": "delay_laser_on",
                "object": self,
                "default": 100.0,
                "type": float,
                "label": _("Laser On Delay"),
                "tip": _("Delay for the start of the laser"),
            },
            {
                "attr": "delay_laser_off",
                "object": self,
                "default": 100.0,
                "type": float,
                "label": _("Laser Off Delay"),
                "tip": _("Delay amount for the end of the laser"),
            },
            {
                "attr": "delay_polygon",
                "object": self,
                "default": 100.0,
                "type": float,
                "label": _("Polygon Delay"),
                "tip": _("Delay amount between different points in the path travel."),
            },
            {
                "attr": "delay_end",
                "object": self,
                "default": 300.0,
                "type": float,
                "label": _("End Delay"),
                "tip": _("Delay amount for the end TC"),
            },
        ]
        self.register_choices("balor-global-timing", choices)

        choices = [
            {
                "attr": "first_pulse_killer",
                "object": self,
                "default": 200,
                "type": int,
                "label": _("First Pulse Killer"),
                "tip": _("Unknown"),
            },
            {
                "attr": "pwm_half_period",
                "object": self,
                "default": 125,
                "type": int,
                "label": _("PWM Half Period"),
                "tip": _("Unknown"),
            },
            {
                "attr": "pwm_pulse_width",
                "object": self,
                "default": 125,
                "type": int,
                "label": _("PWM Pulse Width"),
                "tip": _("Unknown"),
            },
            {
                "attr": "standby_param_1",
                "object": self,
                "default": 2000,
                "type": int,
                "label": _("Standby Parameter 1"),
                "tip": _("Unknown"),
            },
            {
                "attr": "standby_param_2",
                "object": self,
                "default": 20,
                "type": int,
                "label": _("Standby Parameter 2"),
                "tip": _("Unknown"),
            },
            {
                "attr": "timing_mode",
                "object": self,
                "default": 1,
                "type": int,
                "label": _("Timing Mode"),
                "tip": _("Unknown"),
            },
            {
                "attr": "delay_mode",
                "object": self,
                "default": 1,
                "type": int,
                "label": _("Delay Mode"),
                "tip": _("Unknown"),
            },
            {
                "attr": "laser_mode",
                "object": self,
                "default": 1,
                "type": int,
                "label": _("Laser Mode"),
                "tip": _("Unknown"),
            },
            {
                "attr": "control_mode",
                "object": self,
                "default": 0,
                "type": int,
                "label": _("Control Mode"),
                "tip": _("Unknown"),
            },
            {
                "attr": "fpk2_p1",
                "object": self,
                "default": 0xFFB,
                "type": int,
                "label": _("First Pulse Killer, Parameter 1"),
                "tip": _("Unknown"),
            },
            {
                "attr": "fpk2_p2",
                "object": self,
                "default": 1,
                "type": int,
                "label": _("First Pulse Killer, Parameter 2"),
                "tip": _("Unknown"),
            },
            {
                "attr": "fpk2_p3",
                "object": self,
                "default": 409,
                "type": int,
                "label": _("First Pulse Killer, Parameter 3"),
                "tip": _("Unknown"),
            },
            {
                "attr": "fpk2_p4",
                "object": self,
                "default": 100,
                "type": int,
                "label": _("First Pulse Killer, Parameter 4"),
                "tip": _("Unknown"),
            },
            {
                "attr": "fly_res_p1",
                "object": self,
                "default": 0,
                "type": int,
                "label": _("Fly Res, Parameter 1"),
                "tip": _("Unknown"),
            },
            {
                "attr": "fly_res_p2",
                "object": self,
                "default": 99,
                "type": int,
                "label": _("Fly Res, Parameter 2"),
                "tip": _("Unknown"),
            },
            {
                "attr": "fly_res_p3",
                "object": self,
                "default": 1000,
                "type": int,
                "label": _("Fly Res, Parameter 3"),
                "tip": _("Unknown"),
            },
            {
                "attr": "fly_res_p4",
                "object": self,
                "default": 25,
                "type": int,
                "label": _("Fly Res, Parameter 4"),
                "tip": _("Unknown"),
            },
        ]
        self.register_choices("balor-extra", choices)

        self.state = 0

        unit_size = float(Length(self.lens_size))
        galvo_range = 0xFFFF
        units_per_galvo = unit_size / galvo_range

        ViewPort.__init__(
            self,
            self.lens_size,
            self.lens_size,
            native_scale_x=units_per_galvo,
            native_scale_y=units_per_galvo,
            origin_x=1.0 if self.flip_x else 0.0,
            origin_y=1.0 if self.flip_y else 0.0,
            show_origin_x=0.5,
            show_origin_y=0.5,
            flip_x=self.flip_x,
            flip_y=self.flip_y,
        )
        self.spooler = Spooler(self)
        self.driver = BalorDriver(self)
        self.spooler.driver = self.driver

        self.add_service_delegate(self.spooler)

        self.viewbuffer = ""

        @self.console_command(
            "spool",
            help=_("spool <command>"),
            regex=True,
            input_type=(None, "plan", "device", "balor"),
            output_type="spooler",
        )
        def spool(
            command, channel, _, data=None, data_type=None, remainder=None, **kwgs
        ):
            """
            Registers the spool command for the Balor driver.
            """
            spooler = self.spooler
            if data is not None:
                if data_type == "balor":
                    spooler.job(("balor_job", data))
                    return "spooler", spooler
                # If plan data is in data, then we copy that and move on to next step.
                spooler.jobs(data.plan)
                channel(_("Spooled Plan."))
                self.signal("plan", data.name, 6)

            if remainder is None:
                channel(_("----------"))
                channel(_("Spoolers:"))
                for d, d_name in enumerate(self.match("device", suffix=True)):
                    channel("%d: %s" % (d, d_name))
                channel(_("----------"))
                channel(_("Spooler on device %s:" % str(self.label)))
                for s, op_name in enumerate(spooler.queue):
                    channel("%d: %s" % (s, op_name))
                channel(_("----------"))

            return "spooler", spooler

        @self.console_option(
            "travel_speed", "t", type=float, help="Set the travel speed."
        )
        @self.console_option("power", "p", type=float, help="Set the power level")
        @self.console_option(
            "frequency", "q", type=float, help="Set the device's qswitch frequency"
        )
        @self.console_option(
            "cut_speed", "s", type=float, help="Set the cut speed of the device"
        )
        @self.console_option("power", "p", type=float, help="Set the power level")
        @self.console_option(
            "laser_on_delay", "n", type=float, help="Sets the device's laser on delay"
        )
        @self.console_option(
            "laser_off_delay", "f", type=float, help="Sets the device's laser off delay"
        )
        @self.console_option(
            "polygon_delay",
            "n",
            type=float,
            help="Sets the device's laser polygon delay",
        )
        @self.console_option(
            "quantization",
            "Q",
            type=int,
            default=500,
            help="Number of line segments to break this path into",
        )
        @self.console_command(
            "mark",
            input_type="shapes",
            output_type="balor",
            help=_("runs mark on path."),
        )
        def mark(
            command,
            channel,
            _,
            data=None,
            travel_speed=None,
            power=None,
            frequency=None,
            cut_speed=None,
            laser_on_delay=None,
            laser_off_delay=None,
            polygon_delay=None,
            quantization=500,
            **kwgs,
        ):
            """
            Mark takes in element types from element* or circle or hull and applies the mark settings, and outputs
            a Balor job type. These could be spooled, looped, debugged or whatever else might be wanted/needed.
            """
            channel("Creating mark job out of elements.")
            paths = data
            job = CommandList()
            job.set_mark_settings(
                travel_speed=self.default_rapid_speed
                if travel_speed is None
                else travel_speed,
                power=self.default_power if power is None else power,
                frequency=self.default_frequency if frequency is None else frequency,
                cut_speed=self.default_speed if cut_speed is None else cut_speed,
                laser_on_delay=self.delay_laser_on
                if laser_on_delay is None
                else laser_on_delay,
                laser_off_delay=self.delay_laser_off
                if laser_off_delay is None
                else laser_off_delay,
                polygon_delay=self.delay_polygon
                if polygon_delay is None
                else polygon_delay,
            )
            for e in paths:
                x, y = e.point(0)
                x, y = self.scene_to_device_position(x, y)
                job.goto(x, y)
                for i in range(1, quantization + 1):
                    x, y = e.point(i / float(quantization))
                    x, y = self.scene_to_device_position(x, y)
                    job.mark(x, y)
            return "balor", job

        @self.console_option(
            "speed",
            "s",
            type=bool,
            action="store_true",
            help="Run this light job at slow speed for the parts that would have been cuts.",
        )
        @self.console_option(
            "travel_speed", "t", type=float, help="Set the travel speed."
        )
        @self.console_option(
            "jump_delay",
            "d",
            type=float,
            default=200.0,
            help="Sets the jump delay for light travel moves",
        )
        @self.console_option(
            "simulation_speed",
            "m",
            type=float,
            help="sets the simulation speed for this operation",
        )
        @self.console_option(
            "quantization",
            "Q",
            type=int,
            default=500,
            help="Number of line segments to break this path into",
        )
        @self.console_command(
            "light",
            input_type="shapes",
            output_type="balor",
            help=_("runs light on events."),
        )
        def light(
            command,
            channel,
            _,
            speed=False,
            travel_speed=None,
            jump_delay=200,
            simulation_speed=None,
            quantization=500,
            data=None,
            **kwgs,
        ):
            """
            Creates a light job out of elements. If speed is set then
            """
            channel("Creating light job out of elements.")
            paths = data
            if simulation_speed is not None:
                # Simulation_speed implies speed
                speed = True
            if travel_speed is None:
                travel_speed = self.default_rapid_speed
            if speed:
                # Travel at simulation speed.
                if simulation_speed is None:
                    # if simulation speed was not set travel at cut_speed
                    simulation_speed = self.default_speed
                job = CommandList(light_speed=simulation_speed, goto_speed=travel_speed)
            else:
                # Travel at redlight speed
                job = CommandList(
                    light_speed=self.redlight_speed, goto_speed=travel_speed
                )
            x_offset = self.length(self.redlight_offset_x, axis=0, as_float=True)
            y_offset = self.length(self.redlight_offset_y, axis=1, as_float=True)

            rotate = Matrix()
            rotate.post_rotate(self.redlight_angle.radians, 0x8000, 0x8000)
            rotate.post_translate(x_offset, y_offset)

            def mx_rotate(pt):
                if pt is None:
                    return None
                return (
                    pt[0] * rotate.a + pt[1] * rotate.c + 1 * rotate.e,
                    pt[0] * rotate.b + pt[1] * rotate.d + 1 * rotate.f,
                )

            job.movement = False
            dark_delay = 8
            if jump_delay < 0:
                jump_delay = None
                dark_delay = None
            for e in paths:
                x, y = e.point(0)
                x, y = self.scene_to_device_position(x, y)
                x, y = mx_rotate((x, y))
                x = int(x) & 0xFFFF
                y = int(y) & 0xFFFF
                if isinstance(e, (Polygon, Polyline)):
                    job.light(x, y, False, jump_delay=jump_delay)
                    for pt in e:
                        x, y = self.scene_to_device_position(*pt)
                        x, y = mx_rotate((x, y))
                        x = int(x) & 0xFFFF
                        y = int(y) & 0xFFFF
                        job.light(x, y, True, jump_delay=dark_delay)
                    continue

                job.light(x, y, False, jump_delay=jump_delay)
                for i in range(1, quantization + 1):
                    x, y = e.point(i / float(quantization))
                    x, y = self.scene_to_device_position(x, y)
                    x, y = mx_rotate((x, y))
                    x = int(x) & 0xFFFF
                    y = int(y) & 0xFFFF
                    job.light(x, y, True, jump_delay=dark_delay)
            job.light_off()
            return "balor", job

        @self.console_command(
            "stop",
            help=_("stops the idle running job"),
        )
        def stoplight(command, channel, _, data=None, remainder=None, **kwgs):
            channel("Stopping idle job")
            self.spooler.set_idle(None)
            self.driver.connection.abort()

        @self.console_command(
            "estop",
            help=_("stops the current job, deletes the spooler"),
            input_type=(None),
        )
        def estop(command, channel, _, data=None, remainder=None, **kwgs):
            channel("Stopping idle job")
            self.spooler.set_idle(None)
            self.spooler.clear_queue()
            self.driver.connection.abort()

        @self.console_command(
            "pause",
            help=_("Pauses the currently running job"),
        )
        def pause(command, channel, _, data=None, remainder=None, **kwgs):
            if self.driver.paused:
                channel("Resuming current job")
            else:
                channel("Pausing current job")
            self.driver.pause()

        @self.console_command(
            "resume",
            help=_("Resume the currently running job"),
        )
        def resume(command, channel, _, data=None, remainder=None, **kwgs):
            channel("Resume the current job")
            self.driver.resume()

        @self.console_command(
            "usb_connect",
            help=_("connect usb"),
        )
        def usb_connect(command, channel, _, data=None, remainder=None, **kwgs):
            self.driver.connection.start()

        @self.console_command(
            "usb_disconnect",
            help=_("connect usb"),
        )
        def usb_connect(command, channel, _, data=None, remainder=None, **kwgs):
            self.driver.connection.stop()

        @self.console_command(
            "print",
            help=_("print balor info about generated job"),
            input_type="balor",
            output_type="balor",
        )
        def balor_print(command, channel, _, data=None, remainder=None, **kwgs):
            for d in data:
                print(d)
            return "balor", data

        @self.console_argument("filename", type=str, default="balor.png")
        @self.console_command(
            "png",
            help=_("save image of balor write data"),
            input_type="balor",
            output_type="balor",
        )
        def balor_png(command, channel, _, data=None, filename="balor.png", **kwargs):
            from PIL import Image, ImageDraw

            data.scale_x = 1.0
            data.scale_y = 1.0
            data.size = "decagalvo"
            im = Image.new("RGB", (0xFFF, 0xFFF), color=0)
            data.plot(ImageDraw.Draw(im), 0xFFF)
            im.save(filename, format="png")
            return "balor", data

        @self.console_command(
            "debug",
            help=_("debug balor job block"),
            input_type="balor",
            output_type="balor",
        )
        def balor_debug(command, channel, _, data=None, **kwargs):
            c = CommandList()
            for packet in data.packet_generator():
                c.add_packet(packet)
            for operation in c:
                print(operation.text_debug(show_tracking=True))
            return "balor", data

        @self.console_argument("filename", type=str, default="balor.bin")
        @self.console_command(
            "save",
            help=_("print balor info about generated job"),
            input_type="balor",
            output_type="balor",
        )
        def balor_save(
            command, channel, _, data=None, filename="balor.bin", remainder=None, **kwgs
        ):
            with open(filename, "wb") as f:
                for d in data:
                    f.write(d)
            channel("Saved file {filename} to disk.".format(filename=filename))
            return "balor", data

        @self.console_argument(
            "repeats", help="Number of times to duplicate the job", default=1
        )
        @self.console_command(
            "duplicate",
            help=_("duplicate the balor job the given number of times."),
            input_type="balor",
            output_type="balor",
        )
        def balor_dup(
            command, channel, _, data=None, repeats=1, remainder=None, **kwgs
        ):
            data.duplicate(1, None, repeats)
            channel("Job duplicated")
            return "balor", data

        @self.console_command(
            "loop",
            help=_("loop the selected job forever"),
            input_type="balor",
            output_type="balor",
        )
        def balor_loop(command, channel, _, data=None, remainder=None, **kwgs):
            channel("Looping job: {job}".format(job=str(data)))

            def looping_job():
                yield "light", data
                yield "wait_finished"

            self.spooler.set_idle(looping_job)
            return "balor", data

        @self.console_argument("x", type=float, default=0.0)
        @self.console_argument("y", type=float, default=0.0)
        @self.console_command(
            "goto",
            help=_("send laser a goto command"),
        )
        def balor_goto(command, channel, _, x=None, y=None, remainder=None, **kwgs):
            if x is not None and y is not None:
                rx = int(0x8000 + x) & 0xFFFF
                ry = int(0x8000 + y) & 0xFFFF
                self.driver.connection.set_xy(rx, ry)

        @self.console_argument("off", type=str)
        @self.console_command(
            "red",
            help=_("Turns redlight on/off"),
        )
        def balor_on(command, channel, _, off=None, remainder=None, **kwgs):
            if off == "off":
                reply = self.driver.connection.light_off()
                self.redlight_preferred = False
                channel("Turning off redlight.")
            else:
                reply = self.driver.connection.light_on()
                channel("Turning on redlight.")
                self.redlight_preferred = True

        @self.console_option(
            "duration", "d", type=float, help=_("time to set/unset the port")
        )
        @self.console_argument("off", type=str)
        @self.console_argument("bit", type=int)
        @self.console_command(
            "port",
            help=_("Turns port on or off, eg. port off 8"),
            all_arguments_required=True,
        )
        def balor_port(command, channel, _, off, bit=None, duration=None, **kwgs):
            off = off == "off"
            if off:
                self.driver.connection.port_off(bit)
                channel(f"Turning on bit {bit}")
            else:
                self.driver.connection.port_on(bit)
                channel(f"Turning off bit {bit}")
            if duration is not None:
                if off:
                    self(f".timer 1 {duration} port on {bit}")
                else:
                    self(f".timer 1 {duration} port off {bit}")

        @self.console_command(
            "status",
            help=_("Sends status check"),
        )
        def balor_status(command, channel, _, remainder=None, **kwgs):
            reply = self.driver.connection.get_status()
            if reply is None:
                channel("Not connected, cannot get serial number.")
                return
            channel("Command replied: {reply}".format(reply=str(reply)))
            for index, b in enumerate(reply):
                channel(
                    "Bit {index}: {bits}".format(
                        index="{0:x}".format(index), bits="{0:b}".format(b)
                    )
                )

        @self.console_command(
            "lstatus",
            help=_("Checks the list status."),
        )
        def balor_status(command, channel, _, remainder=None, **kwgs):
            reply = self.driver.connection.get_list_status()
            if reply is None:
                channel("Not connected, cannot get serial number.")
                return
            channel("Command replied: {reply}".format(reply=str(reply)))
            for index, b in enumerate(reply):
                channel(
                    "Bit {index}: {bits}".format(
                        index="{0:x}".format(index), bits="{0:b}".format(b)
                    )
                )

        @self.console_command(
            "serial_number",
            help=_("Checks the serial number."),
        )
        def balor_serial(command, channel, _, remainder=None, **kwgs):
            reply = self.driver.connection.get_serial_number()
            if reply is None:
                channel("Not connected, cannot get serial number.")
                return

            channel("Command replied: {reply}".format(reply=str(reply)))
            for index, b in enumerate(reply):
                channel(
                    "Bit {index}: {bits}".format(
                        index="{0:x}".format(index), bits="{0:b}".format(b)
                    )
                )

        @self.console_argument("filename", type=str, default=None)
        @self.console_command(
            "correction",
            help=_("set the correction file"),
        )
        def set_corfile(command, channel, _, filename=None, remainder=None, **kwgs):
            if filename is None:
                file = self.corfile
                if file is None:
                    channel("No correction file set.")
                else:
                    channel(
                        "Correction file is set to: {file}".format(file=self.corfile)
                    )
                    from os.path import exists

                    if exists(file):
                        channel("Correction file exists!")
                    else:
                        channel("WARNING: Correction file does not exist.")
            else:
                from os.path import exists

                if exists(filename):
                    self.corfile = filename
                    self.signal("corfile", filename)
                else:
                    channel(
                        "The file at {filename} does not exist.".format(
                            filename=os.path.realpath(filename)
                        )
                    )
                    channel("Correction file was not set.")

        @self.console_command(
            "position",
            help=_("give the position of the selection box in galvos"),
        )
        def galvo_pos(command, channel, _, data=None, args=tuple(), **kwargs):
            """
            Draws an outline of the current shape.
            """
            bounds = self.elements.selected_area()
            if bounds is None:
                channel(_("Nothing Selected"))
                return
            x0, y0 = self.scene_to_device_position(bounds[0], bounds[1])
            x1, y1 = self.scene_to_device_position(bounds[2], bounds[3])
            channel(
                "Top Right: ({cx}, {cy}). Lower, Left: ({mx},{my})".format(
                    cx=x0, cy=y0, mx=x1, my=y1
                )
            )

        @self.console_argument("lens_size", type=str, default=None)
        @self.console_command(
            "lens",
            help=_("set the lens size"),
        )
        def galvo_lens(
            command, channel, _, data=None, lens_size=None, args=tuple(), **kwargs
        ):
            """
            Sets lens size.
            """
            if lens_size is None:
                raise SyntaxError
            self.bedwidth = lens_size
            self.bedheight = lens_size

            channel(
                "Set Bed Size : ({sx}, {sy}).".format(
                    sx=self.bedwidth, sy=self.bedheight
                )
            )

            self.signal("bed_size")

        @self.console_option(
            "count",
            "c",
            default=256,
            type=int,
            help="Number of instances of boxes to draw.",
        )
        @self.console_command(
            "box",
            help=_("outline the current selected elements"),
            output_type="shapes",
        )
<<<<<<< HEAD
        def element_outline(
            command, channel, _, count=15, data=None, args=tuple(), **kwargs
        ):
=======
        def element_outline(command, channel, _, count=256, data=None, args=tuple(), **kwargs):
>>>>>>> 71e22dcc
            """
            Draws an outline of the current shape.
            """
            bounds = self.elements.selected_area()
            if bounds is None:
                channel(_("Nothing Selected"))
                return
            xmin, ymin, xmax, ymax = bounds
            channel("Element bounds: {bounds}".format(bounds=str(bounds)))
            points = [
                (xmin, ymin),
                (xmax, ymin),
                (xmax, ymax),
                (xmin, ymax),
            ]
            if count > 1:
                points *= count
            return "shapes", [Polygon(*points)]

        @self.console_command(
            "hull",
            help=_("convex hull of the current selected elements"),
            input_type=(None, "elements"),
            output_type="shapes",
        )
        def element_outline(command, channel, _, data=None, args=tuple(), **kwargs):
            """
            Draws an outline of the current shape.
            """
            if data is None:
                data = list(self.elements.elems(emphasized=True))
            pts = []
            for e in data:
                if e.type == "elem image":
                    bounds = e.bounds
                    pts += [
                        (bounds[0], bounds[1]),
                        (bounds[0], bounds[3]),
                        (bounds[2], bounds[1]),
                        (bounds[2], bounds[3]),
                    ]
                else:
                    try:
                        path = abs(Path(e.shape))
                    except AttributeError:
                        try:
                            path = abs(e.path)
                        except AttributeError:
                            continue
                    pts += [q for q in path.as_points()]
            hull = [p for p in Point.convex_hull(pts)]
            if len(hull) == 0:
                channel(_("No elements bounds to trace."))
                return
            hull.append(hull[0])  # loop
            return "shapes", [Polygon(*hull)]

        def ant_points(points, steps):
            points = list(points)
            movement = 1 + int(steps / 10)
            forward_steps = steps + movement
            pos = 0
            size = len(points)
            cycles = int(size / movement) + 1
            for cycle in range(cycles):
                for f in range(pos, pos + forward_steps, 1):
                    index = f % size
                    point = points[index]
                    yield point
                pos += forward_steps
                for f in range(pos, pos - steps, -1):
                    index = f % size
                    point = points[index]
                    yield point
                pos -= steps

        @self.console_option(
            "quantization",
            "q",
            default=500,
            type=int,
            help="Number of segments to break each path into.",
        )
        @self.console_command(
            "ants",
            help=_("Marching ants of the given element path."),
            input_type=(None, "elements"),
            output_type="shapes",
        )
        def element_ants(command, channel, _, data=None, quantization=500, **kwargs):
            """
            Draws an outline of the current shape.
            """
            if data is None:
                data = list(self.elements.elems(emphasized=True))
            points_list = []
            points = list()
            for e in data:
                try:
                    path = e.as_path()
                except AttributeError:
                    continue
                for i in range(0, quantization + 1):
                    x, y = path.point(i / float(quantization))
                    points.append((x, y))
                points_list.append(list(ant_points(points, int(quantization / 10))))
            return "shapes", [Polygon(*p) for p in points_list]

        @self.console_command(
            "viewport_update",
            hidden=True,
            help=_("Update balor flips for movement"),
        )
        def codes_update(**kwargs):
            self.realize()

    @property
    def current(self):
        """
        @return: the location in nm for the current known x value.
        """
        return self.device_to_scene_position(
            self.driver.native_x,
            self.driver.native_y,
        )

    @property
    def calibration_file(self):
        return None<|MERGE_RESOLUTION|>--- conflicted
+++ resolved
@@ -5,7 +5,7 @@
 from meerk40t.core.spoolers import Spooler
 from meerk40t.core.units import Angle, Length, ViewPort
 from meerk40t.kernel import Service
-from meerk40t.svgelements import Matrix, Path, Point, Polygon, Polyline
+from meerk40t.svgelements import Path, Point, Polygon, Matrix, Polyline
 
 
 class BalorDevice(Service, ViewPort):
@@ -193,9 +193,7 @@
                 "default": "0deg",
                 "type": Angle,
                 "label": _("Redlight Angle Offset"),
-                "tip": _(
-                    "Offset the redlight positions by this angle, curving around center"
-                ),
+                "tip": _("Offset the redlight positions by this angle, curving around center"),
             },
             {
                 "attr": "redlight_preferred",
@@ -203,9 +201,7 @@
                 "default": False,
                 "type": bool,
                 "label": _("Prefer redlight on"),
-                "tip": _(
-                    "Redlight preference will turn toggleable redlights on after a job completes."
-                ),
+                "tip": _("Redlight preference will turn toggleable redlights on after a job completes."),
             },
         ]
         self.register_choices("balor-redlight", choices)
@@ -600,11 +596,7 @@
             "travel_speed", "t", type=float, help="Set the travel speed."
         )
         @self.console_option(
-            "jump_delay",
-            "d",
-            type=float,
-            default=200.0,
-            help="Sets the jump delay for light travel moves",
+            "jump_delay", "d", type=float, default=200.0, help="Sets the jump delay for light travel moves"
         )
         @self.console_option(
             "simulation_speed",
@@ -669,8 +661,12 @@
                 if pt is None:
                     return None
                 return (
-                    pt[0] * rotate.a + pt[1] * rotate.c + 1 * rotate.e,
-                    pt[0] * rotate.b + pt[1] * rotate.d + 1 * rotate.f,
+                    pt[0] * rotate.a
+                    + pt[1] * rotate.c
+                    + 1 * rotate.e,
+                    pt[0] * rotate.b
+                    + pt[1] * rotate.d
+                    + 1 * rotate.f,
                 )
 
             job.movement = False
@@ -876,9 +872,7 @@
                 channel("Turning on redlight.")
                 self.redlight_preferred = True
 
-        @self.console_option(
-            "duration", "d", type=float, help=_("time to set/unset the port")
-        )
+        @self.console_option("duration", "d", type=float, help=_("time to set/unset the port"))
         @self.console_argument("off", type=str)
         @self.console_argument("bit", type=int)
         @self.console_command(
@@ -1042,13 +1036,7 @@
             help=_("outline the current selected elements"),
             output_type="shapes",
         )
-<<<<<<< HEAD
-        def element_outline(
-            command, channel, _, count=15, data=None, args=tuple(), **kwargs
-        ):
-=======
         def element_outline(command, channel, _, count=256, data=None, args=tuple(), **kwargs):
->>>>>>> 71e22dcc
             """
             Draws an outline of the current shape.
             """
