from abc import ABC
from typing import Optional

from ..svgelements import Color, Path, Point
from ..tools.rasterplotter import (
    BOTTOM,
    LEFT,
    RIGHT,
    TOP,
    UNIDIRECTIONAL,
    X_AXIS,
    Y_AXIS,
    RasterPlotter,
)
from ..tools.zinglplotter import ZinglPlotter
from .parameters import Parameters

"""
Cutcode is a list of cut objects. These are line, quad, cubic, arc, and raster. And anything else that should be
considered a laser primitive. These are disjointed objects. If the distance between one and the next exist the laser
should be toggled and move by anything executing these in the planning process. Various other laser-file types should
be converted into cut code. This should be the parsed form of file-blobs. Cutcode can convert easily to both SVG and
to LaserCode.

All CutObjects have a .start .end and .generator() functions. They also have a settings object that contains all
properties for that cuts may need or use. Or which may be used by the CutPlanner, PlotPlanner, or local objects. These
are references to settings which may be shared by all CutObjects created by a LaserOperation.
"""

MILS_IN_MM = 39.3701


class CutObject(Parameters):
    """
    CutObjects are small vector cuts which have on them a laser settings object.
    These store the start and end point of the cut. Whether this cut is normal or
    reversed.
    """
    #         self.constant_move_x = False
    #         self.constant_move_y = False
    def __init__(
        self, start=None, end=None, settings=None, parent=None, passes=1, **kwargs
    ):
        super().__init__(settings)
        if start is not None:
            self._start_x = int(round(start[0]))
            self._start_y = int(round(start[1]))
        else:
            self._start_x = None
            self._start_y = None
        if end is not None:
            self._end_x = int(round(end[0]))
            self._end_y = int(round(end[1]))
        else:
            self._end_x = None
            self._end_y = None
        self.normal = True  # Normal or Reversed.
        self.parent = parent
        self.next = None
        self.previous = None
        self.passes = passes
        self._burns_done = 0

        self.mode = None
        self.inside = None
        self.contains = None
        self.first = False
        self.last = False
        self.closed = False
        self.original_op = None
        self.pass_index = -1

    @property
    def burns_done(self):
        return self._burns_done

    @burns_done.setter
    def burns_done(self, burns):
        """
        Maintain parent burns_done
        """
        self._burns_done = burns
        if self.parent is not None:
            # If we are resetting then we are going to be resetting all
            # so don't bother looping
            if burns == 0:
                self.parent._burns_done = 0
                self.parent.burn_started = False
                return
            for o in self.parent:
                burns = min(burns, o._burns_done)
            self.parent.burn_started = True
            self.parent._burns_done = burns

    def reversible(self):
        return True

    @property
    def start(self):
        return (
            (self._start_x, self._start_y)
            if self.normal
            else (self._end_x, self._end_y)
        )

    @property
    def end(self):
        return (
            (self._start_x, self._start_y)
            if not self.normal
            else (self._end_x, self._end_y)
        )

    @start.setter
    def start(self, value):
        if self.normal:
            self._start_x = value[0]
            self._start_y = value[1]
        else:
            self._end_x = value[0]
            self._end_y = value[1]

    @end.setter
    def end(self, value):
        if self.normal:
            self._end_x = value[0]
            self._end_y = value[1]
        else:
            self._start_x = value[0]
            self._start_y = value[1]

    def length(self):
        return Point.distance(
            (self._start_x, self._start_y), (self._end_x, self._end_y)
        )

    def upper(self):
        return min(self._start_y, self._end_y)

    def lower(self):
        return max(self._start_y, self._end_y)

    def left(self):
        return min(self._start_x, self._end_x)

    def right(self):
        return max(self._start_x, self._end_x)

    def extra(self):
        return 0

    def major_axis(self):
        if abs(self._start_x - self._end_x) > abs(self._start_y - self._end_y):
            return 0  # X-Axis
        else:
            return 1  # Y-Axis

    def x_dir(self):
        if self.normal:
            return 1 if self._start_x < self._end_x else -1
        else:
            return 1 if self._end_x < self._start_x else -1

    def y_dir(self):
        if self.normal:
            return 1 if self._start_y < self._end_y else -1
        else:
            return 1 if self._end_y < self._start_y else -1

    def reverse(self):
        if not self.reversible():
            raise ValueError(
                "Attempting to reverse a cutsegment that does not permit that."
            )
        self.normal = not self.normal

    def generator(self):
        raise NotImplementedError

    def contains_burned_groups(self):
        if self.contains is None:
            return False
        for c in self.contains:
            if isinstance(c, CutGroup):
                if c.burn_started:
                    return True
            elif c.burns_done == c.passes:
                return True
        return False

    def contains_unburned_groups(self):
        if self.contains is None:
            return False
        for c in self.contains:
            if c.burns_done < c.passes:
                return True
        return False

    def flat(self):
        yield self

    def candidate(self):
        if self.burns_done < self.passes:
            yield self

    def is_burned(self):
        return self.burns_done == self.passes


class CutGroup(list, CutObject, ABC):
    """
    CutGroups are group container CutObject. They are used to group objects together such as
    to maintain the relationship between within a closed path object.
    """

    def __init__(
        self,
        parent,
        children=(),
        settings=None,
        passes=1,
        constrained=False,
        closed=False,
    ):
        list.__init__(self, children)
        CutObject.__init__(self, parent=parent, settings=settings, passes=passes)
        self.closed = closed
        self.constrained = constrained
        self.burn_started = False

    def __copy__(self):
        return CutGroup(self.parent, self)

    def __repr__(self):
        return "CutGroup(children=%s, parent=%s)" % (
            list.__repr__(self),
            str(self.parent),
        )

    def reversible(self):
        return False

    def reverse(self):
        pass

    @property
    def start(self):
        if len(self) == 0:
            return None
        # handle group normal/reverse - start and end already handle segment reverse
        return self[0].start if self.normal else self[-1].end

    @property
    def end(self):
        if len(self) == 0:
            return None
        # handle group normal/reverse - start and end already handle segment reverse
        return self[-1].end if self.normal else self[0].start

    def flat(self):
        """
        Flat list of cut objects with a depth first search.
        """
        for c in self:
            if not isinstance(c, CutGroup):
                yield c
                continue
            for s in c.flat():
                yield s

    def candidate(
        self,
        complete_path: Optional[bool] = False,
        grouped_inner: Optional[bool] = False,
    ):
        """
        Candidates are CutObjects:
        1. That do not contain one or more unburned inner constrained cutcode objects.
        2. With Group Inner Burns, containing object is a candidate only if:
            a. It already has one containing object already burned; or
            b. There are no containing objects with at least one inner element burned.
        3. With burns done < passes (> 1 only if merge passes)
        4. With Burn Complete Paths on and non-closed subpath, only first and last segments of the subpath else all segments
        """
        candidates = list(self)
        if grouped_inner:
            # Create list of exactly those groups which are:
            #   a.  Unburned; and either
            #   b1. Inside an outer which has at least one inner burned; or
            #   b2. An outer which has all inner burned.
            # by removing from the list:
            #   1. Candidates already burned
            #   2. Candidates which are neither inner or outer
            #   3. Candidates which are outer and have at least one inner not yet burned
            #   4. Candidates which are inner and all outers have no inners burned
            # If the resulting list is empty then normal rules apply instead.
            for grp in self:
                if (
                    grp.is_burned()
                    or (grp.contains is None and grp.inside is None)
                    or (grp.contains is not None and grp.contains_unburned_groups())
                ):
                    candidates.remove(grp)
                    continue
                if grp.inside is not None:
                    for outer in grp.inside:
                        if outer.contains_burned_groups():
                            break
                    else:
                        candidates.remove(grp)
            if len(candidates) == 0:
                candidates = list(self)

        for grp in candidates:
            # Do not burn this CutGroup if it contains unburned groups
            # Contains is only set when Cut Inner First is set, so this
            # so when not set this does nothing.
            if grp.contains_unburned_groups():
                continue
            # If we are only burning complete subpaths then
            # if this is not a closed path we should only yield first and last segments
            # Planner will need to determine which end of the subpath is yielded
            # and only consider the direction starting from the end
            if complete_path and not grp.closed and isinstance(grp, CutGroup):
                if grp[0].burns_done < grp[0].passes:
                    yield grp[0]
                # Do not yield same segment a 2nd time if only one segment
                if len(grp) > 1 and grp[-1].burns_done < grp[-1].passes:
                    yield grp[-1]
                continue
            # If we are either burning any path segment
            # or this is a closed path
            # then we should yield all segments.
            for seg in grp.flat():
                if seg is not None and seg.burns_done < seg.passes:
                    yield seg


class CutCode(CutGroup):
    def __init__(self, seq=(), settings=None):
        CutGroup.__init__(self, None, seq, settings=settings)
        self.output = True

        self.travel_speed = 20.0
        self.mode = None

    def __str__(self):
        parts = list()
        parts.append("%d items" % len(self))
        return "CutCode(%s)" % " ".join(parts)

    def __copy__(self):
        return CutCode(self)

    def as_elements(self):
        last = None
        path = None
        previous_settings = None
        for e in self.flat():
            start = e.start
            end = e.end
            if path is None:
                path = Path()
                c = e.line_color if e.line_color is not None else "blue"
                path.stroke = Color(c)

            if len(path) == 0 or last[0] != start[0] or last[1] != start[1]:
                path.move(e.start)
            if isinstance(e, LineCut):
                path.line(end)
            elif isinstance(e, QuadCut):
                path.quad(e.c(), end)
            elif isinstance(e, CubicCut):
                path.quad(e.c1(), e.c2(), end)
            elif isinstance(e, RawCut):
                for x, y, laser in e.plot:
                    if laser:
                        path.line(x, y)
                    else:
                        path.move(x, y)
            if previous_settings is not e.settings and previous_settings is not None:
                if path is not None and len(path) != 0:
                    yield path
                    path = None
            previous_settings = e.settings
            last = end
        if path is not None and len(path) != 0:
            yield path

    def cross(self, j, k):
        """
        Reverses subpaths flipping the individual elements from position j inclusive to
        k exclusive.

        :param j:
        :param k:
        :return:
        """
        for q in range(j, k):
            self[q].direct_close()
            self[q].reverse()
        self[j:k] = self[j:k][::-1]

    def generate(self):
        for cutobject in self.flat():
            yield "plot", cutobject
        yield "plot_start"

    def length_travel(self, include_start=False):
        cutcode = list(self.flat())
        if len(cutcode) == 0:
            return 0
        distance = 0
        if include_start:
            if self.start is not None:
                distance += abs(complex(*self.start) - complex(*cutcode[0].start))
            else:
                distance += abs(0 - complex(*cutcode[0].start))
        for i in range(1, len(cutcode)):
            prev = cutcode[i - 1]
            curr = cutcode[i]
            delta = Point.distance(prev.end, curr.start)
            distance += delta
        return distance

    def length_cut(self):
        cutcode = list(self.flat())
        distance = 0
        for i in range(0, len(cutcode)):
            curr = cutcode[i]
            distance += curr.length()
        return distance

    def extra_time(self):
        cutcode = list(self.flat())
        extra = 0
        for i in range(0, len(cutcode)):
            curr = cutcode[i]
            extra += curr.extra()
        return extra

    def duration_cut(self):
        cutcode = list(self.flat())
        distance = 0
        for i in range(0, len(cutcode)):
            curr = cutcode[i]
            if curr.speed != 0:
                distance += (curr.length() / MILS_IN_MM) / curr.speed
        return distance

    @classmethod
    def from_lasercode(cls, lasercode):
        cutcode = cls()
        x = 0
        y = 0
        settings = dict()
        for code in lasercode:
            if isinstance(code, int):
                cmd = code
            elif isinstance(code, (tuple, list)):
                cmd = code[0]
            else:
                continue
            if cmd == "plot":
                cutcode.extend(code[1])
            elif cmd == "move_rel":
                nx = code[1]
                ny = code[2]
                nx = x + nx
                ny = y + ny
                x = nx
                y = ny
            elif cmd == "move_abs":
                nx = code[1]
                ny = code[2]
                x = nx
                y = ny
            elif cmd == "home":
                x = 0
                y = 0
            elif cmd == "cut_abs":
                nx = code[1]
                ny = code[2]
                cut = LineCut(Point(x, y), Point(nx, ny), settings=settings)
                cutcode.append(cut)
                x = nx
                y = ny
            elif cmd == "cut_rel":
                nx = code[1]
                ny = code[2]
                nx = x + nx
                ny = y + ny
                cut = LineCut(Point(x, y), Point(nx, ny), settings=settings)
                cutcode.append(cut)
                x = nx
                y = ny
            elif cmd == "dwell":
                time = code[1]
                cut = DwellCut(x, y, time)
                cutcode.append(cut)

        return cutcode

    def reordered(self, order):
        """
        Reorder the cutcode based on the given order.

        Negative numbers are taken to mean these are inverted with ~ and reversed.

        @param order: order indexed of new positions
        @return:
        """
        reordered = list()
        for pos in order:
            try:
                if pos < 0:
                    pos = ~pos
                    self[pos].reverse()
            except ValueError:
                pass  # May not reverse a segment that does not permit reversal.
            try:
                reordered.append(self[pos])
            except IndexError:
                pass
        self.clear()
        self.extend(reordered)


class LineCut(CutObject):
    def __init__(self, start_point, end_point, settings=None, passes=1, parent=None):
        CutObject.__init__(
            self,
            start_point,
            end_point,
            settings=settings,
            passes=passes,
            parent=parent,
        )
        self.raster_step = 0

    def __repr__(self):
        return f'LineCut({repr(self.start())}, {repr(self.end())}, settings="{self.settings}", passes={self.passes})'

    def generator(self):
        # pylint: disable=unsubscriptable-object
        start = self.start
        end = self.end
        return ZinglPlotter.plot_line(start[0], start[1], end[0], end[1])


class QuadCut(CutObject):
    def __init__(
        self,
        start_point,
        control_point,
        end_point,
        settings=None,
        passes=1,
        parent=None,
    ):
        CutObject.__init__(
            self,
            start_point,
            end_point,
            settings=settings,
            passes=passes,
            parent=parent,
        )
        self.raster_step = 0
        self._control = control_point

    def c(self):
        return self._control

    def length(self):
        return Point.distance(self.start, self.c()) + Point.distance(self.c(), self.end)

    def generator(self):
        # pylint: disable=unsubscriptable-object
        start = self.start
        c = self.c()
        end = self.end
        return ZinglPlotter.plot_quad_bezier(
            start[0],
            start[1],
            c[0],
            c[1],
            end[0],
            end[1],
        )


class CubicCut(CutObject):
    def __init__(
        self,
        start_point,
        control1,
        control2,
        end_point,
        settings=None,
        passes=1,
        parent=None,
    ):
        CutObject.__init__(
            self,
            start_point,
            end_point,
            settings=settings,
            passes=passes,
            parent=parent,
        )
        self.raster_step = 0
        self._control1 = control1
        self._control2 = control2

    def c1(self):
        return self._control1 if self.normal else self._control2

    def c2(self):
        return self._control2 if self.normal else self._control1

    def length(self):
        return (
            Point.distance(self.start, self.c1())
            + Point.distance(self.c1(), self.c2())
            + Point.distance(self.c2(), self.end)
        )

    def generator(self):
        start = self.start
        c1 = self.c1()
        c2 = self.c2()
        end = self.end
        return ZinglPlotter.plot_cubic_bezier(
            start[0],
            start[1],
            c1[0],
            c1[1],
            c2[0],
            c2[1],
            end[0],
            end[1],
        )


class RasterCut(CutObject):
    """
    Rastercut accepts a image of type "L" or "1", and an offset in the x and y and information as to whether
    this is a crosshatched cut or not.
    """

    def __init__(
        self, image, tx, ty, settings=None, crosshatch=False, passes=1, parent=None
    ):
        CutObject.__init__(self, settings=settings, passes=passes, parent=parent)
        assert image.mode in ("L", "1")
        self.first = True  # Raster cuts are always first within themselves.
        self.image = image
        self.tx = tx
        self.ty = ty

        step = self.raster_step
        self.step = step
        assert step > 0

        direction = self.raster_direction
        traverse = 0
        if direction == 0 or direction == 4 and not crosshatch:
            traverse |= X_AXIS
            traverse |= TOP
        elif direction == 1:
            traverse |= X_AXIS
            traverse |= BOTTOM
        elif direction == 2 or direction == 4 and crosshatch:
            traverse |= Y_AXIS
            traverse |= RIGHT
        elif direction == 3:
            traverse |= Y_AXIS
            traverse |= LEFT
        if self.raster_swing:
            traverse |= UNIDIRECTIONAL
        width, height = image.size
        self.width = width
        self.height = height

        def image_filter(pixel):
            return (255 - pixel) / 255.0

        overscan = self.overscan
        if overscan is None:
            overscan = 20
        else:
            try:
                overscan = int(overscan)
            except ValueError:
                overscan = 20
        self.overscan = overscan
        self.plot = RasterPlotter(
            image.load(),
            width,
            height,
            traverse,
            0,
            overscan,
            tx,
            ty,
            step,
            image_filter,
        )

    def reversible(self):
        return False

    def reverse(self):
        pass

    @property
    def start(self):
        return self.plot.initial_position_in_scene()

    @property
    def end(self):
        return self.plot.final_position_in_scene()

    def lower(self):
        return self.plot.offset_y + self.height

    def upper(self):
        return self.plot.offset_y

    def right(self):
        return self.plot.offset_x + self.width

    def left(self):
        return self.plot.offset_x

    def length(self):
        return (
            self.width * self.height
            + (self.overscan * self.height)
            + (self.height * self.step)
        )

    def extra(self):
        return self.width * 0.105  # 105ms for the turnaround.

    def major_axis(self):
        return 0 if self.plot.horizontal else 1

    def x_dir(self):
        return 1 if self.plot.rightward else -1

    def y_dir(self):
        return 1 if self.plot.bottomward else -1

    def generator(self):
        return self.plot.plot()


class RawCut(CutObject):
    """
    Raw cuts are non-shape based cut objects with location and laser amount.
    """

    def __init__(self, settings=None, passes=1, parent=None):
        CutObject.__init__(self, settings=settings, passes=passes, parent=parent)
        self.plot = []

    def __len__(self):
        return len(self.plot)

    def plot_extend(self, plot):
        self.plot.extend(plot)

    def plot_append(self, x, y, laser):
        self.plot.append((x, y, laser))
        try:
            x0, y0, l0 = self.plot[-1]
            x1, y1, l1 = self.plot[-2]
            dx = x1 - x0
            dy = y1 - y0
            assert dx == 0 or dy == 0 or abs(dx) == abs(dy)
        except IndexError:
            pass

    def reverse(self):
        self.plot = list(reversed(self.plot))

    @property
    def start(self):
        try:
            return self.plot[0][:2]
        except IndexError:
            return None

    @property
    def end(self):
        try:
            return self.plot[-1][:2]
        except IndexError:
            return None

    @start.setter
    def start(self, value):
        self._start_x = value[0]
        self._start_y = value[1]

    @end.setter
    def end(self, value):
        self._end_x = value[0]
        self._end_y = value[1]

    def generator(self):
        return self.plot


class DwellCut(CutObject):
    def __init__(self, start_point, end_point, settings=None, passes=1, parent=None):
        CutObject.__init__(
            self,
            start_point,
            end_point,
            settings=settings,
            passes=passes,
            parent=parent,
        )
        self.raster_step = 0

    def reversible(self):
        return False

    def reverse(self):
        pass

    def generate(self):
        # TODO: There is no indication this will work.
        yield "rapid_mode"
        start = self.start
        yield "move_abs", start[0], start[1]
        yield "dwell", self.dwell_time

    def generator(self):
        start = self.start
        end = self.end
        return ZinglPlotter.plot_line(start[0], start[1], end[0], end[1])


class PlotCut(CutObject):
    """
    Plot cuts are a series of lineto informations with laser on and off info. These positions are not necessarily next
    to each other and can be any distance apart. This is a compact way of writing a large series of line positions.

    There is a raster-create value.
    """

    def __init__(self, settings=None):
        CutObject.__init__(self, settings=settings)
        self.plot = []
        self.max_dx = None
        self.max_dy = None
        self.min_x = None
        self.min_y = None
        self.max_x = None
        self.max_y = None
        self.v_raster = False
        self.h_raster = False
        self.travels_top = False
        self.travels_bottom = False
        self.travels_right = False
        self.travels_left = False

    def __len__(self):
        return len(self.plot)

    def __str__(self):
        parts = list()
        parts.append("{points} points".format(points=len(self.plot)))
        parts.append("xmin: {v}".format(v=self.min_x))
        parts.append("ymin: {v}".format(v=self.min_y))
        parts.append("xmax: {v}".format(v=self.max_x))
        parts.append("ymax: {v}".format(v=self.max_y))
        return "PlotCut(%s)" % ", ".join(parts)

    def check_if_rasterable(self):
        """
        Rasterable plotcuts are heuristically defined as having a max step of less than 15 and
        must have an unused travel direction.

        @return: whether the plot can travel
        """
        # Default to vector settings.
        self.settings.raster_alt = False
        self.settings.constant_move_x = False
        self.settings.constant_move_y = False
        self.settings.raster_step = 0
        if self.settings.speed < 80:
            # Twitchless gets sketchy at 80.
            self.settings.force_twitchless = True
            return False
            # if self.max_dy >= 15 and self.max_dy >= 15:
            #     return False  # This is probably a vector.
        # Above 80 we're likely dealing with a raster.
        if 0 < self.max_dx <= 15:
<<<<<<< HEAD
            self.v_raster = True
        elif 0 < self.max_dy <= 15:
            self.h_raster = True
        else:
            return False
=======
            self.vertical_raster = True
            self.settings.constant_move_y = True
        if 0 < self.max_dy <= 15:
            self.horizontal_raster = True
            self.settings.constant_move_x = True
        # if self.vertical_raster or self.horizontal_raster:
>>>>>>> b6d7fff6
        self.settings.raster_step = min(self.max_dx, self.max_dy)
        self.settings.raster_alt = True
        return True

    def plot_extend(self, plot):
        for x, y, laser in plot:
            self.plot_append(x, y, laser)

    def plot_append(self, x, y, laser):
        if self.plot:
            last_x, last_y, last_laser = self.plot[-1]
            dx = x - last_x
            dy = y - last_y
            if self.max_dx is None or abs(dx) > self.max_dx:
                self.max_dx = abs(dx)
            if self.max_dy is None or abs(dy) > self.max_dy:
                self.max_dy = abs(dy)
            if dy > 0:
                self.travels_bottom = True
            if dy < 0:
                self.travels_top = True
            if dx > 0:
                self.travels_right = True
            if dx < 0:
                self.travels_left = True

        self.plot.append((x, y, laser))
        if self.min_x is None or x < self.min_x:
            self.min_x = x
        if self.min_y is None or y < self.min_y:
            self.min_y = y
        if self.max_x is None or x > self.max_x:
            self.max_x = x
        if self.max_y is None or y > self.max_y:
            self.max_y = y

    def major_axis(self):
<<<<<<< HEAD
        if self.h_raster:
            return 0
        if self.v_raster:
=======
        """
        If both vertical and horizontal are set we prefer vertical as major axis because vertical rastering is heavier
        with the movement of the gantry bar.
        @return:
        """
        if self.vertical_raster:
>>>>>>> b6d7fff6
            return 1
        if self.horizontal_raster:
            return 0

        if len(self.plot) < 2:
            return 0
        start = Point(self.plot[0])
        end = Point(self.plot[1])
        if abs(start.x - end.x) > abs(start.y - end.y):
            return 0  # X-Axis
        else:
            return 1  # Y-Axis

    def x_dir(self):
        if self.travels_left and not self.travels_right:
            return -1  # right
        if self.travels_right and not self.travels_left:
            return 1  # left

        if len(self.plot) < 2:
            return 0
        start = Point(self.plot[0])
        end = Point(self.plot[1])
        if start.x < end.x:
            return 1
        else:
            return -1

    def y_dir(self):
        if self.travels_top and not self.travels_bottom:
            return -1  # top
        if self.travels_bottom and not self.travels_top:
            return 1  # bottom

        if len(self.plot) < 2:
            return 0
        start = Point(self.plot[0])
        end = Point(self.plot[1])
        if start.y < end.y:
            return 1
        else:
            return -1

    def upper(self):
        return self.min_x

    def lower(self):
        return self.max_x

    def left(self):
        return self.min_y

    def right(self):
        return self.max_y

    def length(self):
        length = 0
        last_x = None
        last_y = None
        for x, y, on in self.plot:
            if last_x is not None:
                length += Point.distance((x, y), (last_x, last_y))
            last_x = 0
            last_y = 0
        return length

    def reverse(self):
        self.plot = list(reversed(self.plot))

    def start(self):
        try:
            return Point(self.plot[0][:2])
        except IndexError:
            return None

    def end(self):
        try:
            return Point(self.plot[-1][:2])
        except IndexError:
            return None

    def generator(self):
        last_xx = None
        last_yy = None
        ix = 0
        iy = 0
        for x, y, on in self.plot:
            idx = int(round(x - ix))
            idy = int(round(y - iy))
            ix += idx
            iy += idy
            if last_xx is not None:
                for zx, zy in ZinglPlotter.plot_line(last_xx, last_yy, ix, iy):
                    yield zx, zy, on
            last_xx = ix
            last_yy = iy

        return self.plot<|MERGE_RESOLUTION|>--- conflicted
+++ resolved
@@ -901,20 +901,12 @@
             #     return False  # This is probably a vector.
         # Above 80 we're likely dealing with a raster.
         if 0 < self.max_dx <= 15:
-<<<<<<< HEAD
-            self.v_raster = True
-        elif 0 < self.max_dy <= 15:
-            self.h_raster = True
-        else:
-            return False
-=======
             self.vertical_raster = True
             self.settings.constant_move_y = True
         if 0 < self.max_dy <= 15:
             self.horizontal_raster = True
             self.settings.constant_move_x = True
         # if self.vertical_raster or self.horizontal_raster:
->>>>>>> b6d7fff6
         self.settings.raster_step = min(self.max_dx, self.max_dy)
         self.settings.raster_alt = True
         return True
@@ -952,18 +944,12 @@
             self.max_y = y
 
     def major_axis(self):
-<<<<<<< HEAD
-        if self.h_raster:
-            return 0
-        if self.v_raster:
-=======
         """
         If both vertical and horizontal are set we prefer vertical as major axis because vertical rastering is heavier
         with the movement of the gantry bar.
         @return:
         """
         if self.vertical_raster:
->>>>>>> b6d7fff6
             return 1
         if self.horizontal_raster:
             return 0
