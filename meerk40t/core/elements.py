import functools

from ..kernel import Modifier
from ..device.lasercommandconstants import (
    COMMAND_WAIT_FINISH,
    COMMAND_MODE_RAPID,
    COMMAND_MOVE, COMMAND_HOME, COMMAND_BEEP, COMMAND_FUNCTION,
)
from ..svgelements import (
    Path,
    Length,
    Circle,
    Ellipse,
    Color,
    Rect,
    SVGText,
    Polygon,
    Polyline,
    Matrix,
    Angle,
    SVGImage,
    SVGElement,
    Point,
<<<<<<< HEAD
    Shape,
    Move,
    Close,
    Line,
    QuadraticBezier,
    CubicBezier,
    Arc,
    SimpleLine, Group,
)

from copy import copy

from .cutcode import (
    LaserSettings,
    CutCode,
    LineCut,
    QuadCut,
    CubicCut,
    ArcCut,
    RasterCut,
=======
    SimpleLine,
>>>>>>> 30e9283f
)


def plugin(kernel, lifecycle=None):
    if lifecycle == "register":
        kernel.register("modifier/Elemental", Elemental)
    elif lifecycle == "boot":
        kernel_root = kernel.get_context("/")
        kernel_root.activate("modifier/Elemental")

"""
The elements modifier stores all the element types in a bootstrapped tree. Specific node types added to the tree become
particular class types and the interactions between these types and functions applied are registered in the kernel.

Types:
root: Root Tree element
branch ops: Operation Branch
branch elems: Elements Branch
opnode: Element below op branch which stores specific data.
op: LayerOperation within Operation Branch.
opcmd: CommandOperation within Operation Branch.
elem: Element with Element Branch or subgroup.
file: File Group within Elements Branch
group: Group type within Branch Elems or opnode.
cutcode: CutCode type within Operation Branch and Element Branch.

rasternode: theoretical: would store all the opnodes to be rastered. Such that we could store rasters in images.

Tree Functions are to be stored: tree/command/type. These store many functions like the commands.
"""


class Node:
    """
    Nodes are elements within the tree which stores most of the objects in Elements.
    """
    def __init__(self, data_object=None, type=None, *args, **kwargs):
        super().__init__()
        self._children = list()
        self._root = None
        self._parent = None

        self.object = data_object
        self.type = type

        self._selected = False
        self._emphasized = False
        self._highlighted = False
        self._opened = False

        self._bounds = None
        self._bounds_dirty = True
        self.name = None

        self.icon = None
        self.cache = None
        self.last_transform = None

    def __repr__(self):
        return "Node(%s, %s, %s)" % (self.type, str(self.object), str(self._parent))

    def __eq__(self, other):
        return other is self

    @property
    def children(self):
        return self._children

    @property
    def selected(self):
        return self._selected

    @selected.setter
    def selected(self, value):
        self._selected = value
        self.notify_selected(self)

    @property
    def highlighted(self):
        return self._highlighted

    @highlighted.setter
    def highlighted(self, value):
        self._highlighted = value
        self.notify_highlighted(self)

    @property
    def emphasized(self):
        return self._emphasized

    @emphasized.setter
    def emphasized(self, value):
        self._emphasized = value
        self.notify_emphasized(self)

    @property
    def parent(self):
        return self._parent

    @property
    def root(self):
        return self._root

    @property
    def bounds(self):
        if self._bounds_dirty:
            try:
                self._bounds = self.object.bbox()
            except AttributeError:
                self._bounds = None
            self._bounds_dirty = False
        return self._bounds

    def notify_added(self, node=None, **kwargs):
        if self._root is not None:
            if node is None:
                node = self
            self._root.notify_added(node=node, **kwargs)

    def notify_removed(self, node=None, **kwargs):
        if self._root is not None:
            if node is None:
                node = self
            self._root.notify_removed(node=node, **kwargs)

    def notify_changed(self, node, **kwargs):
        if self._root is not None:
            if node is None:
                node = self
            self._root.notify_changed(node=node, **kwargs)

    def notify_emphasized(self, node=None, **kwargs):
        if self._root is not None:
            if node is None:
                node = self
            self._root.notify_emphasized(node=node, **kwargs)

    def notify_selected(self, node=None, **kwargs):
        if self._root is not None:
            if node is None:
                node = self
            self._root.notify_selected(node=node, **kwargs)

    def notify_highlighted(self, node=None, **kwargs):
        if self._root is not None:
            if node is None:
                node = self
            self._root.notify_highlighted(node=node, **kwargs)

    def notify_modified(self, node=None, **kwargs):
        if self._root is not None:
            if node is None:
                node = self
            self._root.notify_modified(node=node, **kwargs)

    def notify_altered(self, node=None, **kwargs):
        if self._root is not None:
            if node is None:
                node = self
            self._root.notify_changed(node=node, **kwargs)

    def modified(self):
        """
        The matrix transformation was changed.
        """
        self.notify_modified(self)
        self._bounds_dirty = True

    def altered(self):
        """
        The data structure was changed.
        """
        try:
            self.cache.UnGetNativePath(self.object.cache.NativePath)
        except AttributeError:
            pass
        try:
            del self.cache
            del self.icon
        except AttributeError:
            pass
        self.cache = None
        self.icon = None
        self._bounds = None
        self._bounds_dirty = True
        self.notify_altered(self)

    def unregister(self):
        try:
            self.cache.UngetNativePath(self.cache.NativePath)
        except AttributeError:
            pass
        try:
            del self.cache
        except AttributeError:
            pass
        try:
            del self.icon
        except AttributeError:
            pass
        try:
            self.selected = False
            self.emphasized = False
            self.highlighted = False
            self.modified()
        except AttributeError:
            pass

    def add_all(self, objects, type=None, name=None, pos=None):
        for object in objects:
            self.add(object, type=type, name=name, pos=pos)
            if pos is not None:
                pos += 1

    def add(self, data_object=None, type=None, name=None, pos=None):
        """
        Add a new node bound to the data_object of the type to the current node.
        If the data_object itself is a node already it is merely attached.

        :param data_object:
        :param type:
        :param name:
        :param single:
        :param pos:
        :return:
        """
        if isinstance(data_object, Node):
            node = data_object
        else:
            node_class = Node
            try:
                node_class = self._root.bootstrap[type]
            except:
                pass
            node = node_class(data_object)
            node.set_name(name)
        node.type = type

        node._parent = self
        node._root = self.root
        if pos is None:
            self._children.append(node)
        else:
            self._children.insert(pos, node)
        node.notify_added(node, pos=pos)
        return node

    def set_name(self, name):
        """
        Set the name of this node to the name given.
        :param name: Name to be set for this node.
        :return:
        """
        self.name = name
        if name is None:
            if self.name is None:
                try:
                    self.name = self.object.id
                    if self.name is None:
                        self.name = str(self.object)
                except AttributeError:
                    self.name = str(self.object)
        else:
            self.name = name

    def count_children(self):
        return len(self._children)

    def objects_of_children(self, types):
        if isinstance(self.object, types):
            yield self.object
        for q in self._children:
            for o in q.objects_of_children(types):
                yield o

    def replace_node(self, *args, **kwargs):
        parent = self._parent
        index = parent._children.index(self)
        parent._children.remove(self)
        self.notify_removed(self)
        node = parent.add(*args, **kwargs, pos=index)
        self._parent = None
        self._root = None
        self.type = None
        return node

    def remove_node(self):
        self._parent._children.remove(self)
        self.notify_removed(self)
        self.item = None
        self._parent = None
        self._root = None
        self.type = None

    def remove_all_children(self):
        for child in list(self.children):
            child.remove_node()

    def get(self, obj=None, type=None):
        if (obj is None or obj == self.object) and \
                (type is None or type == self.type):
            return self
        for n in self._children:
            node = n.get(obj, type)
            if node is not None:
                return node

    def move(self, dest, pos=None):
        self._parent.remove(self)
        dest.insert_node(self, pos=pos)


class ElemNode(Node):
    """
    ElemNode is the bootstrapped node type for the elem type. All elem types are bootstrapped into this node object.
    """
    def __init__(self, data_object):
        super(ElemNode, self).__init__(data_object)
        self.last_transform = None
        data_object.node = self


class RootNode(Node):
    """
    RootNode is one of the few directly declarable node-types and serves as the base type for all Node classes.
    """
    def __init__(self, context):
        super().__init__(None)
        self._root = self
        self.set_name("Project")
        self.type = "root"
        self.context = context
        self.listeners = []

        self.elements = context.elements
        self.bootstrap = {
            "op": LaserOperation,
            "cmdop": CommandOperation,
            "elem": ElemNode
        }
        self.add(type="branch ops", name="Operations")
        self.add(type="branch elems", name="Elements")

    def listen(self, listener):
        self.listeners.append(listener)

    def unlisten(self, listener):
        self.listeners.remove(listener)

    def notify_added(self, node=None, **kwargs):
        for listen in self.listeners:
            if hasattr(listen, 'node_added'):
                listen.node_added(node, **kwargs)

    def notify_removed(self, node=None, **kwargs):
        for listen in self.listeners:
            if hasattr(listen, 'node_removed'):
                listen.node_removed(node, **kwargs)

    def notify_changed(self, node=None, **kwargs):
        for listen in self.listeners:
            if hasattr(listen, 'node_changed'):
                listen.node_changed(node, **kwargs)

    def notify_emphasized(self, node=None, **kwargs):
        for listen in self.listeners:
            if hasattr(listen, 'emphasized'):
                listen.emphasized(node, **kwargs)

    def notify_selected(self, node=None, **kwargs):
        for listen in self.listeners:
            if hasattr(listen, 'selected'):
                listen.selected(node, **kwargs)

    def notify_highlighted(self, node=None, **kwargs):
        for listen in self.listeners:
            if hasattr(listen, 'highlighted'):
                listen.highlighted(node, **kwargs)

    def notify_modified(self, node=None, **kwargs):
        self._bounds = None
        # self.validate_bounds()
        for listen in self.listeners:
            if hasattr(listen, 'modified'):
                listen.modified(node, **kwargs)

    def notify_altered(self, node=None, **kwargs):
        for listen in self.listeners:
            if hasattr(listen, 'altered'):
                listen.altered(node, **kwargs)


class LaserOperation(Node):
    """
    Default object defining any operation done on the laser.

    This is an Node type "op".
    """

    def __init__(self, *args, **kwargs):
        super().__init__()
        self.operation = None
        try:
            self.operation = kwargs["operation"]
        except KeyError:
            self.operation = "Unknown"
        self.output = True
        self.show = True

        self._status_value = "Queued"
        self.color = Color("black")
        self.settings = LaserSettings(*args, **kwargs)

        try:
            self.color = Color(kwargs["color"])
        except (ValueError, TypeError, KeyError):
            pass
        try:
            self.output = bool(kwargs["output"])
        except (ValueError, TypeError, KeyError):
            pass
        try:
            self.show = bool(kwargs["show"])
        except (ValueError, TypeError, KeyError):
            pass
        if len(args) == 1:
            obj = args[0]
            if isinstance(obj, SVGElement):
                self.add(obj, type="opnode")
            elif isinstance(obj, LaserOperation):
                self.operation = obj.operation

                self.color = Color(obj.color)
                self.output = obj.output
                self.show = obj.show

                self.settings = LaserSettings(obj.settings)

                for element in obj.children:
                    element_copy = copy(element.object)
                    self.add(element_copy, type="opnode")
        if self.operation == "Cut":
            if self.settings.speed is None:
                self.settings.speed = 10.0
            if self.settings.power is None:
                self.settings.power = 1000.0
        if self.operation == "Engrave":
            if self.settings.speed is None:
                self.settings.speed = 35.0
            if self.settings.power is None:
                self.settings.power = 1000.0
        if self.operation == "Raster":
            if self.settings.raster_step == 0:
                self.settings.raster_step = 1
            if self.settings.speed is None:
                self.settings.speed = 150.0
            if self.settings.power is None:
                self.settings.power = 1000.0

    def __str__(self):
        op = self.operation
        if op is None:
            op = "Unknown"
        if self.operation == "Raster":
            op += str(self.settings.raster_step)
        parts = list()
        parts.append("%gmm/s" % self.settings.speed)
        if self.operation in ("Raster", "Image"):
            if self.settings.raster_swing:
                raster_dir = "-"
            else:
                raster_dir = "="
            if self.settings.raster_direction == 0:
                raster_dir += "T2B"
            elif self.settings.raster_direction == 1:
                raster_dir += "B2T"
            elif self.settings.raster_direction == 2:
                raster_dir += "R2L"
            elif self.settings.raster_direction == 3:
                raster_dir += "L2R"
            elif self.settings.raster_direction == 4:
                raster_dir += "X"
            else:
                raster_dir += "%d" % self.settings.raster_direction
            parts.append(raster_dir)
        parts.append("%gppi" % self.settings.power)
        if self.operation in ("Raster", "Image"):
            if isinstance(self.settings.overscan, str):
                parts.append("±%s" % self.settings.overscan)
            else:
                parts.append("±%d" % self.settings.overscan)
        if self.settings.dratio_custom:
            parts.append("d:%g" % self.settings.dratio)
        if self.settings.acceleration_custom:
            parts.append("a:%d" % self.settings.acceleration)
        if self.settings.passes_custom:
            parts.append("passes: %d" % self.settings.passes)
        if self.settings.dot_length_custom:
            parts.append("dot: %d" % self.settings.dot_length)
        if not self.output:
            op = "(Disabled) " + op
        return "%s %s" % (op, " ".join(parts))

    def __copy__(self):
        return LaserOperation(self)

    def time_estimate(self):
        if self.operation in ("Cut", "Engrave"):
            estimate = 0
            for e in self.children:
                e = e.object
                if isinstance(e, Shape):
                    try:
                        length = e.length(error=1e-2, min_depth=2)
                    except AttributeError:
                        length = 0
                    try:
                        estimate += length / (39.3701 * self.settings.speed)
                    except ZeroDivisionError:
                        estimate = float("inf")
            hours, remainder = divmod(estimate, 3600)
            minutes, seconds = divmod(remainder, 60)
            return "%s:%s:%s" % (
                int(hours),
                str(int(minutes)).zfill(2),
                str(int(seconds)).zfill(2),
            )
        elif self.operation in ("Raster", "Image"):
            estimate = 0
            for e in self.children:
                e = e.object
                if isinstance(e, SVGImage):
                    try:
                        step = e.raster_step
                    except AttributeError:
                        try:
                            step = int(e.values["raster_step"])
                        except (KeyError, ValueError):
                            step = 1
                    estimate += (e.image_width * e.image_height * step) / (
                        39.3701 * self.settings.speed
                    )
            hours, remainder = divmod(estimate, 3600)
            minutes, seconds = divmod(remainder, 60)
            return "%s:%s:%s" % (
                int(hours),
                str(int(minutes)).zfill(2),
                str(int(seconds)).zfill(2),
            )
        return "Unknown"

    def as_blob(self):
        c = CutCode()
        settings = self.settings
        if self.operation in ("Cut", "Engrave"):
            for object_path in self.children:
                object_path = object_path.object
                if isinstance(object_path, SVGImage):
                    box = object_path.bbox()
                    plot = Path(
                        Polygon(
                            (box[0], box[1]),
                            (box[0], box[3]),
                            (box[2], box[3]),
                            (box[2], box[1]),
                        )
                    )
                else:
                    # Is a shape or path.
                    if not isinstance(object_path, Path):
                        plot = abs(Path(object_path))
                    else:
                        plot = abs(object_path)

                for seg in plot:
                    if isinstance(seg, Move):
                        pass  # Move operations are ignored.
                    elif isinstance(seg, Close):
                        c.append(LineCut(seg.start, seg.end, settings=settings))
                    elif isinstance(seg, Line):
                        c.append(LineCut(seg.start, seg.end, settings=settings))
                    elif isinstance(seg, QuadraticBezier):
                        c.append(
                            QuadCut(seg.start, seg.control, seg.end, settings=settings)
                        )
                    elif isinstance(seg, CubicBezier):
                        c.append(
                            CubicCut(
                                seg.start,
                                seg.control1,
                                seg.control2,
                                seg.end,
                                settings=settings,
                            )
                        )
                    elif isinstance(seg, Arc):
                        arc = ArcCut(seg, settings=settings)
                        c.append(arc)
        elif self.operation == "Raster":
            direction = settings.raster_direction
            settings.crosshatch = False
            if direction == 4:
                cross_settings = LaserSettings(self.operation.settings)
                cross_settings.crosshatch = True
                for object_image in self.children:
                    object_image = object_image.object
                    c.append(RasterCut(object_image, settings))
                    c.append(RasterCut(object_image, cross_settings))
            else:
                for object_image in self.children:
                    object_image = object_image.object
                    c.append(RasterCut(object_image, settings))
        elif self.operation == "Image":
            for object_image in self.children:
                object_image = object_image.object
                settings = LaserSettings(self.settings)
                try:
                    settings.raster_step = int(object_image.values["raster_step"])
                except KeyError:
                    settings.raster_step = 1
                direction = settings.raster_direction
                settings.crosshatch = False
                if direction == 4:
                    cross_settings = LaserSettings(settings)
                    cross_settings.crosshatch = True
                    c.append(RasterCut(object_image, settings))
                    c.append(RasterCut(object_image, cross_settings))
                else:
                    c.append(RasterCut(object_image, settings))
        if len(c) == 0:
            return None
        return c


class CommandOperation(Node):
    """
    CommandOperation is a basic command operation. It contains nothing except a single command to be executed.

    Node type "cmdop"
    """

    def __init__(self, name, command, *args, **kwargs):
        super().__init__(command, type="cmdop")
        self.name = name
        self.command = command
        self.args = args
        self.output = True
        self.operation = "Command"

    def __str__(self):
        return "%s: %s" % (self.name, str(self.args))

    def __copy__(self):
        return CommandOperation(self.name, self.command, *self.args)

    def __len__(self):
        return 1

    def generate(self):
        yield (self.command,) + self.args


class Elemental(Modifier):
    """
    The elemental module is governs all the interactions with the various elements,
    operations, and filenodes. Handling structure change and selection, emphasis, and
    highlighting changes. The goal of this module is to make sure that the life cycle
    of the elements is strictly enforced. For example, every element that is removed
    must have had the .cache deleted. And anything selecting an element must propagate
    that information out to inform other interested modules.
    """

    def __init__(self, context, name=None, channel=None, *args, **kwargs):
        Modifier.__init__(self, context, name, channel)

        self._clipboard = {}
        self._clipboard_default = "0"

        self.note = None
        self._bounds = None
        self._tree = None

    def tree_operations_for_node(self, node):
        for m in self.context.match("tree/%s/.*" % node.type):
            func = self.context.registered[m]
            reject = False
            for cond in func.conditionals:
                if not cond(node):
                    reject = True
                    break
            if reject:
                continue
            for cond in func.try_conditionals:
                try:
                    if not cond(node):
                        reject = True
                        break
                except:
                    continue
            if reject:
                continue
            func_dict = {
                "name": str(node.name)[:15],
            }

            iterator = func.values
            if iterator is None:
                iterator = [0]
            for i, value in enumerate(iterator):
                func_dict['iterator'] = i
                func_dict['value'] = value
                try:
                    func_dict[func.value_name] = value
                except AttributeError:
                    pass

                for calc in func.calcs:
                    key, c = calc
                    value = c(value)
                    func_dict[key] = value
                name = func.name.format_map(func_dict)
                func.func_dict = func_dict
                func.real_name = name
                yield func

    @staticmethod
    def tree_calc(value_name, calc_func):
        def decor(func):
            func.calcs.append((value_name, calc_func))
            return func

        return decor

    @staticmethod
    def tree_values(value_name, values):
        def decor(func):
            func.value_name = value_name
            func.values = values
            return func

        return decor

    @staticmethod
    def tree_iterate(value_name, start, stop, step=1):
        def decor(func):
            func.value_name = value_name
            func.values = range(start, stop, step)
            return func

        return decor

    @staticmethod
    def tree_submenu(submenu):
        def decor(func):
            func.submenu = submenu
            return func

        return decor

    @staticmethod
    def tree_conditional(conditional):
        def decor(func):
            func.conditionals.append(conditional)
            return func
        return decor

    @staticmethod
    def tree_conditional_try(conditional):
        def decor(func):
            func.try_conditionals.append(conditional)
            return func
        return decor

    def tree_operation(self, name, node_type=None, help=None, **kwargs):
        def decorator(func):
            @functools.wraps(func)
            def inner(node, **ik):
                returned = func(node, **ik, **kwargs)
                return returned

            kernel = self.context._kernel
            if isinstance(node_type, tuple):
                ins = node_type
            else:
                ins = (node_type,)

            # inner.long_help = func.__doc__
            inner.help = help
            inner.node_type = ins
            inner.name = name
            inner.submenu = None
            inner.conditionals = list()
            inner.try_conditionals = list()
            inner.calcs = list()
            inner.values = [0]
            registered_name = inner.__name__

            for _in in ins:
                p = "tree/%s/%s" % (_in, registered_name)
                kernel.register(p, inner)
            return inner

        return decorator

    def attach(self, *a, **kwargs):
        context = self.context
        context.elements = self
        context.classify = self.classify
        context.save = self.save
        context.save_types = self.save_types
        context.load = self.load
        context.load_types = self.load_types
        context = self.context
        self._tree = RootNode(context)

        # Element Select
        @context.console_command(
            "select",
            help="Set these values as the selection.",
            input_type="elements",
            output_type="elements",
        )
        def select(command, channel, _, data=None, args=tuple(), **kwargs):
            self.set_selected(data)
            return "elements", list(self.elems(emphasized=True))

        @context.console_command(
            "select+",
            help="Add the input to the selection",
            input_type="elements",
            output_type="elements",
        )
        def select(command, channel, _, data=None, args=tuple(), **kwargs):
            for e in data:
                if not e.selected:
                    e.node.selected = True
                    e.node.emphasized = True
            return "elements", list(self.elems(emphasized=True))

        @context.console_command(
            "select-",
            help="Remove the input data from the selection",
            input_type="elements",
            output_type="elements",
        )
        def select(command, channel, _, data=None, args=tuple(), **kwargs):
            for e in data:
                if e.node.selected:
                    e.node.selected = False
                    e.node.emphasized = False
            return "elements", list(self.elems(emphasized=True))

        @context.console_command(
            "select^",
            help="Toggle the input data in the selection",
            input_type="elements",
            output_type="elements",
        )
        def select(command, channel, _, data=None, args=tuple(), **kwargs):
            for e in data:
                if e.node.selected:
                    e.node.selected = False
                    e.node.emphasize = False
                else:
                    e.node.selected = True
                    e.node.emphasized = True
            return "elements", list(self.elems(emphasized=True))

        # Operation Select
        @context.console_command(
            "select",
            help="Set these values as the selection.",
            input_type="ops",
            output_type="ops",
        )
        def select(command, channel, _, data=None, args=tuple(), **kwargs):
            self.set_selected(data)
            return "ops", list(self.ops(emphasized=True))

        @context.console_command(
            "select+",
            help="Add the input to the selection",
            input_type="ops",
            output_type="ops",
        )
        def select(command, channel, _, data=None, args=tuple(), **kwargs):
            for e in data:
                if not e.selected:
                    e.selected = True
                    e.emphasized = True
            return "ops", list(self.ops(emphasized=True))

        @context.console_command(
            "select-",
            help="Remove the input data from the selection",
            input_type="ops",
            output_type="ops",
        )
        def select(command, channel, _, data=None, args=tuple(), **kwargs):
            for e in data:
                if e.selected:
                    e.selected = False
                    e.emphasize = False
            return "ops", list(self.ops(emphasized=True))

        @context.console_command(
            "select^",
            help="Toggle the input data in the selection",
            input_type="ops",
            output_type="ops",
        )
        def select(command, channel, _, data=None, args=tuple(), **kwargs):
            for e in data:
                if e.selected:
                    e.selected = False
                    e.emphasize = False
                else:
                    e.selected = True
                    e.emphasized = True
            return "ops", list(self.ops(emphasized=True))

        # Element Base
        @context.console_command(
            "element*",
            help="element*, all elements",
            output_type="elements",
        )
        def element(command, channel, _, args=tuple(), **kwargs):
            return "elements", list(self.elems())

        @context.console_command(
            "element~",
            help="element~, all non-selected elements",
            output_type="elements",
        )
        def element(command, channel, _, args=tuple(), **kwargs):
            return "elements", list(self.elems(emphasized=False))

        @context.console_command(
            "element",
            help="element, selected elements",
            output_type="elements",
        )
        def element(command, channel, _, args=tuple(), **kwargs):
            return "elements", list(self.elems(emphasized=True))

        @context.console_command(
            "elements",
            help="list all elements in console",
            output_type="elements",
        )
        def element(command, channel, _, args=tuple(), **kwargs):
            channel(_("----------"))
            channel(_("Graphical Elements:"))
            i = 0
            for n in self.elems():
                e = n.object
                name = str(e)
                if len(name) > 50:
                    name = name[:50] + "..."
                if n.node.emphasized:
                    channel("%d: * %s" % (i, name))
                else:
                    channel("%d: %s" % (i, name))
                i += 1
            channel("----------")

        @context.console_command(
            r"element(\d+,?)+",
            help="element0,3,4,5: elements 0, 3, 4, 5",
            regex=True,
            output_type="elements",
        )
        def element(command, channel, _, args=tuple(), **kwargs):
            arg = command[7:]
            if arg == "":
                return "elements", list(self.elems(emphasized=True))
            elif arg == "*":
                return "elements", list(self.elems())
            elif arg == "~":
                return "elements", list(self.elems(emphasized=False))
            elif arg == "s":
                channel(_("----------"))
                channel(_("Graphical Elements:"))
                i = 0
                for e in self.elems():
                    name = str(e)
                    if len(name) > 50:
                        name = name[:50] + "..."
                    if e.node.emphasized:
                        channel("%d: * %s" % (i, name))
                    else:
                        channel("%d: %s" % (i, name))
                    i += 1
                channel("----------")
                return
            else:
                element_list = []
                for value in arg.split(","):
                    try:
                        value = int(value)
                    except ValueError:
                        continue
                    try:
                        e = self.get_elem(value)
                        element_list.append(e)
                    except IndexError:
                        channel(_("index %d out of range") % value)
                return "elements", element_list

        @context.console_command(
            "operations", help="operations: list operations", output_type="ops"
        )
        def operation(command, channel, _, args=tuple(), **kwargs):
            channel(_("----------"))
            channel(_("Operations:"))
            for i, operation in enumerate(self.ops()):
                selected = False  # operation.selected #TODO: Restore in some fashion.
                select = " *" if selected else "  "
                color = (
                    "None"
                    if not hasattr(operation, "color") or operation.color is None
                    else Color(operation.color).hex
                )
                name = "%d: %s %s - %s" % (i, str(operation), select, color)
                channel(name)
                if isinstance(operation, list):
                    for q, oe in enumerate(operation):
                        stroke = (
                            "None"
                            if not hasattr(oe, "stroke") or oe.stroke is None
                            else oe.stroke.hex
                        )
                        fill = (
                            "None"
                            if not hasattr(oe, "stroke") or oe.fill is None
                            else oe.fill.hex
                        )
                        ident = str(oe.id)
                        name = "%s%d: %s-%s s:%s f:%s" % (
                            "".ljust(5),
                            q,
                            str(type(oe).__name__),
                            ident,
                            stroke,
                            fill,
                        )
                        channel(name)
            channel(_("----------"))

        @context.console_command(
            "operation.*", help="operation: selected operations", output_type="ops"
        )
        def operation(command, channel, _, args=tuple(), **kwargs):
            return "ops", list(self.ops(emphasized=True))

        @context.console_command(
            "operation*", help="operation*: all operations", output_type="ops"
        )
        def operation(command, channel, _, args=tuple(), **kwargs):
            return "ops", list(self.ops())

        @context.console_command(
            "operation~", help="operation~: non selected operations.", output_type="ops"
        )
        def operation(command, channel, _, args=tuple(), **kwargs):
            return "ops", list(self.ops(emphasized=False))

        @context.console_command(
            "operation", help="operation: selected operations.", output_type="ops"
        )
        def operation(command, channel, _, args=tuple(), **kwargs):
            return "ops", list(self.ops(emphasized=True))

        @context.console_command(
            r"operation(\d+,?)+",
            help="operation0,2: operation #0 and #2",
            regex=True,
            output_type="ops",
        )
        def operation(command, channel, _, args=tuple(), **kwargs):
            arg = command[9:]
            op_selected = []
            for value in arg.split(","):
                try:
                    value = int(value)
                except ValueError:
                    continue
                try:
                    op = self.get_op(value)
                    op_selected.append(op)
                except IndexError:
                    channel(_("index %d out of range") % value)
            return "ops", op_selected

        @context.console_command(
            "tree", help="access and alter tree elements", output_type="tree"
        )
        def tree(
            command, channel, _, data=None, data_type=None, args=tuple(), **kwargs
        ):
            return "tree", self._tree

        @context.console_command(
            "list", help="view tree", input_type="tree", output_type="tree"
        )
        def tree_list(
            command, channel, _, data=None, data_type=None, args=tuple(), **kwargs
        ):
            if data is None:
                data = self._tree
            channel(_("----------"))
            channel(_("Tree:"))
            path = ""
            for i, node in enumerate(data.children):
                channel("%s:%d %s" % (path, i, str(node.name)))
            channel(_("----------"))
            return "tree", data

        @context.console_argument("pos", type=int, help="subtree position")
        @context.console_command(
            "sub", help="sub <#>. Tree Context", input_type="tree", output_type="tree"
        )
        def sub(
            command,
            channel,
            _,
            data=None,
            data_type=None,
            pos=None,
            args=tuple(),
            **kwargs
        ):
            if pos is None:
                raise SyntaxError
            try:
                return "tree", data.children[pos]
            except IndexError:
                raise SyntaxError

        @context.console_argument(
            "dest", type=self._tree.get, help="destination node"
        )
        @context.console_option(
            "pos", "p", type=int, help="position within destination node"
        )
        @context.console_command(
            "move",
            help="<node> move <destination>, eg ... move 1:0",
            input_type="tree",
            output_type="tree",
        )
        def move(
                #TODO: CORRECT
            command,
            channel,
            _,
            data=None,
            data_type=None,
            dest=None,
            pos=None,
            args=tuple(),
            **kwargs
        ):
            if data is None:
                channel(_("No source node selected."))
                return
            if dest is None:
                channel(_("No source node selected."))
                return
            data.move(dest, pos)

        @context.console_command(
            "copy",
            help="duplicate elements",
            input_type=("elements", "ops"),
            output_type=("elements", "ops"),
        )
        def e_copy(
            command, channel, _, data=None, data_type=None, args=tuple(), **kwargs
        ):
            add_elem = list(map(copy, data))
            if data_type == "ops":
                self.add_ops(add_elem)
            else:
                self.add_elems(add_elem)
            return data_type, add_elem

        @context.console_command(
            "delete", help="delete elements", input_type=("elements", "ops")
        )
        def e_delete(
            command, channel, _, data=None, data_type=None, args=tuple(), **kwargs
        ):
            channel(_("deleting."))
            if data_type == "elements":
                self.remove_elements(data)
            else:
                self.remove_operations(data)
            self.context.signal("refresh_scene", 0)

        @context.console_command(
            "merge",
            help="merge elements",
            input_type="elements",
            output_type="elements",
        )
        def merge(command, channel, _, data=None, args=tuple(), **kwargs):
            superelement = Path()
            for e in data:
                if superelement.stroke is None:
                    superelement.stroke = e.stroke
                if superelement.fill is None:
                    superelement.fill = e.fill
                superelement += abs(e)
            self.remove_elements(data)
            self.add_elem(superelement).emphasized = True
            return "elements", [superelement]

        @context.console_command(
            "subpath",
            help="break elements",
            input_type="elements",
            output_type="elements",
        )
        def subpath(command, channel, _, data=None, args=tuple(), **kwargs):
            if not isinstance(data, list):
                data = list(data)
            elems = []
            for e in data:
                node = e.node
                qnode = node.replace_node(type="group", name=node.name)
                p = abs(e)
                for subpath in p.as_subpaths():
                    subelement = Path(subpath)
                    qnode.add(subelement, type="elem")
                elems.append(qnode)
            return "elements", elems

        @context.console_argument("c", type=int, help="number of columns")
        @context.console_argument("r", type=int, help="number of rows")
        @context.console_argument("x", type=Length, help="x distance")
        @context.console_argument("y", type=Length, help="y distance")
        @context.console_command(
            "grid",
            help="grid <columns> <rows> <x_distance> <y_distance>",
            input_type=(None, "elements"),
            output_type="elements",
        )
        def grid(
            command,
            channel,
            _,
            c: int,
            r: int,
            x: Length,
            y: Length,
            data=None,
            args=tuple(),
            **kwargs
        ):
            if data is None:
                data = list(self.elems(emphasized=True))
            if len(data) == 0 or self._bounds is None:
                channel(_("No item selected."))
                return
            if r is None:
                raise SyntaxError
            if x is not None and y is not None:
                x = x.value(ppi=1000)
                y = y.value(ppi=1000)
            else:
                try:
                    bounds = self._bounds
                    x = bounds[2] - bounds[0]
                    y = bounds[3] - bounds[1]
                except:
                    raise SyntaxError
            if isinstance(x, Length) or isinstance(y, Length):
                raise SyntaxError
            y_pos = 0
            for j in range(r):
                x_pos = 0
                for k in range(c):
                    if j != 0 or k != 0:
                        add_elem = list(map(copy, data))
                        for e in add_elem:
                            e *= "translate(%f, %f)" % (x_pos, y_pos)
                        self.add_elems(add_elem)
                    x_pos += x
                y_pos += y

        @context.console_argument("path_d", help="svg path syntax command.")
        @context.console_command("path", help="path <svg path>")
        def path(command, channel, _, path_d, args=tuple(), **kwargs):
            args = kwargs.get("args", tuple())
            if len(args) == 0:
                raise SyntaxError
            path_d += " ".join(args)
            self.add_element(Path(path_d))

        @context.console_option("name", "n", type=str)
        @context.console_command(
            "clipboard",
            help="clipboard",
            input_type=(None, "elements"),
            output_type="clipboard",
        )
        def clipboard(
            command, channel, _, data=None, name=None, args=tuple(), **kwargs
        ):
            """
            Clipboard commands. Applies to current selected elements to
            make a copy of those elements. Paste a copy of those elements
            or cut those elements. Clear clears the clipboard.

            The list command will list them but this is only for debug.
            """
            if name is not None:
                self._clipboard_default = name
            if data is None:
                return "clipboard", list(self.elems(emphasized=True))
            else:
                return "clipboard", data

        @context.console_command(
            "copy",
            help="clipboard copy",
            input_type="clipboard",
            output_type="elements",
        )
        def clipboard(command, channel, _, data=None, args=tuple(), **kwargs):
            destination = self._clipboard_default
            self._clipboard[destination] = [copy(e) for e in data]
            return "elements", self._clipboard[destination]

        @context.console_option("dx", "x", help="paste offset x", type=Length)
        @context.console_option("dy", "y", help="paste offset y", type=Length)
        @context.console_command(
            "paste",
            help="clipboard paste",
            input_type="clipboard",
            output_type="elements",
        )
        def clipboard(
            command, channel, _, data=None, dx=None, dy=None, args=tuple(), **kwargs
        ):
            destination = self._clipboard_default
            pasted = [copy(e) for e in self._clipboard[destination]]
            if dx is not None or dy is not None:
                if dx is None:
                    dx = 0
                else:
                    dx = dx.value(
                        ppi=1000.0, relative_length=self.context.bed_width * 39.3701
                    )
                if dy is None:
                    dy = 0
                else:
                    dy = dy.value(
                        ppi=1000.0, relative_length=self.context.bed_height * 39.3701
                    )
                m = Matrix("translate(%s, %s)" % (dx, dy))
                for e in pasted:
                    e *= m
            self.add_elems(pasted)
            return "elements", pasted

        @context.console_command(
            "cut",
            help="clipboard cut",
            input_type="clipboard",
            output_type="elements",
        )
        def clipboard(command, channel, _, data=None, args=tuple(), **kwargs):
            destination = self._clipboard_default
            self._clipboard[destination] = [copy(e) for e in data]
            self.remove_elements(data)
            return "elements", self._clipboard[destination]

        @context.console_command(
            "clear",
            help="clipboard clear",
            input_type="clipboard",
            output_type="elements",
        )
        def clipboard(command, channel, _, data=None, args=tuple(), **kwargs):
            destination = self._clipboard_default
            old = self._clipboard[destination]
            self._clipboard[destination] = None
            return "elements", old

        @context.console_command(
            "contents",
            help="clipboard contents",
            input_type="clipboard",
            output_type="elements",
        )
        def clipboard(command, channel, _, data=None, args=tuple(), **kwargs):
            destination = self._clipboard_default
            return "elements", self._clipboard[destination]

        @context.console_command(
            "list",
            help="clipboard list",
            input_type="clipboard",
        )
        def clipboard(command, channel, _, data=None, args=tuple(), **kwargs):
            for v in self._clipboard:
                k = self._clipboard[v]
                channel("%s: %s" % (str(v).ljust(5), str(k)))

        @context.console_argument("x_pos", type=Length)
        @context.console_argument("y_pos", type=Length)
        @context.console_argument("r_pos", type=Length)
        @context.console_command(
            "circle",
            help="circle <x> <y> <r> or circle <r>",
            input_type=("elements", None),
            output_type="elements",
        )
        def circle(command, x_pos, y_pos, r_pos, data=None, args=tuple(), **kwargs):
            if x_pos is None:
                raise SyntaxError
            else:
                if r_pos is None:
                    r_pos = x_pos
                    x_pos = 0
                    y_pos = 0
            circ = Circle(cx=x_pos, cy=y_pos, r=r_pos)
            circ.render(
                ppi=1000.0,
                width="%fmm" % self.context.bed_width,
                height="%fmm" % self.context.bed_height,
            )
            self.add_element(circ)
            if data is None:
                return "elements", [circ]
            else:
                data.append(circ)
                return "elements", data

        @context.console_argument("x_pos", type=Length)
        @context.console_argument("y_pos", type=Length)
        @context.console_argument("rx_pos", type=Length)
        @context.console_argument("ry_pos", type=Length)
        @context.console_command(
            "ellipse",
            help="ellipse <cx> <cy> <rx> <ry>",
            input_type=("elements", None),
            output_type="elements",
        )
        def ellipse(
            command, x_pos, y_pos, rx_pos, ry_pos, data=None, args=tuple(), **kwargs
        ):
            if ry_pos is None:
                raise SyntaxError
            ellip = Ellipse(cx=x_pos, cy=y_pos, rx=rx_pos, ry=ry_pos)
            ellip.render(
                ppi=1000.0,
                width="%fmm" % self.context.bed_width,
                height="%fmm" % self.context.bed_height,
            )
            self.add_element(ellip)
            if data is None:
                return "elements", [element]
            else:
                data.append(element)
                return "elements", data

        @context.console_argument(
            "x_pos", type=Length, help="x position for top left corner of rectangle."
        )
        @context.console_argument(
            "y_pos", type=Length, help="y position for top left corner of rectangle."
        )
        @context.console_argument("width", type=Length, help="width of the rectangle.")
        @context.console_argument(
            "height", type=Length, help="height of the rectangle."
        )
        @context.console_option("rx", "x", type=Length, help="rounded rx corner value.")
        @context.console_option("ry", "y", type=Length, help="rounded ry corner value.")
        @context.console_command(
            "rect",
            help="adds rectangle to scene",
            input_type=("elements", None),
            output_type="elements",
        )
        def rect(
            command,
            x_pos,
            y_pos,
            width,
            height,
            rx=None,
            ry=None,
            data=None,
            args=tuple(),
            **kwargs
        ):
            """
            Draws an svg rectangle with optional rounded corners.
            """
            if x_pos is None:
                raise SyntaxError
            rect = Rect(x=x_pos, y=y_pos, width=width, height=height, rx=rx, ry=ry)
            self.context.setting(int, "bed_width", 310)  # Default Value
            self.context.setting(int, "bed_height", 210)  # Default Value
            rect.render(
                ppi=1000.0,
                width="%fmm" % self.context.bed_width,
                height="%fmm" % self.context.bed_height,
            )
            # rect = Path(rect)
            self.add_element(rect)
            if data is None:
                return "elements", [rect]
            else:
                data.append(rect)
                return "elements", data

        @context.console_argument("x0", type=Length, help="start x position")
        @context.console_argument("y0", type=Length, help="start y position")
        @context.console_argument("x1", type=Length, help="end x position")
        @context.console_argument("y1", type=Length, help="end y position")
        @context.console_command(
            "line",
            help="adds line to scene",
            input_type=("elements", None),
            output_type="elements",
        )
        def line(command, x0, y0, x1, y1, data=None, args=tuple(), **kwargs):
            """
            Draws an svg line in the scene.
            """
            if y1 is None:
                raise SyntaxError
            simple_line = SimpleLine(x0, y0, x1, y1)
            self.context.setting(int, "bed_width", 310)  # Default Value
            self.context.setting(int, "bed_height", 210)  # Default Value
            simple_line.render(
                ppi=1000.0,
                width="%fmm" % self.context.bed_width,
                height="%fmm" % self.context.bed_height,
            )
            self.add_element(simple_line)
            if data is None:
                return "elements", [simple_line]
            else:
                data.append(simple_line)
                return "elements", data

        @context.console_argument(
            "x0", type=Length, help="start x position"
        )
        @context.console_argument(
            "y0", type=Length, help="start y position"
        )
        @context.console_argument("x1", type=Length, help="end x position")
        @context.console_argument(
            "y1", type=Length, help="end y position"
        )
        @context.console_command(
            "line",
            help="adds line to scene",
            input_type=("elements", None),
            output_type="elements",
        )
        def rect(
            command,
            x0,
            y0,
            x1,
            y1,
            data=None,
            args=tuple(),
            **kwargs
        ):
            """
            Draws an svg line in the scene.
            """
            if y1 is None:
                raise SyntaxError
            line = SimpleLine(x0, y0, x1, y1)
            self.context.setting(int, "bed_width", 310)  # Default Value
            self.context.setting(int, "bed_height", 210)  # Default Value
            line.render(
                ppi=1000.0,
                width="%fmm" % self.context.bed_width,
                height="%fmm" % self.context.bed_height,
            )
            self.add_element(line)
            if data is None:
                return "elements", [line]
            else:
                data.append(line)
                return "elements", data
        
        @context.console_command(
            "text",
            help="text <text>",
            input_type=(None, "elements"),
            output_type="elements",
        )
        def text(command, channel, _, data=None, args=tuple(), **kwargs):
            text = " ".join(args)
            svg_text = SVGText(text)
            self.add_element(svg_text)
            if data is None:
                return "elements", [svg_text]
            else:
                data.append(svg_text)
                return "elements", data

        # @context.console_argument("points", type=float, nargs="*", help='x, y of elements')
        @context.console_command(
            "polygon", help="polygon (<point>, <point>)*", input_type=("elements", None)
        )
        def polygon(command, channel, _, data=None, args=tuple(), **kwargs):
            element = Polygon(list(map(float, args)))
            self.add_element(element)

        # @context.console_argument("points", type=float, nargs="*", help='x, y of elements')
        @context.console_command(
            "polyline",
            help="polyline (<point>, <point>)*",
            input_type=("elements", None),
        )
        def polyline(command, args=tuple(), data=None, **kwargs):
            element = Polyline(list(map(float, args)))
            self.add_element(element)

        @context.console_argument(
            "stroke_width", type=Length, help="Stroke-width for the given stroke"
        )
        @context.console_command(
            "stroke-width",
            help="stroke-width <length>",
            input_type=(
                None,
                "elements",
            ),
            output_type="elements",
        )
        def stroke_width(
            command, channel, _, stroke_width, args=tuple(), data=None, **kwargs
        ):
            if data is None:
                data = list(self.elems(emphasized=True))
            if stroke_width is None:
                channel(_("----------"))
                channel(_("Stroke-Width Values:"))
                i = 0
                for e in self.elems():
                    name = str(e)
                    if len(name) > 50:
                        name = name[:50] + "..."
                    if e.stroke is None or e.stroke == "none":
                        channel(_("%d: stroke = none - %s") % (i, name))
                    else:
                        channel(_("%d: stroke = %s - %s") % (i, e.stroke_width, name))
                    i += 1
                channel(_("----------"))
                return

            if len(data) == 0:
                channel(_("No selected elements."))
                return
            stroke_width = stroke_width.value(
                ppi=1000.0, relative_length=self.context.bed_width * 39.3701
            )
            if isinstance(stroke_width, Length):
                raise SyntaxError
            for e in data:
                e.stroke_width = stroke_width
                e.node.altered()
            context.signal("refresh_scene")
            return "elements", data

        @context.console_argument(
            "color", type=Color, help="Color to color the given stroke"
        )
        @context.console_command(
            "stroke",
            help="stroke <svg color>",
            input_type=(
                None,
                "elements",
            ),
            output_type="elements",
        )
        def stroke(command, channel, _, color, args=tuple(), data=None, **kwargs):
            if data is None:
                data = list(self.elems(emphasized=True))
            if color is None:
                channel(_("----------"))
                channel(_("Stroke Values:"))
                i = 0
                for e in self.elems():
                    name = str(e)
                    if len(name) > 50:
                        name = name[:50] + "..."
                    if e.stroke is None or e.stroke == "none":
                        channel(_("%d: stroke = none - %s") % (i, name))
                    else:
                        channel(_("%d: stroke = %s - %s") % (i, e.stroke.hex, name))
                    i += 1
                channel(_("----------"))
                return
            if len(data) == 0:
                channel(_("No selected elements."))
                return

            if color == "none":
                for e in data:
                    e.stroke = None
                    e.node.altered()
            else:
                for e in data:
                    e.stroke = Color(color)
                    e.node.altered()
            context.signal("refresh_scene")
            return "elements", data

        @context.console_argument(
            "color", type=Color, help="color to color the given fill"
        )
        @context.console_command(
            "fill",
            help="fill <svg color>",
            input_type=(
                None,
                "elements",
            ),
            output_type="elements",
        )
        def fill(command, channel, _, color, data=None, args=tuple(), **kwargs):
            if data is None:
                data = list(self.elems(emphasized=True))
            if color is None:
                channel(_("----------"))
                channel(_("Fill Values:"))
                i = 0
                for e in self.elems():
                    name = str(e)
                    if len(name) > 50:
                        name = name[:50] + "..."
                    if e.fill is None or e.fill == "none":
                        channel(_("%d: fill = none - %s") % (i, name))
                    else:
                        channel(_("%d: fill = %s - %s") % (i, e.fill.hex, name))
                    i += 1
                channel(_("----------"))
                return
            if color == "none":
                for e in data:
                    e.fill = None
                    e.node.altered()
            else:
                for e in data:
                    e.fill = Color(color)
                    e.node.altered()
            context.signal("refresh_scene")
            return

        @context.console_argument("x_offset", type=Length, help="x offset.")
        @context.console_argument("y_offset", type=Length, help="y offset")
        @context.console_command(
            "outline",
            help="outline the current selected elements",
            input_type=(
                None,
                "elements",
            ),
            output_type="elements",
        )
        def outline(
            command,
            channel,
            _,
            x_offset=None,
            y_offset=None,
            data=None,
            args=tuple(),
            **kwargs
        ):
            """
            Draws an svg rectangle with optional rounded corners.
            """
            if x_offset is None:
                raise SyntaxError
            self.context.setting(int, "bed_width", 310)  # Default Value
            self.context.setting(int, "bed_height", 210)  # Default Value
            bounds = self.bounds()
            if bounds is None:
                yield "Nothing Selected"
                return
            x_pos = bounds[0]
            y_pos = bounds[1]
            width = bounds[2] - bounds[0]
            height = bounds[3] - bounds[1]
            offset_x = (
                y_offset.value(ppi=1000.0, relative_length=width)
                if len(args) >= 1
                else 0
            )
            offset_y = (
                x_offset.value(ppi=1000.0, relative_length=height)
                if len(args) >= 2
                else offset_x
            )

            x_pos -= offset_x
            y_pos -= offset_y
            width += offset_x * 2
            height += offset_y * 2
            element = Path(Rect(x=x_pos, y=y_pos, width=width, height=height))
            self.add_element(element, "red")
            self.classify([element])
            if data is None:
                return "elements", [element]
            else:
                data.append(element)
                return "elements", data

        @context.console_argument("angle", type=Angle.parse, help="angle to rotate by")
        @context.console_option("cx", "x", type=Length, help="center x")
        @context.console_option("cy", "y", type=Length, help="center y")
        @context.console_option(
            "absolute",
            "a",
            type=bool,
            action="store_true",
            help="angle_to absolute angle",
        )
        @context.console_command(
            "rotate",
            help="rotate <angle>",
            input_type=(
                None,
                "elements",
            ),
            output_type="elements",
        )
        def rotate(
            command,
            channel,
            _,
            angle,
            cx=None,
            cy=None,
            absolute=False,
            data=None,
            args=tuple(),
            **kwargs
        ):
            if angle is None:
                channel(_("----------"))
                channel(_("Rotate Values:"))
                i = 0
                for element in self.elems():
                    name = str(element)
                    if len(name) > 50:
                        name = name[:50] + "..."
                    channel(
                        _("%d: rotate(%fturn) - %s")
                        % (i, element.rotation.as_turns, name)
                    )
                    i += 1
                channel(_("----------"))
                return
            if data is None:
                data = list(self.elems(emphasized=True))
            if len(data) == 0:
                channel(_("No selected elements."))
                return
            self.validate_bounds()
            bounds = self.bounds()
            rot = angle.as_degrees

            if cx is not None:
                cx = cx.value(
                    ppi=1000.0, relative_length=self.context.bed_width * 39.3701
                )
            else:
                cx = (bounds[2] + bounds[0]) / 2.0
            if cy is not None:
                cy = cy.value(
                    ppi=1000.0, relative_length=self.context.bed_height * 39.3701
                )
            else:
                cy = (bounds[3] + bounds[1]) / 2.0
            matrix = Matrix("rotate(%fdeg,%f,%f)" % (rot, cx, cy))
            try:
                if not absolute:
                    for element in self.elems(emphasized=True):
                        try:
                            if element.lock:
                                continue
                        except AttributeError:
                            pass

                        element *= matrix
                        element.node.modified()
                else:
                    for element in self.elems(emphasized=True):
                        start_angle = element.rotation
                        amount = rot - start_angle
                        matrix = Matrix(
                            "rotate(%f,%f,%f)" % (Angle(amount).as_degrees, cx, cy)
                        )
                        element *= matrix
                        element.node.modified()
            except ValueError:
                raise SyntaxError
            context.signal("refresh_scene")
            return "elements", data

        @context.console_argument("scale_x", type=float, help="scale_x value")
        @context.console_argument("scale_y", type=float, help="scale_y value")
        @context.console_option("px", "x", type=Length, help="scale x origin point")
        @context.console_option("py", "y", type=Length, help="scale y origin point")
        @context.console_option(
            "absolute",
            "a",
            type=bool,
            action="store_true",
            help="scale to absolute size",
        )
        @context.console_command(
            "scale",
            help="scale <scale> [<scale-y>]?",
            input_type=(None, "elements"),
            output_type="elements",
        )
        def scale(
            command,
            channel,
            _,
            scale_x=None,
            scale_y=None,
            px=None,
            py=None,
            absolute=False,
            data=None,
            args=tuple(),
            **kwargs
        ):
            if scale_x is None:
                channel(_("----------"))
                channel(_("Scale Values:"))
                i = 0
                for e in self.elems():
                    name = str(e)
                    if len(name) > 50:
                        name = name[:50] + "..."
                    channel(
                        "%d: scale(%f, %f) - %s"
                        % (
                            i,
                            e.transform.value_scale_x(),
                            e.transform.value_scale_x(),
                            name,
                        )
                    )
                    i += 1
                channel(_("----------"))
                return
            if data is None:
                data = list(self.elems(emphasized=True))
            if len(data) == 0:
                channel(_("No selected elements."))
                return
            group = Group()
            group.extend(data)
            bounds = group.bbox()
            if scale_y is None:
                scale_y = scale_x
            if px is not None:
                center_x = px.value(
                    ppi=1000.0, relative_length=self.context.bed_width * 39.3701
                )
            else:
                center_x = (bounds[2] + bounds[0]) / 2.0
            if py is not None:
                center_y = py.value(
                    ppi=1000.0, relative_length=self.context.bed_width * 39.3701
                )
            else:
                center_y = (bounds[3] + bounds[1]) / 2.0
            if scale_x == 0 or scale_y == 0:
                channel(_("Scaling by Zero Error"))
                return
            m = Matrix("scale(%f,%f,%f,%f)" % (scale_x, scale_y, center_x, center_y))
            try:
                if not absolute:
                    for e in data:
                        try:
                            if e.lock:
                                continue
                        except AttributeError:
                            pass

                        e *= m
                        e.node.modified()
                else:
                    for e in data:
                        try:
                            if e.lock:
                                continue
                        except AttributeError:
                            pass

                        osx = e.transform.value_scale_x()
                        osy = e.transform.value_scale_y()
                        nsx = scale_x / osx
                        nsy = scale_y / osy
                        m = Matrix(
                            "scale(%f,%f,%f,%f)" % (nsx, nsy, center_x, center_y)
                        )
                        e *= m
                        e.node.modified()
            except ValueError:
                raise SyntaxError
            context.signal("refresh_scene")
            return "elements", data

        @context.console_argument("tx", type=Length, help="translate x value")
        @context.console_argument("ty", type=Length, help="translate y value")
        @context.console_option(
            "absolute",
            "a",
            type=bool,
            action="store_true",
            help="translate to absolute position",
        )
        @context.console_command(
            "translate",
            help="translate <tx> <ty>",
            input_type=(None, "elements"),
            output_type="elements",
        )
        def translate(
            command,
            channel,
            _,
            tx,
            ty,
            absolute=False,
            data=None,
            args=tuple(),
            **kwargs
        ):
            if tx is None:
                channel(_("----------"))
                channel(_("Translate Values:"))
                i = 0
                for e in self.elems():
                    name = str(e)
                    if len(name) > 50:
                        name = name[:50] + "..."
                    channel(
                        _("%d: translate(%f, %f) - %s")
                        % (
                            i,
                            e.transform.value_trans_x(),
                            e.transform.value_trans_y(),
                            name,
                        )
                    )
                    i += 1
                channel(_("----------"))
                return
            if data is None:
                data = list(self.elems(emphasized=True))
            if len(data) == 0:
                channel(_("No selected elements."))
                return
            if tx is not None:
                tx = tx.value(
                    ppi=1000.0, relative_length=self.context.bed_width * 39.3701
                )
            else:
                tx = 0
            if ty is not None:
                ty = ty.value(
                    ppi=1000.0, relative_length=self.context.bed_width * 39.3701
                )
            else:
                ty = 0
            m = Matrix("translate(%f,%f)" % (tx, ty))
            try:
                if not absolute:
                    for e in data:
                        e *= m
                        e.node.modified()
                else:
                    for e in data:
                        otx = e.transform.value_trans_x()
                        oty = e.transform.value_trans_y()
                        ntx = tx - otx
                        nty = ty - oty
                        m = Matrix("translate(%f,%f)" % (ntx, nty))
                        e *= m
                        e.node.modified()
            except ValueError:
                raise SyntaxError
            context.signal("refresh_scene")
            return "elements", data

        @context.console_argument(
            "x_pos", type=Length, help="x position for top left corner"
        )
        @context.console_argument(
            "y_pos", type=Length, help="y position for top left corner"
        )
        @context.console_argument("width", type=Length, help="new width of selected")
        @context.console_argument("height", type=Length, help="new height of selected")
        @context.console_command(
            "resize",
            help="resize <x-pos> <y-pos> <width> <height>",
            input_type=(None, "elements"),
            output_type="elements",
        )
        def resize(
            command, x_pos, y_pos, width, height, data=None, args=tuple(), **kwargs
        ):
            if height is None:
                raise SyntaxError
            try:
                x_pos = x_pos.value(
                    ppi=1000.0, relative_length=self.context.bed_width * 39.3701
                )
                y_pos = y_pos.value(
                    ppi=1000.0, relative_length=self.context.bed_height * 39.3701
                )
                width = width.value(
                    ppi=1000.0, relative_length=self.context.bed_height * 39.3701
                )
                height = height.value(
                    ppi=1000.0, relative_length=self.context.bed_height * 39.3701
                )
                x, y, x1, y1 = self.bounds()
                w, h = x1 - x, y1 - y
                sx = width / w
                sy = height / h
                m = Matrix(
                    "translate(%f,%f) scale(%f,%f) translate(%f,%f)"
                    % (x_pos, y_pos, sx, sy, -x, -y)
                )
                if data is None:
                    data = list(self.elems(emphasized=True))
                for e in data:
                    try:
                        if e.lock:
                            continue
                    except AttributeError:
                        pass
                    e *= m
                    e.node.modified()
                context.signal("refresh_scene")
                return "elements", data
            except (ValueError, ZeroDivisionError):
                raise SyntaxError

        @context.console_argument("sx", type=float, help="scale_x value")
        @context.console_argument("kx", type=float, help="skew_x value")
        @context.console_argument("sy", type=float, help="scale_y value")
        @context.console_argument("ky", type=float, help="skew_y value")
        @context.console_argument("tx", type=Length, help="translate_x value")
        @context.console_argument("ty", type=Length, help="translate_y value")
        @context.console_command(
            "matrix",
            help="matrix <sx> <kx> <sy> <ky> <tx> <ty>",
            input_type=(None, "elements"),
            output_type="elements",
        )
        def matrix(
            command,
            channel,
            _,
            sx,
            kx,
            sy,
            ky,
            tx,
            ty,
            data=None,
            args=tuple(),
            **kwargs
        ):
            if tx is None:
                channel(_("----------"))
                channel(_("Matrix Values:"))
                i = 0
                for e in self.elems():
                    name = str(e)
                    if len(name) > 50:
                        name = name[:50] + "..."
                    channel("%d: %s - %s" % (i, str(e.transform), name))
                    i += 1
                channel(_("----------"))
                return
            if data is None:
                data = list(self.elems(emphasized=True))
            if len(data) == 0:
                channel(_("No selected elements."))
                return
            if ty:
                raise SyntaxError
            try:
                m = Matrix(
                    sx,
                    kx,
                    sy,
                    ky,
                    tx.value(
                        ppi=1000.0, relative_length=self.context.bed_width * 39.3701
                    ),
                    ty.value(
                        ppi=1000.0, relative_length=self.context.bed_width * 39.3701
                    ),
                )
                for e in data:
                    try:
                        if e.lock:
                            continue
                    except AttributeError:
                        pass

                    e.transform = Matrix(m)
                    e.node.modified()
            except ValueError:
                raise SyntaxError
            context.signal("refresh_scene")
            return

        @context.console_command(
            "reset",
            help="reset affine transformations",
            input_type=(None, "elements"),
            output_type="elements",
        )
        def reset(command, channel, _, data=None, args=tuple(), **kwargs):
            if data is None:
                data = list(self.elems(emphasized=True))
            for e in data:
                try:
                    if e.lock:
                        continue
                except AttributeError:
                    pass

                name = str(e)
                if len(name) > 50:
                    name = name[:50] + "..."
                channel(_("reset - %s") % name)
                e.transform.reset()
                e.node.modified()
            context.signal("refresh_scene")
            return "elements", data

        @context.console_command(
            "reify",
            help="reify affine transformations",
            input_type=(None, "elements"),
            output_type="elements",
        )
        def reify(command, channel, _, data=None, args=tuple(), **kwargs):
            if data is None:
                data = list(self.elems(emphasized=True))
            for e in data:
                try:
                    if e.lock:
                        continue
                except AttributeError:
                    pass

                name = str(e)
                if len(name) > 50:
                    name = name[:50] + "..."
                channel(_("reified - %s") % name)
                e.reify()
                e.node.altered()
            context.signal("refresh_scene")
            return "elements", data

        @context.console_command(
            "classify",
            help="classify elements into operations",
            input_type=(None, "elements"),
            output_type="elements",
        )
        def classify(command, channel, _, data=None, args=tuple(), **kwargs):
            if data is None:
                data = list(self.elems(emphasized=True))
            if len(data) == 0:
                channel(_("No selected elements."))
                return
            self.classify(data)
            return "elements", data

        @context.console_command(
            "declassify",
            help="declassify selected elements",
            input_type=(None, "elements"),
            output_type="elements",
        )
        def declassify(command, channel, _, data=None, args=tuple(), **kwargs):
            if data is None:
                data = list(self.elems(emphasized=True))
            if len(data) == 0:
                channel(_("No selected elements."))
                return
            self.remove_elements_from_operations(data)
            return "elements", data

        @context.console_argument("note", type=str, help="message to set as note")
        @context.console_command("note", help="note <note>")
        def note(command, channel, _, note, args=tuple(), **kwargs):
            if note is None:
                if self.note is None:
                    channel(_("No Note."))
                else:
                    channel(str(self.note))
            else:
                # TODO: Note should take nargs.
                self.note = note + " " + " ".join(args)
                channel(_("Note Set."))

        @context.console_option("speed", "s", type=float)
        @context.console_option("power", "p", type=float)
        @context.console_option("step", "S", type=int)
        @context.console_option("overscan", "o", type=Length)
        @context.console_option("color", "c", type=Color)
        @context.console_command(
            ("cut", "engrave", "raster", "imageop"),
            help="group current elements into operation type",
            input_type=(None, "elements"),
            output_type="ops",
        )
        def makeop(
            command,
            channel,
            _,
            data,
            color=None,
            speed=None,
            power=None,
            step=None,
            overscan=None,
            args=tuple(),
            **kwargs
        ):
            op = LaserOperation()
            if color is not None:
                op.color = color
            if speed is not None:
                op.settings.speed = speed
            if power is not None:
                op.settings.power = power
            if step is not None:
                op.settings.raster_step = step
            if overscan is not None:
                op.settings.overscan = int(
                    overscan.value(
                        ppi=1000.0, relative_length=self.context.bed_width * 39.3701
                    )
                )
            if command == "cut":
                op.operation = "Cut"
            elif command == "engrave":
                op.operation = "Engrave"
            elif command == "raster":
                op.operation = "Raster"
            elif command == "imageop":
                op.operation = "Image"
            if data is not None:
                op.children.extend(data)
            self.add_op(op)
            return "ops", [op]

        @context.console_argument("step_size", type=int, help="raster step size")
        @context.console_command(
            "step", help="step <raster-step-size>", input_type=("ops", "elements")
        )
        def step(command, channel, _, step_size=None, args=tuple(), **kwargs):
            if step_size is None:
                found = False
                for op in self.ops(emphasized=True):
                    if op.operation in ("Raster", "Image"):
                        step = op.settings.raster_step
                        channel(_("Step for %s is currently: %d") % (str(op), step))
                        found = True
                for element in self.elems(emphasized=True):
                    if isinstance(element, SVGImage):
                        try:
                            step = element.values["raster_step"]
                        except KeyError:
                            step = 1
                        channel(
                            _("Image step for %s is currently: %s")
                            % (str(element), step)
                        )
                        found = True
                if not found:
                    channel(_("No raster operations selected."))
                return
            for op in self.ops(emphasized=True):
                if op.operation in ("Raster", "Image"):
                    op.settings.raster_step = step_size
                    self.context.signal("element_property_update", op)
            for element in self.elems(emphasized=True):
                element.values["raster_step"] = str(step_size)
                m = element.transform
                tx = m.e
                ty = m.f
                element.transform = Matrix.scale(float(step_size), float(step_size))
                element.transform.post_translate(tx, ty)
                element.node.modified()
                self.context.signal("element_property_update", element)
                self.context.signal("refresh_scene")
            return

        @context.console_command(
            "trace_hull", help="trace the convex hull of current elements"
        )
        def trace_hull(command, channel, _, args=tuple(), **kwargs):
            if context.active is None:
                return
            spooler = context.active.spooler
            pts = []
            for obj in self.elems(emphasized=True):
                if isinstance(obj, Path):
                    epath = abs(obj)
                    pts += [q for q in epath.as_points()]
                elif isinstance(obj, SVGImage):
                    bounds = obj.bbox()
                    pts += [
                        (bounds[0], bounds[1]),
                        (bounds[0], bounds[3]),
                        (bounds[2], bounds[1]),
                        (bounds[2], bounds[3]),
                    ]
            hull = [p for p in Point.convex_hull(pts)]
            if len(hull) == 0:
                channel(_("No elements bounds to trace."))
                return
            hull.append(hull[0])  # loop

            def trace_hull():
                yield COMMAND_WAIT_FINISH
                yield COMMAND_MODE_RAPID
                for p in hull:
                    yield COMMAND_MOVE, p[0], p[1]

            spooler.job(trace_hull)

        @context.console_command(
            "trace_quick", help="quick trace the bounding box of current elements"
        )
        def trace_quick(command, channel, _, args=tuple(), **kwargs):
            if context.active is None:
                return
            spooler = context.active.spooler
            bbox = self.bounds()
            if bbox is None:
                channel(_("No elements bounds to trace."))
                return

            def trace_quick():
                yield COMMAND_MODE_RAPID
                yield COMMAND_MOVE, bbox[0], bbox[1]
                yield COMMAND_MOVE, bbox[2], bbox[1]
                yield COMMAND_MOVE, bbox[2], bbox[3]
                yield COMMAND_MOVE, bbox[0], bbox[3]
                yield COMMAND_MOVE, bbox[0], bbox[1]

            spooler.job(trace_quick)
        # --------------------------- END COMMANDS ------------------------------

        # --------------------------- TREE OPERATIONS ---------------------------

        _ = self.context._kernel.translation

        @self.tree_operation(_("Execute Job"), node_type="op", help="Execute Job for the particular element.")
        def execute_job(node, **kwargs):
            # self.context.open("window/JobPreview", self.gui, "0", selected=True)
            node.selected = True
            self.context.console("plan0 copy-selected\n")
            self.context.console("window open JobPreview 0\n")

        @self.tree_operation(_("Clear All"), node_type="branch ops", help="")
        def clear_all(node, **kwargs):
            self.context.console("operation* delete\n")

        @self.tree_operation(_("Clear All"), node_type="branch elems", help="")
        def clear_all_ops(node, **kwargs):
            self.context.console("element* delete\n")

        @self.tree_operation(_("Remove: {name}"), node_type=("op", "elem", "file", "opnode"), help="")
        def remove_types(node, **kwargs):
            if node.type == "elem":
                self.context.console("element delete\n")
            elif node.type == "op":
                self.context.console("operation delete\n")
            elif node.type == "file":
                self.context.console("element delete\n")
            elif node.type == "opnode":
                index = node.parent.index(node)
                op = node.parent.object
                if index == -1:
                    op.remove(node.object)
                else:
                    del op[index]
            self.set_selected(None)

        @self.tree_conditional(lambda node: len(list(self.elems(emphasized=True))) > 1)
        @self.tree_calc("ecount", lambda i: len(list(self.elems(emphasized=True))))
        @self.tree_operation(_("Remove: {ecount} objects"), node_type=("elem", "opnode"), help="")
        def remove_n_objects(node, **kwargs):
            self.context.console("element delete\n")

        @self.tree_submenu(_("Clone Reference"))
        @self.tree_iterate("copies", 1, 10)
        @self.tree_operation(_("Make {copies} copies."), node_type="opnode", help="")
        def clone_element_op(node, copies=1, **kwargs):
            for i in range(copies):
                node.add(node.object, type="opnode")
            node.modified()
            self.context.signal("rebuild_tree", 0)

        @self.tree_submenu(_("Duplicate"))
        @self.tree_iterate("copies", 1, 10)
        @self.tree_operation(_("Make {copies} copies."), node_type="opnode", help="")
        def duplicate_element_op(node, copies=1, **kwargs):
            context = self.context
            elements = context.elements
            adding_elements = [
                copy(e)
                for e in list(self.elems(emphasized=True)) * copies
            ]
            elements.add_elems(adding_elements)
            elements.classify(adding_elements)
            elements.set_selected(None)

        @self.tree_conditional(lambda node: node.count_children() > 1)
        @self.tree_operation(_("Reverse Layer Order"), node_type=("op", "branch elems", "branch ops"), help="reverse the items within this subitem")
        def reverse_layer_order(node, **kwargs):
            node.reverse()
            self.context.signal("rebuild_tree", 0)

        @self.tree_operation(_("Refresh Classification"), node_type="branch ops", help="")
        def refresh_clasifications(node, **kwargs):
            context = self.context
            elements = context.elements
            elements.remove_elements_from_operations(list(elements.elems()))
            elements.classify(list(elements.elems()))
            self.context.signal("rebuild_tree", 0)

        @self.tree_operation(_("Set Other/Blue/Red Classify"), node_type="branch ops", help="")
        def default_classifications(node, **kwargs):
            self.context.elements.load_default()

        @self.tree_operation(_("Set Basic Classification"), node_type="branch ops", help="")
        def basic_classifications(node, **kwargs):
            self.context.elements.load_default2()

        @self.tree_operation(_("Add Operation"), node_type="branch ops", help="")
        def add_operation_operation(node, **kwargs):
            self.context.elements.add_op(LaserOperation())

        @self.tree_submenu(_("Special Operations"))
        @self.tree_operation(_("Add Home"), node_type="branch ops", help="")
        def add_operation_home(node, **kwargs):
            self.context.elements.add_op(CommandOperation("Home", COMMAND_HOME))

        @self.tree_submenu(_("Special Operations"))
        @self.tree_operation(_("Add Beep"), node_type="branch ops", help="")
        def add_operation_beep(node, **kwargs):
            self.context.elements.add_op(CommandOperation("Beep", COMMAND_BEEP))

        @self.tree_submenu(_("Special Operations"))
        @self.tree_operation(_("Add Move Origin"), node_type="branch ops", help="")
        def add_operation_origin(node, **kwargs):
            self.context.elements.add_op(CommandOperation("Origin", COMMAND_MOVE, 0, 0))

        @self.tree_submenu(_("Special Operations"))
        @self.tree_operation(_("Add Interrupt"), node_type="branch ops", help="")
        def add_operation_interrupt(node, **kwargs):
            self.context.elements.add_op(CommandOperation(
                        "Interrupt",
                        COMMAND_FUNCTION,
                        self.context.console_function("interrupt\n"),
                    ))

        @self.tree_submenu(_("Special Operations"))
        @self.tree_operation(_("Add Shutdown"), node_type="branch ops", help="")
        def add_operation_shutdown(node, **kwargs):
            self.context.elements.add_op(CommandOperation(
                        "Shutdown",
                        COMMAND_FUNCTION,
                        self.context.console_function("quit\n"),
                    ))

        @self.tree_operation(_("Reclassify Operations"), node_type="branch elems", help="")
        def reclassify_operations(node, **kwargs):
            context = self.context
            elements = context.elements
            elements.remove_elements_from_operations(list(elements.elems()))
            elements.classify(list(elements.elems()))
            self.context.signal("rebuild_tree", 0)

        @self.tree_submenu(_("Convert Operation"))
        @self.tree_operation(_("Convert Raster"), node_type="op", help="")
        def convert_operation_raster(node, **kwargs):
            node.operation = "Raster"

        @self.tree_submenu(_("Convert Operation"))
        @self.tree_operation(_("Convert Engrave"), node_type="op", help="")
        def convert_operation_engrave(node, **kwargs):
            node.operation = "Engrave"

        @self.tree_submenu(_("Convert Operation"))
        @self.tree_operation(_("Convert Cut"), node_type="op", help="")
        def convert_operation_cut(node, **kwargs):
            node.operation = "Cut"

        @self.tree_submenu(_("Convert Operation"))
        @self.tree_operation(_("Convert Image"), node_type="op", help="")
        def convert_operation_image(node, **kwargs):
            node.operation = "Image"

        @self.tree_operation(_("Duplicate Operation"), node_type="op", help="duplicate operation element nodes")
        def duplicate_operation(node, **kwargs):
            op = LaserOperation(node)
            self.context.elements.add_op(op)
            for e in node.children:
                op.add(e.object, type="opnode")

        @self.tree_submenu(_("Passes"))
        @self.tree_iterate("copies", 1, 10)
        @self.tree_operation(_("Add {iterator} pass(es)."), node_type="op", help="")
        def add_n_passes(node, copies=1, **kwargs):
            op = node.object
            adding_elements = list(op.children) * copies
            op.add_all(adding_elements)
            # op.children.extend(adding_elements)
            self.context.signal("rebuild_tree", 0)

        @self.tree_conditional(lambda node: node.operation in ("Raster", "Image"))
        @self.tree_submenu(_("Step"))
        @self.tree_iterate("i", 1, 10)
        @self.tree_operation(_("Step {iterator}") , node_type="op", help="Change raster step values of operation")
        def set_step_n(node, i=1, **kwargs):
            element = node.object
            element.raster_step = i
            self.context.signal("element_property_update", node.object)

        @self.tree_conditional(lambda node: node.operation in ("Raster", "Image"))
        @self.tree_operation(_("Make Raster Image"), node_type="op", help="Convert a vector element into a raster element.")
        def make_raster_image(node, **kwargs):
            context = self.context
            elements = context.elements
            renderer = self.renderer # TODO: get the rendered processed.
            child_objects = Group()
            child_objects.extend(node.objects_of_children(SVGElement))
            bounds = child_objects.bbox()
            if bounds is None:
                return
            step = float(node.settings.raster_step)
            if step == 0:
                step = 1.0
            xmin, ymin, xmax, ymax = bounds

            image = renderer.make_raster(
                child_objects,
                bounds,
                width=(xmax - xmin),
                height=(ymax - ymin),
                step=step,
            )
            image_element = SVGImage(image=image)
            image_element.transform.post_scale(step, step)
            image_element.transform.post_translate(xmin, ymin)
            image_element.values["raster_step"] = step

            elements.add_elem(image_element)
            node.object.clear()
            self.build_tree(self.node_elements, image_element)
            node.object.append(image_element)
            self.context.signal("rebuild_tree", 0)

        @self.tree_operation(_("Reload {name}"), node_type="file", help="")
        def reload_file(node, **kwargs):
            filepath = node.filepath
            self.clear_elements_and_operations()
            self.load(filepath)

        @self.tree_submenu(_("Duplicate"))
        @self.tree_iterate("copies", 1,10)
        @self.tree_operation(_("Make {copies} copies."), node_type="elem", help="")
        def duplicate_n_element(node, copies, **kwargs):
            context = self.context
            elements = context.elements
            adding_elements = [
                copy(e)
                for e in list(self.elems(emphasized=True)) * copies
            ]
            elements.add_elems(adding_elements)
            elements.classify(adding_elements)
            elements.set_selected(None)

        @self.tree_conditional(lambda node: isinstance(node.object, SVGElement))
        @self.tree_conditional_try(lambda node: not node.object.lock)
        @self.tree_operation(_("Reset User Changes"), node_type=("branch elem", "elem"), help="")
        def reset_user_changes(node, copies=1, **kwargs):
            self.context.console("reset\n")

        @self.tree_conditional(lambda node: isinstance(node.object, SVGElement))
        @self.tree_conditional_try(lambda node: not node.object.lock)
        @self.tree_submenu(_("Scale"))
        @self.tree_iterate("scale", 1, 25)
        @self.tree_calc("scale_percent", lambda i: "%0.f" % (600.0 / float(i)))
        @self.tree_operation(_("Scale {scale_percent}%"), node_type="elem", help="Scale Element")
        def scale_elem_amount(node, scale, **kwargs):
            scale = 6.0 / float(scale)
            child_objects = Group()
            child_objects.extend(node.objects_of_children(SVGElement))
            bounds = child_objects.bbox()
            if bounds is None:
                return
            center_x = (bounds[2] + bounds[0]) / 2.0
            center_y = (bounds[3] + bounds[1]) / 2.0
            self.context.console(
                "scale %f %f %f %f\n" % (scale, scale, center_x, center_y)
            )

        @self.tree_conditional(lambda node: isinstance(node.object, SVGElement))
        @self.tree_conditional_try(lambda node: not node.object.lock)
        @self.tree_submenu(_("Rotate"))
        @self.tree_values("i", values=(2,3,4,5,6,7,8,9,10,11,12,13,-2,-3,-4,-5,-6,-7,-8,-9,-10,-11,-12,-13))
        @self.tree_calc("angle", lambda i: "%0.f" % Angle.turns(1.0/float(i)).as_degrees)
        @self.tree_operation(_(u"Rotate turn/{i}, {angle}°"), node_type="elem", help="")
        def rotate_elem_amount(node, i, **kwargs):
            value = 1.0 / float(i)
            child_objects = Group()
            child_objects.extend(node.objects_of_children(SVGElement))
            bounds = child_objects.bbox()
            if bounds is None:
                return
            center_x = (bounds[2] + bounds[0]) / 2.0
            center_y = (bounds[3] + bounds[1]) / 2.0
            self.context.console("rotate %fturn %f %f\n" % (value, center_x, center_y))

        @self.tree_conditional(lambda node: isinstance(node.object, SVGElement))
        @self.tree_conditional_try(lambda node: not node.object.lock)
        @self.tree_operation(_("Reify User Changes"), node_type="elem", help="")
        def reify_elem_changes(node, **kwargs):
            self.context.console("reify\n")

        @self.tree_conditional(lambda node: isinstance(node.object, Path))
        @self.tree_conditional_try(lambda node: not node.object.lock)
        @self.tree_operation(_("Break Subpaths"), node_type="elem", help="")
        def break_subpath_elem(node, **kwargs):
            self.context.console("element subpath\n")

        @self.tree_conditional(lambda node: isinstance(node.object, SVGImage))
        @self.tree_submenu(_("Step"))
        @self.tree_iterate("i", 1, 10)
        @self.tree_operation(_("Step {iterator}"), node_type="elem", help="")
        def set_step_n_elem(node, i=1, **kwargs):
            # TODO: WAS A RADIOBUTTON
            # if "raster_step" in node.object.values:
            #     step = float(node.object.values["raster_step"])
            # else:
            #     step = 1.0
            # if i == step:
            #     m = node.object.transform
            #     if m.a == step or m.b == 0.0 or m.c == 0.0 or m.d == step:
            #         menu_item.Check(True)
            step_value = i
            element = node.object
            element.values["raster_step"] = str(step_value)
            m = element.transform
            tx = m.e
            ty = m.f
            element.transform = Matrix.scale(float(step_value), float(step_value))
            element.transform.post_translate(tx, ty)
            element.node.modified()
            self.context.signal("element_property_update", node.object)
            self.element_root.gui.request_refresh()

        @self.tree_conditional(lambda node: isinstance(node.object, SVGImage))
        @self.tree_conditional_try(lambda node: not node.object.lock)
        @self.tree_operation(_("Actualize Pixels"), node_type="elem", help="")
        def image_actualize_pixels(node, **kwargs):
            self.context.console("image resample\n")


        @self.tree_conditional(lambda node: isinstance(node.object, SVGImage))
        @self.tree_submenu(_("ZDepth Divide"))
        @self.tree_iterate("divide", 2, 10)
        @self.tree_operation(_("Divide Into {iterator} Images"), node_type="elem", help="")
        def image_zdepth(node, divide=1, **kwargs):
            element = node.object
            if not isinstance(element, SVGImage):
                return
            if element.image.mode != "RGBA":
                element.image = element.image.convert("RGBA")
            band = 255 / divide
            for i in range(0, divide):
                threshold_min = i * band
                threshold_max = threshold_min + band
                self.context.console(
                    "image threshold %f %f\n" % (threshold_min, threshold_max)
                )

        @self.tree_conditional(lambda node: isinstance(node.object, SVGImage))
        @self.tree_conditional_try(lambda node: node.object.lock)
        @self.tree_submenu(_("Image"))
        @self.tree_operation(_("Unlock Manipulations"), node_type="elem", help="")
        def image_unlock_manipulations(node, **kwargs):
            self.context.console("image unlock\n")

        @self.tree_conditional(lambda node: isinstance(node.object, SVGImage))
        @self.tree_conditional_try(lambda node: not node.object.lock)
        @self.tree_submenu(_("Image"))
        @self.tree_operation(_("Dither to 1 bit"), node_type="elem", help="")
        def image_dither(node, **kwargs):
            self.context.console("image dither\n")

        @self.tree_conditional(lambda node: isinstance(node.object, SVGImage))
        @self.tree_conditional_try(lambda node: not node.object.lock)
        @self.tree_submenu(_("Image"))
        @self.tree_operation(_("Invert Image"), node_type="elem", help="")
        def image_invert(node, **kwargs):
            self.context.console("image invert\n")

        @self.tree_conditional(lambda node: isinstance(node.object, SVGImage))
        @self.tree_conditional_try(lambda node: not node.object.lock)
        @self.tree_submenu(_("Image"))
        @self.tree_operation(_("Mirror Horizontal"), node_type="elem", help="")
        def image_mirror(node, **kwargs):
            context.console("image mirror\n")

        @self.tree_conditional(lambda node: isinstance(node.object, SVGImage))
        @self.tree_conditional_try(lambda node: not node.object.lock)
        @self.tree_submenu(_("Image"))
        @self.tree_operation(_("Flip Vertical"), node_type="elem", help="")
        def image_flip(node, **kwargs):
            self.context.console("image flip\n")

        @self.tree_conditional(lambda node: isinstance(node.object, SVGImage))
        @self.tree_conditional_try(lambda node: not node.object.lock)
        @self.tree_submenu(_("Image"))
        @self.tree_operation(_("Rotate CW"), node_type="elem", help="")
        def image_cw(node, **kwargs):
            self.context.console("image cw\n")

        @self.tree_conditional(lambda node: isinstance(node.object, SVGImage))
        @self.tree_conditional_try(lambda node: not node.object.lock)
        @self.tree_submenu(_("Image"))
        @self.tree_operation(_("Rotate CCW"), node_type="elem", help="")
        def image_ccw(node, **kwargs):
            self.context.console("image ccw\n")

        @self.tree_conditional(lambda node: isinstance(node.object, SVGImage))
        @self.tree_conditional_try(lambda node: not node.object.lock)
        @self.tree_submenu(_("Image"))
        @self.tree_operation(_("Save output.png"), node_type="elem", help="")
        def image_save(node, **kwargs):
            self.context.console("image save output.png\n")

        @self.tree_conditional(lambda node: isinstance(node.object, SVGImage))
        @self.tree_submenu(_("RasterWizard"))
        @self.tree_values("script", values=self.context.match("raster_script"))
        @self.tree_operation(_("RasterWizard: {script}"), node_type="elem", help="")
        def image_rasterwizard_open(node, script=None, **kwargs):
            self.context.console(
                "window open RasterWizard %s" % script
            )

        @self.tree_conditional(lambda node: isinstance(node.object, SVGImage))
        @self.tree_submenu(_("Apply Raster Script"))
        @self.tree_values("script", values=self.context.match("raster_script"))
        @self.tree_operation(_("Apply: {script}"), node_type="elem", help="")
        def image_rasterwizard_apply(node, script=None, **kwargs):
            self.context.console(
                "image wizard %s\n" % script
            )

        @self.tree_conditional_try(lambda node: hasattr(node.object, "as_elements"))
        @self.tree_operation(_("Convert to SVG"), node_type="elem", help="")
        def cutcode_convert_svg(node, **kwargs):
            self.context.elements.add_elems(node.object.as_elements())

        @self.tree_conditional_try(lambda node: hasattr(node.object, "generate"))
        @self.tree_operation(_("Process as Operation"), node_type="elem", help="")
        def cutcode_operation(node, **kwargs):
            self.context.elements.add_op(node.object)

    def detach(self, *a, **kwargs):
        context = self.context
        settings = context.derive("operations")
        settings.clear_persistent()

        for i, op in enumerate(self.ops()):
            op_set = settings.derive(str(i))
            if not hasattr(op, "settings"):
                continue  # Might be a function.
            sets = op.settings
            for q in (op, sets):
                for key in dir(q):
                    if key.startswith("_"):
                        continue
                    if key.startswith("implicit"):
                        continue
                    value = getattr(q, key)
                    if value is None:
                        continue
                    if isinstance(value, Color):
                        value = value.value
                    op_set.write_persistent(key, value)
        settings.close_subpaths()

    def boot(self, *a, **kwargs):
        self.context.setting(bool, "operation_default_empty", True)
        settings = self.context.derive("operations")
        subitems = list(settings.derivable())
        ops = [None] * len(subitems)
        for i, v in enumerate(subitems):
            op_setting_context = settings.derive(v)
            op = LaserOperation()
            op_set = op.settings
            op_setting_context.load_persistent_object(op)
            op_setting_context.load_persistent_object(op_set)
            try:
                ops[i] = op
            except (ValueError, IndexError):
                ops.append(op)
        if not len(ops) and self.context.operation_default_empty:
            self.load_default()
            return
        self.add_ops([o for o in ops if o is not None])
        self.context.signal("rebuild_tree")

    def listen(self, listener):
        self._tree.listen(listener)

    def unlisten(self, listener):
        self._tree.unlisten(listener)

    def add_element(self, element, stroke="black"):
        if (
            not isinstance(element, SVGText)
            and hasattr(element, "__len__")
            and len(element) == 0
        ):
            return  # No empty elements.
        context_root = self.context.get_context("/")
        if hasattr(element, "stroke") and element.stroke is None:
            element.stroke = Color(stroke)
        node = context_root.elements.add_elem(element)
        context_root.elements.set_selected([element])
        return node

    def load_default(self):
        self.clear_operations()
        self.add_op(
            LaserOperation(
                operation="Image",
                color="black",
                speed=140.0,
                power=1000.0,
                raster_step=3,
            )
        )
        self.add_op(LaserOperation(operation="Raster", color="black", speed=140.0))
        self.add_op(LaserOperation(operation="Engrave", color="blue", speed=35.0))
        self.add_op(LaserOperation(operation="Cut", color="red", speed=10.0))
        self.classify(list(self.elems()))

    def load_default2(self):
        self.clear_operations()
        self.add_op(
            LaserOperation(
                operation="Image",
                color="black",
                speed=140.0,
                power=1000.0,
                raster_step=3,
            )
        )
        self.add_op(LaserOperation(operation="Raster", color="black", speed=140.0))
        self.add_op(LaserOperation(operation="Engrave", color="green", speed=35.0))
        self.add_op(LaserOperation(operation="Engrave", color="blue", speed=35.0))
        self.add_op(LaserOperation(operation="Engrave", color="magenta", speed=35.0))
        self.add_op(LaserOperation(operation="Engrave", color="cyan", speed=35.0))
        self.add_op(LaserOperation(operation="Engrave", color="yellow", speed=35.0))
        self.add_op(LaserOperation(operation="Cut", color="red", speed=10.0))
        self.classify(list(self.elems()))

    def _filtered_list(self, item_list, depth=None, **kwargs):
        """
        Filters a list of items with selected, emphasized, and highlighted.
        False values means find where that parameter is false.
        True values means find where that parameter is true.
        If the filter does not exist then it isn't used to filter that data.

        Items which are set to None are skipped.

        :param item_list:
        :param depth max depth to filter list children.
        :param kwargs:
        :return:
        """
        s = "selected" in kwargs
        if s:
            s = kwargs["selected"]
        else:
            s = None
        e = "emphasized" in kwargs
        if e:
            e = kwargs["emphasized"]
        else:
            e = None
        h = "highlighted" in kwargs
        if h:
            h = kwargs["highlighted"]
        else:
            h = None

        for node in self.flatten(item_list, depth=depth):
            if node is None:
                continue
            if s is not None and s != node.selected:
                continue
            if e is not None and e != node.emphasized:
                continue
            if h is not None and s != node.highlighted:
                continue
            yield node

    def flatten(self, item_list, depth=None):
        if depth is not None:
            depth -= 1
        try:
            item_list = item_list.children
        except AttributeError:
            pass
        for child in item_list:
            yield child
            if hasattr(child, "children"):
                if depth is not None and depth <= 0:
                    continue
                for s in self.flatten(child, depth=depth):
                    yield s

    def ops(self, **kwargs):
        operations = self._tree.get(type="branch ops")
        for item in self._filtered_list(operations, depth=1, **kwargs):
            yield item

    def elems(self, depth=None, **kwargs):
        elements = self._tree.get(type="branch elems")
        for item in self._filtered_list(elements,  depth=depth, **kwargs):
            yield item.object

    def elems_nodes(self, depth=None, **kwargs):
        elements = self._tree.get(type="branch elems")
        for item in self._filtered_list(elements,  depth=depth, **kwargs):
            yield item

    def first_element(self, **kwargs):
        for e in self.elems(**kwargs):
            return e
        return None

    def has_emphasis(self):
        return self.first_element(emphasized=True) is not None

    def count_elems(self, **kwargs):
        return len(list(self.elems(**kwargs)))

    def count_op(self, **kwargs):
        return len(list(self.ops(**kwargs)))

    def get(self, obj=None, type=None):
        return self._tree.get(obj=obj, type=type)

    def get_op(self, index, **kwargs):
        for i, op in enumerate(self.ops(**kwargs)):
            if i == index:
                return op
        raise IndexError

    def get_elem(self, index, **kwargs):
        for i, elem in enumerate(self.elems(**kwargs)):
            if i == index:
                return elem
        raise IndexError

    def get_elem_node(self, index, **kwargs):
        for i, elem in enumerate(self.elems(**kwargs)):
            if i == index:
                return elem
        raise IndexError

    def add_op(self, op):
        operation_branch = self._tree.get(type="branch ops")
        op.set_name(str(op))
        operation_branch.add(op, type="op")

    def add_ops(self, adding_ops):
        operation_branch = self._tree.get(type="branch ops")
        items = []
        for op in adding_ops:
            op.set_name(str(op))
            operation_branch.add(op, type="op")
            items.append(op)
        return items

    def add_elem(self, element):
        """
        Add an element. Wraps it within a node, and appends it to the tree.

        :param element:
        :return:
        """
        element_branch = self._tree.get(type="branch elems")
        node = element_branch.add(element, type="elem")
        self.context.signal("element_added", element)
        return node

    def add_elems(self, adding_elements):
        element_branch = self._tree.get(type="branch elems")
        items = []
        for element in adding_elements:
            items.append(
                element_branch.add(element, type="elem")
            )
        self.context.signal("element_added", adding_elements)
        return items

    def clear_operations(self):
        for op in list(self.ops()):
            if op is not None:
                op.remove_node()

    def clear_elements(self):
        for e in list(self.elems_nodes()):
            if e is not None:
                e.remove_node()

    def clear_files(self):
        pass

    def clear_elements_and_operations(self):
        self.clear_elements()
        self.clear_operations()

    def clear_all(self):
        self.clear_elements()
        self.clear_operations()
        self.clear_files()
        self.clear_note()
        self.validate_bounds()

    def clear_note(self):
        self.note = None

    def remove_elements(self, elements_list):
        for elem in elements_list:
            for i, e in enumerate(self.elems_nodes()):
                if elem is e.object:
                    e.remove_node()
        self.remove_elements_from_operations(elements_list)
        self.validate_bounds()

    def remove_operations(self, operations_list):
        for op in operations_list:
            for i, o in enumerate(list(self.ops())):
                if o is op:
                    o.remove_node()
            self.context.signal("operation_removed", op)

    def remove_elements_from_operations(self, elements_list):
        for i, op in enumerate(self.ops()):
            for e in op.children:
                if e.object not in elements_list:
                    e.remove_node()

    def bounds(self):
        return self._bounds

    def validate_bounds(self):
        boundary_points = []
        for e in self.elems(emphasized=True):
            if e.node.bounds is None:
                continue
            box = e.node.bounds
            top_left = e.transform.point_in_matrix_space([box[0], box[1]])
            top_right = e.transform.point_in_matrix_space([box[2], box[1]])
            bottom_left = e.transform.point_in_matrix_space([box[0], box[3]])
            bottom_right = e.transform.point_in_matrix_space([box[2], box[3]])
            boundary_points.append(top_left)
            boundary_points.append(top_right)
            boundary_points.append(bottom_left)
            boundary_points.append(bottom_right)

        if len(boundary_points) == 0:
            new_bounds = None
        else:
            xmin = min([e[0] for e in boundary_points])
            ymin = min([e[1] for e in boundary_points])
            xmax = max([e[0] for e in boundary_points])
            ymax = max([e[1] for e in boundary_points])
            new_bounds = [xmin, ymin, xmax, ymax]

        if self._bounds != new_bounds:
            self._bounds = new_bounds
            self.context.signal("selected_bounds", self._bounds)

    def is_in_set(self, v, selected, flat=True):
        for q in selected:
            if flat and isinstance(q, (list, tuple)) and self.is_in_set(v, q, flat):
                return True
            if q is v:
                return True
        return False

    def set_selected(self, selected):
        """
        Sets selected and other properties of a given element.

        All selected elements are also semi-selected.

        If elements itself is selected, all subelements are semiselected.

        If any operation is selected, all sub-operations are highlighted.

        """
        if selected is None:
            selected = []
        for s in self.elems_nodes():
            should_select = self.is_in_set(s, selected, False)
            should_emphasize = self.is_in_set(s, selected)
            if s.emphasized:
                if not should_emphasize:
                    s.emphasized = False
            else:
                if should_emphasize:
                    s.emphasized = True
            if s.selected:
                if not should_select:
                    s.selected = False
            else:
                if should_select:
                    s.selected = True
        for s in self.ops():
            should_select = self.is_in_set(s, selected, False)
            should_emphasize = self.is_in_set(s, selected)
            if s.emphasized:
                if not should_emphasize:
                    s.emphasized = False
            else:
                if should_emphasize:
                    s.emphasized = True
            if s.selected:
                if not should_select:
                    s.selected = False
            else:
                if should_select:
                    s.selected = True

    def center(self):
        bounds = self._bounds
        return (bounds[2] + bounds[0]) / 2.0, (bounds[3] + bounds[1]) / 2.0

    def ensure_positive_bounds(self):
        b = self._bounds
        self._bounds = [
            min(b[0], b[2]),
            min(b[1], b[3]),
            max(b[0], b[2]),
            max(b[1], b[3]),
        ]
        self.context.signal("selected_bounds", self._bounds)

    def update_bounds(self, b):
        self._bounds = [b[0], b[1], b[0], b[1]]
        self.context.signal("selected_bounds", self._bounds)

    @staticmethod
    def bounding_box(elements):
        if isinstance(elements, SVGElement):
            elements = [elements]
        elif isinstance(elements, list):
            try:
                elements = [
                    e.object for e in elements if isinstance(e.object, SVGElement)
                ]
            except AttributeError:
                pass
        boundary_points = []
        for e in elements:
            box = e.bbox(False)
            if box is None:
                continue
            top_left = e.transform.point_in_matrix_space([box[0], box[1]])
            top_right = e.transform.point_in_matrix_space([box[2], box[1]])
            bottom_left = e.transform.point_in_matrix_space([box[0], box[3]])
            bottom_right = e.transform.point_in_matrix_space([box[2], box[3]])
            boundary_points.append(top_left)
            boundary_points.append(top_right)
            boundary_points.append(bottom_left)
            boundary_points.append(bottom_right)
        if len(boundary_points) == 0:
            return None
        xmin = min([e[0] for e in boundary_points])
        ymin = min([e[1] for e in boundary_points])
        xmax = max([e[0] for e in boundary_points])
        ymax = max([e[1] for e in boundary_points])
        return xmin, ymin, xmax, ymax

    def move_selected(self, dx, dy):
        for obj in self.elems(emphasized=True):
            obj.transform.post_translate(dx, dy)
            obj.node.modified()

    def set_selected_by_position(self, position):
        def contains(box, x, y=None):
            if y is None:
                y = x[1]
                x = x[0]
            return box[0] <= x <= box[2] and box[1] <= y <= box[3]

        if self.has_emphasis():
            if self._bounds is not None and contains(self._bounds, position):
                return  # Select by position aborted since selection position within current select bounds.
        for e in reversed(list(self.elems())):
            try:
                bounds = e.bbox()
            except AttributeError:
                continue  # No bounds.
            if bounds is None:
                continue
            if contains(bounds, position):
                self.set_selected([e])
                return
        self.set_selected(None)

    def classify(self, elements, items=None, add_funct=None):
        """
        Classify does the initial placement of elements as operations.
        "Image" is the default for images.
        If element strokes are red they get classed as cut operations
        If they are otherwise they get classed as engrave.
        """
        if items is None:
            items = list(self.ops())
        if add_funct is None:
            add_funct = self.add_op
        if elements is None:
            return
        if not isinstance(elements, list):
            elements = [elements]
        for element in self.flatten(elements):
            was_classified = False
            image_added = False
            if hasattr(element, "operation"):
                add_funct(element)
                continue
            if element is None:
                continue
            for op in items:
                if op.operation == "Raster":
                    if image_added:
                        continue  # already added to an image operation, is not added here.
                    if element.stroke is not None and op.color == abs(element.stroke):
                        op.add(element, type="opnode")
                        was_classified = True
                    elif isinstance(element, SVGImage):
                        op.add(element, type="opnode")
                        was_classified = True
                    elif element.fill is not None and element.fill.value is not None:
                        op.add(element, type="opnode")
                        was_classified = True
                elif (
                    op.operation in ("Engrave", "Cut")
                    and element.stroke is not None
                    and op.color == abs(element.stroke)
                ):
                    op.add(element, type="opnode")
                    was_classified = True
                elif op.operation == "Image" and isinstance(element, SVGImage):
                    op.add(element, type="opnode")
                    was_classified = True
                    image_added = True
                elif isinstance(element, SVGText):
                    op.add(element)
                    was_classified = True
            if not was_classified:
                if element.stroke is not None and element.stroke.value is not None:
                    op = LaserOperation(
                        operation="Engrave", color=element.stroke, speed=35.0
                    )
                    add_funct(op)
                    op.add(element, type="opnode")
                    items.append(op)

    def load(self, pathname, **kwargs):
        kernel = self.context._kernel
        for loader_name in kernel.match("load"):
            loader = kernel.registered[loader_name]
            for description, extensions, mimetype in loader.load_types():
                if pathname.lower().endswith(extensions):
                    try:
                        results = loader.load(self.context, self, pathname, **kwargs)
                    except FileNotFoundError:
                        return False
                    if not results:
                        continue
                    return True

    def load_types(self, all=True):
        kernel = self.context._kernel
        filetypes = []
        if all:
            filetypes.append("All valid types")
            exts = []
            for loader_name in kernel.match("load"):
                loader = kernel.registered[loader_name]
                for description, extensions, mimetype in loader.load_types():
                    for ext in extensions:
                        exts.append("*.%s" % ext)
            filetypes.append(";".join(exts))
        for loader_name in kernel.match("load"):
            loader = kernel.registered[loader_name]
            for description, extensions, mimetype in loader.load_types():
                exts = []
                for ext in extensions:
                    exts.append("*.%s" % ext)
                filetypes.append("%s (%s)" % (description, extensions[0]))
                filetypes.append(";".join(exts))
        return "|".join(filetypes)

    def save(self, pathname):
        kernel = self.context._kernel
        for save_name in kernel.match("save"):
            saver = kernel.registered[save_name]
            for description, extension, mimetype in saver.save_types():
                if pathname.lower().endswith(extension):
                    saver.save(self.context, pathname, "default")
                    return True
        return False

    def save_types(self):
        kernel = self.context._kernel
        filetypes = []
        for save_name in kernel.match("save"):
            saver = kernel.registered[save_name]
            for description, extension, mimetype in saver.save_types():
                filetypes.append("%s (%s)" % (description, extension))
                filetypes.append("*.%s" % (extension))
        return "|".join(filetypes)
<|MERGE_RESOLUTION|>--- conflicted
+++ resolved
@@ -21,7 +21,7 @@
     SVGImage,
     SVGElement,
     Point,
-<<<<<<< HEAD
+
     Shape,
     Move,
     Close,
@@ -42,9 +42,7 @@
     CubicCut,
     ArcCut,
     RasterCut,
-=======
     SimpleLine,
->>>>>>> 30e9283f
 )
 
 
@@ -3511,4 +3509,4 @@
             for description, extension, mimetype in saver.save_types():
                 filetypes.append("%s (%s)" % (description, extension))
                 filetypes.append("*.%s" % (extension))
-        return "|".join(filetypes)
+        return "|".join(filetypes)