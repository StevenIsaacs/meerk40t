"""
The elements module governs all the interactions with the various nodes, as well as dealing with tree information.
This serves effectively as the datastructure that stores all information about any active project. This includes
several smaller functional pieces like Penbox and Wordlists.
"""


import contextlib
import os.path
from time import time

from meerk40t.core.exceptions import BadFileError
from meerk40t.kernel import ConsoleFunction, Service, Settings

from ..svgelements import Close, Color, Line, Move, SVGElement
from .element_types import *
from .node.op_cut import CutOpNode
from .node.op_dots import DotsOpNode
from .node.op_engrave import EngraveOpNode
from .node.op_image import ImageOpNode
from .node.op_raster import RasterOpNode
from .node.rootnode import RootNode
from .undos import Undo
from .units import UNITS_PER_MIL, Length
from .wordlist import Wordlist


def plugin(kernel, lifecycle=None):
    _ = kernel.translation
    if lifecycle == "plugins":
        from meerk40t.core import element_commands, element_treeops

        return [element_commands.plugin, element_treeops.plugin]
    elif lifecycle == "preregister":
        kernel.register(
            "format/op cut",
            "{danger}{defop}{enabled}{pass}{element_type} {speed}mm/s @{power} {colcode} {opstop}",
        )
        kernel.register(
            "format/op engrave",
            "{danger}{defop}{enabled}{pass}{element_type} {speed}mm/s @{power} {colcode} {opstop}",
        )
        kernel.register(
            "format/op hatch",
            "{danger}{defop}{enabled}{penpass}{pass}{element_type} {speed}mm/s @{power} {colcode} {opstop}",
        )
        kernel.register(
            "format/op raster",
            "{danger}{defop}{enabled}{pass}{element_type} {direction}{speed}mm/s @{power} {colcode} {opstop}",
        )
        kernel.register(
            "format/op image",
            "{danger}{defop}{enabled}{pass}{element_type} {direction}{speed}mm/s @{power}",
        )
        kernel.register(
            "format/op dots",
            "{danger}{defop}{enabled}{pass}{element_type} {dwell_time}ms dwell {opstop}",
        )

        kernel.register("format/util console", "{enabled}{command}")
        kernel.register("format/util wait", "{enabled}{element_type} {wait}")
        kernel.register("format/util home", "{enabled}{element_type}")
        kernel.register("format/util goto", "{enabled}{element_type} {adjust}")
        kernel.register("format/util origin", "{enabled}{element_type} {adjust}")
        kernel.register("format/util output", "{enabled}{element_type} {bits}")
        kernel.register("format/util input", "{enabled}{element_type} {bits}")
        kernel.register("format/layer", "{element_type} {name}")
        kernel.register("format/elem ellipse", "{element_type} {desc} {stroke}")
        kernel.register(
            "format/elem image", "{element_type} {desc} {width}x{height} @{dpi}"
        )
        kernel.register("format/elem line", "{element_type} {desc} {stroke}")
        kernel.register("format/elem path", "{element_type} {desc} {stroke}")
        kernel.register("format/elem point", "{element_type} {desc} {stroke}")
        kernel.register("format/elem polyline", "{element_type} {desc} {stroke}")
        kernel.register("format/elem rect", "{element_type} {desc} {stroke}")
        kernel.register("format/elem text", "{element_type} {desc} {text}")
        kernel.register("format/reference", "*{reference}")
        kernel.register(
            "format/group", "{element_type} {desc} ({children} children, {total} total)"
        )
        kernel.register("format/blob", "{element_type} {data_type}:{label} @{length}")
        kernel.register("format/file", "{element_type} {filename}")
        kernel.register("format/lasercode", "{element_type} {command_count}")
        kernel.register("format/cutcode", "{element_type}")
        kernel.register("format/branch ops", "{element_type} {loops}")
        kernel.register("format/branch elems", "{element_type}")
        kernel.register("format/branch reg", "{element_type}")
    elif lifecycle == "register":
        kernel.add_service("elements", Elemental(kernel))
        # kernel.add_service("elements", Elemental(kernel,1))
    elif lifecycle == "postboot":
        elements = kernel.elements
        choices = [
            {
                "attr": "operation_default_empty",
                "object": elements,
                "default": True,
                "type": bool,
                "label": _("Don't autoload operations on empty set"),
                "tip": _("Leave empty operations, don't load a default set"),
                "page": "Classification",
                "section": "_90_Auto-Generation",
            },
            {
                "attr": "classify_reverse",
                "object": elements,
                "default": False,
                "type": bool,
                "label": _("Classify Reversed"),
                "tip": _(
                    "Classify elements into operations in reverse order e.g. to match Inkscape's Object List"
                ),
                "page": "Classification",
                "section": "_10_Assignment-Logic",
            },
            # No longer used...
            # {
            #     "attr": "legacy_classification",
            #     "object": elements,
            #     "default": False,
            #     "type": bool,
            #     "label": _("Legacy Classify"),
            #     "tip": _(
            #         "Use the legacy classification algorithm rather than the modern classification algorithm."
            #     ),
            #     "page": "Classification",
            #     "section": "",
            # },
            {
                "attr": "classify_new",
                "object": elements,
                "default": True,
                "type": bool,
                "label": _("Classify elements after creation"),
                "tip": _(
                    "MK will immediately try to classify (automatically assign) an element as soon as it is created,"
                )
                + "\n"
                + _(
                    "if you want to defer this to apply manual assignment, then untick this option."
                ),
                "page": "Classification",
                "section": "_30_GUI-Behaviour",
            },
            {
                "attr": "classify_fuzzy",
                "object": elements,
                "default": False,
                "type": bool,
                "label": _("Fuzzy color-logic"),
                "tip": _(
                    "Unticked: Classify elements into operations with an *exact* color match"
                )
                + "\n"
                + _("Ticked: Allow a certain color-distance for classification"),
                "page": "Classification",
                "section": "_10_Assignment-Logic",
            },
            {
                "attr": "classify_fuzzydistance",
                "object": elements,
                "default": 100,
                "type": float,
                "label": _("Color distance"),
                "style": "combosmall",
                "choices": [
                    0,
                    100,
                    200,
                    400,
                ],
                "conditional": (elements, "classify_fuzzy"),
                "tip": _(
                    "The color distance of an element to an operations that will still allow classifiation"
                )
                + "\n"
                + _(
                    "Values: 0 Identical, 100 very close, 200 tolerant, 400 colorblind"
                ),
                "page": "Classification",
                "section": "_10_Assignment-Logic",
            },
            {
                "attr": "classify_black_as_raster",
                "object": elements,
                "default": True,
                "type": bool,
                "label": _(
                    "Treat 'Black' as raster even for basic elements (like Whisperer does)"
                ),
                "tip": _(
                    "Ticked: Classify will assign black elements to a raster operation"
                )
                + "\n"
                + _(
                    "Unticked: Classify will assign black elements to an engrave operation"
                ),
                "page": "Classification",
                "section": "_10_Assignment-Logic",
            },
            {
                "attr": "classify_default",
                "object": elements,
                "default": True,
                "type": bool,
                "hidden": True,
                "label": _("Assign to default operations"),
                "tip": _("If classification did not find a match,")
                + "\n"
                + _("either with color matching (exact or fuzzy, see above)")
                + "\n"
                + _("then it will try to assign it to matching 'default' operation"),
                "page": "Classification",
                "section": "_10_Assignment-Logic",
            },
            {
                "attr": "classify_autogenerate",
                "object": elements,
                "default": True,
                "type": bool,
                "label": _("Autogenerate Operations"),
                "tip": _("If classification did not find a match,")
                + "\n"
                + _("either with color matching (exact or fuzzy, see above)")
                + "\n"
                + _("or by assigning to a default operation (see above),")
                + "\n"
                + _("then MeerK40t can create a matching operation for you."),
                "page": "Classification",
                "section": "_90_Auto-Generation",
            },
            # {
            #     "attr": "classify_auto_inherit",
            #     "object": elements,
            #     "default": True,
            #     "type": bool,
            #     "label": _("Autoinherit for empty operation"),
            #     "tip": _(
            #         "If you drag and drop an element into an operation to assign it there,"
            #     )
            #     + "\n"
            #     + _(
            #         "then the op can (if this option is ticked) inherit the color from the element"
            #     )
            #     + "\n"
            #     + _(
            #         "and adopt not only the dragged element but all elements with the same color"
            #     )
            #     + "\n"
            #     + _(
            #         "- provided no elements are assigned to it yet (ie works only for an empty op)!"
            #     ),
            #     "page": "Classification",
            #     "section": "_30_GUI-Behaviour",
            # },
            {
                "attr": "classify_on_color",
                "object": elements,
                "default": True,
                "type": bool,
                "label": _("Classify after color-change"),
                "tip": _("Whenever you change an elements color (stroke or fill),")
                + "\n"
                + _(
                    "MK will then reclassify this element. You can turn this feature off"
                )
                + "\n"
                + _("by disabling this option."),
                "page": "Classification",
                "section": "_30_GUI-Behaviour",
            },
            {
                "attr": "lock_allows_move",
                "object": elements,
                "default": True,
                "type": bool,
                "label": _("Locked element may move"),
                "tip": _(
                    "Locked elements cannot be modified, but can still be moved if this option is checked."
                ),
                "page": "Scene",
                "section": "General",
            },
            {
                "attr": "op_show_default",
                "object": elements,
                "default": False,
                "type": bool,
                "label": _("Display 'default' for unchanged values"),
                "tip": _(
                    "Ticked: For power and speed display a 'default' string if default values in place."
                )
                + "\n"
                + _("Unticked: Show their current value."),
                "page": "Scene",
                "section": "Operation",
            },
        ]
        kernel.register_choices("preferences", choices)
        choices = [
            {
                "attr": "classify_autogenerate_both",
                "object": elements,
                "default": True,
                "type": bool,
                "conditional": (elements, "classify_autogenerate"),
                "label": _("Autogenerate both for fill and stroke"),
                "tip": _(
                    "Active: for both stroke and fill we look for a corresponding hit, if none was found we generate a matching operation"
                )
                + "\n"
                + _(
                    "Inactive: one hit of either stroke or fill is enough to prevent autogeneration"
                ),
                "page": "Classification",
                "section": "_90_Auto-Generation",
            },
        ]
        kernel.register_choices("preferences", choices)
        choices = [
            {
                "attr": "copy_increases_wordlist_references",
                "object": elements,
                "default": True,
                "type": bool,
                "label": _("Copy will increase {variable} references"),
                "tip": _(
                    "Active: if you copy a text-element containing a wordlist-reference, this will be increased (effectively referencing the next entry in the wordlist)"
                ),
                "page": "Scene",
                "section": "_90_Wordlist",
            },
        ]
        kernel.register_choices("preferences", choices)
    elif lifecycle == "prestart":
        if hasattr(kernel.args, "input") and kernel.args.input is not None:
            # Load any input file
            elements = kernel.elements

            try:
                elements.load(os.path.realpath(kernel.args.input.name))
            except BadFileError as e:
                kernel._console_channel(_("File is Malformed") + ": " + str(e))
    elif lifecycle == "poststart":
        if hasattr(kernel.args, "output") and kernel.args.output is not None:
            # output the file you have at this point.
            elements = kernel.elements

            elements.save(os.path.realpath(kernel.args.output.name))


def reversed_enumerate(collection: list):
    for i in range(len(collection) - 1, -1, -1):
        yield i, collection[i]


OP_PRIORITIES = ["op dots", "op image", "op raster", "op engrave", "op cut", "op hatch"]


# def is_dot(element):
#     if not isinstance(element, Shape):
#         return False
#     if isinstance(element, Path):
#         path = element
#     else:
#         path = element.segments()
#
#     if len(path) == 2 and isinstance(path[0], Move):
#         if isinstance(path[1], Close):
#             return True
#         if isinstance(path[1], Line) and path[1].length() == 0:
#             return True
#     return False


# def is_straight_line(element):
#     if not isinstance(element, Shape):
#         return False
#     if isinstance(element, Path):
#         path = element
#     else:
#         path = element.segments()
#
#     if len(path) == 2 and isinstance(path[0], Move):
#         if isinstance(path[1], Line) and path[1].length() > 0:
#             return True
#     return False


class Elemental(Service):
    def __init__(self, kernel, index=None, *args, **kwargs):
        Service.__init__(
            self, kernel, "elements" if index is None else f"elements{index}"
        )
        self._clipboard = {}
        self._clipboard_default = "0"

        self.note = None
        self._filename = None
        self._emphasized_bounds = None
        self._emphasized_bounds_painted = None
        self._emphasized_bounds_dirty = True
        self._tree = RootNode(self)
        self._save_restore_job = ConsoleFunction(self, ".save_restore_point\n", times=1)

        self.undo = Undo(self._tree)
        self.do_undo = True
        self.suppress_updates = False

        self.setting(bool, "classify_reverse", False)
        self.setting(bool, "legacy_classification", False)
        self.setting(bool, "classify_fuzzy", False)
        self.setting(float, "classify_fuzzydistance", 100.0)
        self.setting(bool, "classify_autogenerate", True)
        self.setting(bool, "classify_autogenerate_both", True)
        self.setting(bool, "classify_inherit_stroke", False)
        self.setting(bool, "classify_inherit_fill", False)
        self.setting(bool, "classify_inherit_exclusive", True)
        # self.setting(bool, "classify_auto_inherit", False)
        self.setting(bool, "classify_default", True)
        self.setting(bool, "op_show_default", False)
        self.setting(bool, "lock_allows_move", True)
        self.setting(bool, "auto_note", True)
        self.setting(bool, "uniform_svg", False)
        self.setting(float, "svg_ppi", 96.0)
        self.setting(bool, "operation_default_empty", True)

        self.op_data = Settings(self.kernel.name, "operations.cfg")
        self.pen_data = Settings(self.kernel.name, "penbox.cfg")

        self.penbox = {}
        self.load_persistent_penbox()

        self.wordlists = {"version": [1, self.kernel.version]}

        direct = os.path.dirname(self.op_data._config_file)
        self.mywordlist = Wordlist(self.kernel.version, direct)
        self.load_persistent_operations("previous")

        ops = list(self.ops())
        if len(ops) == 0 and not self.operation_default_empty:
            self.load_default(performclassify=False)
        if list(self.ops()):
            # Something was loaded for default ops. Mark that.
            self.undo.mark("op-loaded")  # Mark defaulted
        self._default_stroke = None
        self._default_strokewidth = None
        self._default_fill = None
        self._first_emphasized = None
        self._align_mode = "default"
        self._align_boundaries = None
        self._align_group = False
        self._align_stack = []

        self._timing_stack = {}

    def set_start_time(self, key):
        if key in self._timing_stack:
            self._timing_stack[key][0] = time()
        else:
            self._timing_stack[key] = [time(), 0, 0]

    def set_end_time(self, key, display=True, delete=False, message=None):
        if key in self._timing_stack:
            stime = self._timing_stack[key]
            etime = time()
            duration = etime - stime[0]
            stime[0] = etime
            stime[1] += duration
            stime[2] += 1
            if display:
                if message is None:
                    msg = ""
                else:
                    msg = " (" + message + ")"
                output = self.kernel.channel("profiler", timestamp=True)
                # print (f"Duration for {key}: {duration:.2f} sec - calls: {stime[2]}, average={stime[1] / stime[2]:.2f} sec")
                output(
                    f"Duration for {key}: {duration:.2f} sec - calls: {stime[2]}, avg={stime[1] / stime[2]:.2f} sec{msg}"
                )
            if delete:
                del self._timing_stack[key]

    @contextlib.contextmanager
    def static(self, source):
        try:
            self.stop_updates(source)
            yield self
        finally:
            self.resume_updates(source)

    @contextlib.contextmanager
    def undofree(self):
        try:
            self.do_undo = False
            yield self
        finally:
            self.do_undo = True

    def stop_updates(self, source):
        # print (f"Stop update called from {source}")
        self.suppress_updates = True
        self.signal("freeze_tree", True)

    def resume_updates(self, source, force_an_update=True):
        # print (f"Resume update called from {source}")
        self.suppress_updates = False
        self.signal("freeze_tree", False)
        if force_an_update:
            self.signal("tree_changed")

    @property
    def filename(self):
        result = None
        if self._filename is not None:
            result = self._filename
        return result

    @property
    def basename(self):
        result = None
        if self._filename is not None:
            result = os.path.basename(self._filename)
        return result

    @property
    def default_strokewidth(self):
        if self._default_strokewidth is not None:
            return self._default_strokewidth
        return 1000.0

    @default_strokewidth.setter
    def default_strokewidth(self, width):
        if isinstance(width, str):
            width = float(Length(width))
        self._default_strokewidth = width

    @property
    def default_stroke(self):
        # We dont allow an empty stroke color as default (why not?!) -- Empty stroke colors are hard to see.
        if self._default_stroke is not None:
            return self._default_stroke
        return Color("blue")

    @default_stroke.setter
    def default_stroke(self, color):
        if isinstance(color, str):
            color = Color(color)
        self._default_stroke = color

    @property
    def default_fill(self):
        return self._default_fill

    @default_fill.setter
    def default_fill(self, color):
        if isinstance(color, str):
            color = Color(color)
        self._default_fill = color

    @property
    def first_emphasized(self):
        if not self.has_emphasis():
            self._first_emphasized = None
        return self._first_emphasized

    @first_emphasized.setter
    def first_emphasized(self, node):
        self._first_emphasized = node

    def set_node_emphasis(self, node, flag):
        node.emphasized = flag
        if flag:
            if self._first_emphasized is None:
                self._first_emphasized = node
        else:
            if self._first_emphasized is node:
                self._first_emphasized = None
        # We target the parent, unless these are one of the root branches
        # pnode = node.parent
        # while pnode is not None:
        #     if pnode.type in ("root", "branch elems", "branch reg", "branch ops"):
        #         break
        #     pnode.targeted = True
        #     pnode = pnode.parent

    def have_unassigned_elements(self):
        emptyset = False
        for node in self.elems():
            if len(node._references) == 0 and node.type not in ("file", "group"):
                emptyset = True
                break
        return emptyset

    def load_persistent_penbox(self):
        settings = self.pen_data
        pens = settings.read_persistent_string_dict("pens", suffix=True)
        for pen in pens:
            length = int(pens[pen])
            box = list()
            for i in range(length):
                penbox = dict()
                settings.read_persistent_string_dict(f"{pen} {i}", penbox, suffix=True)
                box.append(penbox)
            self.penbox[pen] = box

    def save_persistent_penbox(self):
        sections = {}
        for section in self.penbox:
            sections[section] = len(self.penbox[section])
        self.pen_data.write_persistent_dict("pens", sections)
        for section in self.penbox:
            for i, p in enumerate(self.penbox[section]):
                self.pen_data.write_persistent_dict(f"{section} {i}", p)

    def index_range(self, index_string):
        """
        Parses index ranges in the form <idx>,<idx>-<idx>,<idx>
        @param index_string:
        @return:
        """
        indexes = list()
        for s in index_string.split(","):
            q = list(s.split("-"))
            if len(q) == 1:
                indexes.append(int(q[0]))
            else:
                start = int(q[0])
                end = int(q[1])
                if start > end:
                    for q in range(end, start + 1):
                        indexes.append(q)
                else:
                    for q in range(start, end + 1):
                        indexes.append(q)
        return indexes

    def length(self, v):
        return float(Length(v))

    def length_x(self, v):
        return float(Length(v, relative_length=self.device.width))

    def length_y(self, v):
        return float(Length(v, relative_length=self.device.height))

    def bounds(self, x0, y0, x1, y1):
        return (
            float(Length(x0, relative_length=self.device.width)),
            float(Length(y0, relative_length=self.device.height)),
            float(Length(x1, relative_length=self.device.width)),
            float(Length(y1, relative_length=self.device.height)),
        )

    def area(self, v):
        llx = Length(v, relative_length=self.device.width)
        lx = float(llx)
        if "%" in v:
            lly = Length(v, relative_length=self.device.height)
        else:
            lly = Length(f"1{llx._preferred_units}")
        ly = float(lly)
        return lx * ly

    def has_clipboard(self):
        """
        Returns the amount of elements in the clipboard
        """
        # TODO: this counts the clipboard not returns whether it exists
        destination = self._clipboard_default
        try:
            num = len(self._clipboard[destination])
        except (TypeError, KeyError):
            num = 0
        return num

    ### Operation tools

    def assign_operation(
        self,
        op_assign,
        data,
        impose="none",
        attrib=None,
        similar=False,
        exclusive=False,
    ):
        # op_assign:    operation to assign to
        # data:         nodes to assign to as minimum (will be extended is similar=True, see below)
        # impose:       - if "to_op" will use attrib-color (see below),
        #                 to impose the first evidence of color in data on the targetop
        #               - if "to_elem" will impose the color of the operation and make it the color of the
        #                 element attrib (ie stroke or fill)
        #               - anything else: leave all colors unchanged
        # attrib:       one of 'stroke', 'fill' to establish the source color
        # similar:      will use attrib (see above) to establish similar elements (having (nearly) the same
        #               color) and assign those as well
        # exclusive:    will delete all other assignments of the source elements in other operations if True
        if len(data) == 0:
            return
        # some validation...
        if impose is not None:
            impose = impose.lower()
            if impose in ("to_op", "to_elem"):
                if attrib is None:
                    impose = None
            else:
                impose = None
        if attrib is None:
            similar = False
        # print ("parameters:")
        # print ("Impose=%s, operation=%s" % (impose, op_assign) )
        # print ("similar=%s, attrib=%s" % (similar, attrib) )
        # print ("exclusive=%s" % exclusive )
        first_color = None
        target_color = None
        has_a_color = False
        # No need to check, if no one needs it...
        if impose == "to_elem":
            target_color = op_assign.color

        if impose == "to_op" or similar:
            # Let's establish the color first
            # Look for the first element that has stroke/fill
            for n in data:
                if hasattr(n, attrib):
                    c = getattr(n, attrib)
                    # We accept stroke none or fill none as well!
                    has_a_color = True
                    try:
                        if c is not None and c.argb is not None:
                            first_color = c
                    except (AttributeError, ValueError):
                        first_color = None
                        # Strange....
                        has_a_color = False
                    if has_a_color:
                        break
            if impose == "to_op":
                target_color = first_color

        if impose == "to_op" and target_color is not None:
            op_assign.color = target_color
            if hasattr(op_assign, "add_color_attribute"):  # not true for image
                op_assign.remove_color_attribute("stroke")
                op_assign.remove_color_attribute("fill")
                op_assign.add_color_attribute(attrib)
        # If we haven't identified a color, then similar makes no sense
        if not has_a_color:
            similar = False
        # print ("We have now established the following:")
        # print ("Impose=%s, operation=%s" % (impose, op_assign) )
        # print ("Firstcolor=%s, targetcolor=%s" % (first_color, target_color) )
        # print ("Similar=%s, # data=%d" % (similar, len(data)) )
        if similar:
            # Now that we have the colors lets iterate through all elements
            fuzzy = self.classify_fuzzy
            fuzzydistance = self.classify_fuzzydistance
            for n in self.flat(types=elem_nodes):
                addit = False
                if hasattr(n, attrib):
                    c = getattr(n, attrib)
                    try:
                        if c is not None and c.argb is not None:
                            pass
                        else:
                            c = None
                    except AttributeError:
                        c = None
                    if c is not None and first_color is not None:
                        if fuzzy:
                            if Color.distance(first_color, c) <= fuzzydistance:
                                addit = True
                        else:
                            if c == first_color:
                                addit = True
                    elif c is None and first_color is None:
                        addit = True
                if addit and n not in data:
                    data.append(n)

        needs_refresh = False
        for n in data:
            if op_assign.drop(n, modify=False):
                if exclusive:
                    for ref in list(n._references):
                        ref.remove_node()
                op_assign.drop(n, modify=True)
                if impose == "to_elem" and target_color is not None:
                    if hasattr(n, attrib):
                        setattr(n, attrib, target_color)
                        needs_refresh = True
        # Refresh the operation so any changes like color materialize...
        self.signal("element_property_reload", op_assign)
        if needs_refresh:
            # We changed elems, so update the tree and the scene
            self.signal("element_property_update", data)
            self.signal("refresh_scene", "Scene")

    def get_information(self, elem, density=None):
        this_area = 0
        this_length = 0
        if elem is None:
            return this_area, this_length
        try:
            path = elem.as_path()
        except AttributeError:
            path = None
        if density is None:
            interpolation = 100
        else:
            interpolation = density

        subject_polygons = []
        if path is not None:
            this_length = path.length()

            from numpy import linspace

            for subpath in path.as_subpaths():
                subj = Path(subpath).npoint(linspace(0, 1, interpolation))

                subj.reshape((2, interpolation))
                s = list(map(Point, subj))
                subject_polygons.append(s)
        else:
            try:
                bb = elem.bounds
            except:
                # Even bounds failed, next element please
                return this_area, this_length
            s = [
                Point(bb[0], bb[1]),
                Point(bb[2], bb[1]),
                Point(bb[2], bb[3]),
                Point(bb[1], bb[3]),
            ]
            this_length = 2 * (bb[3] - bb[1]) + 2 * (bb[2] - bb[0])
            subject_polygons.append(s)

        if len(subject_polygons) > 0:
            idx = len(subject_polygons[0]) - 1
            if (
                subject_polygons[0][0].x != subject_polygons[0][idx].x
                or subject_polygons[0][0].y != subject_polygons[0][idx].y
            ):
                # not identical, so close the loop
                subject_polygons.append(
                    Point(subject_polygons[0][0].x, subject_polygons[0][0].y)
                )

        if len(subject_polygons) > 0:
            # idx = 0
            # for pt in subject_polygons[0]:
            #     if pt.x > 1.0E8 or pt.y > 1.0E8:
            #         print ("Rather high [%d]: x=%.1f, y=%.1f" % (idx, pt.x, pt.y))
            #     idx += 1
            idx = -1
            area_x_y = 0
            area_y_x = 0
            for pt in subject_polygons[0]:
                if pt is None or pt.x is None or pt.y is None:
                    continue
                if abs(pt.x) > 1.0e8 or abs(pt.y) > 1.0e8:
                    # this does not seem to be a valid coord...
                    continue
                idx += 1
                if idx > 0:
                    dx = pt.x - last_x
                    dy = pt.y - last_y
                    area_x_y += last_x * pt.y
                    area_y_x += last_y * pt.x
                last_x = pt.x
                last_y = pt.y
            this_area = 0.5 * abs(area_x_y - area_y_x)

        return this_area, this_length

    def align_elements(self, data, alignbounds, positionx, positiony, as_group):
        """

        @param data: elements to align
        @param alignbounds: boundary tuple (left, top, right, bottom)
                            to which data needs to be aligned to
        @param positionx:   one of "min", "max", "center"
        @param positiony:   one of "min", "max", "center"
        @param as_group:    0, align every element of data to the edge
                            1, align the group in total
        @return:
        """

        def calc_dx_dy():
            dx = 0
            dy = 0
            if positionx == "min":
                dx = alignbounds[0] - left_edge
            elif positionx == "max":
                dx = alignbounds[2] - right_edge
            elif positionx == "center":
                dx = (alignbounds[2] + alignbounds[0]) / 2 - (
                    right_edge + left_edge
                ) / 2

            if positiony == "min":
                dy = alignbounds[1] - top_edge
            elif positiony == "max":
                dy = alignbounds[3] - bottom_edge
            elif positiony == "center":
                dy = (alignbounds[3] + alignbounds[1]) / 2 - (
                    bottom_edge + top_edge
                ) / 2
            return dx, dy

        def remove_children_from_list(list_to_deal, parent_node):
            for idx, node in enumerate(list_to_deal):
                if node is None:
                    continue
                if node.parent is parent_node:
                    list_to_deal[idx] = None
                    if len(node.children) > 0:
                        remove_children_from_list(list_to_deal, node)

        def translate_node(node, dx, dy):
            if hasattr(node, "lock") and node.lock and not self.lock_allows_move:
                return
            else:
                if node.type in ("group", "file"):
                    for c in node.children:
                        translate_node(c, dx, dy)
                    node.translated(dx, dy)
                else:
                    try:
                        node.matrix.post_translate(dx, dy)
                        node.translated(dx, dy)
                    except AttributeError:
                        pass

        align_data = [e for e in data]
        data_to_align = []
        # We need to iterate through all the elements
        # to establish if they belong to a group,
        # if all the elements in this group are in
        # the dataset too, then we just take the group
        # as a representative.
        data_len = len(align_data)
        for idx1, node_1 in enumerate(align_data):
            if node_1 is None:
                # Has been dealt with already
                # print (f"Eliminated node")
                continue
            # Is this a group? Then we just take this node
            # and remove all children nodes
            if node_1.type in ("file", "group"):
                # print (f"Group node, eliminate children")
                remove_children_from_list(align_data, node_1)
                # No continue, as we still need to
                # assess the parent case

            parent = node_1.parent
            if parent is None:
                data_to_align.append(node_1)
                align_data[idx1] = None
                # print (f"Adding {node_1.type}, no parent")
                continue
            if parent.type not in ("file", "group"):
                # That should not happen per se,
                # only for root objects which parent
                # is elem_branch
                # print (f"Adding {node_1.type}, parent was: {parent.type}")
                data_to_align.append(node_1)
                align_data[idx1] = None
                continue
            # How many children are contained?
            candidates = len(parent.children)
            identified = 0
            if candidates > 0:
                # We only need to look to elements not yet dealt with,
                # but we start with the current index to include
                # node_1 in the count
                for idx2 in range(idx1, data_len, 1):
                    node_2 = align_data[idx2]
                    if node_2 is not None:
                        if node_2.parent is parent:
                            identified += 1
            if identified == candidates:
                # All children of the parent object are contained
                # So we add the parent instead...
                data_to_align.append(parent)
                remove_children_from_list(align_data, parent)
                # print (f"Adding parent for {node_1.type}, all children inside")

            else:
                data_to_align.append(node_1)
                align_data[idx1] = None
                # print (f"Adding {node_1.type}, not all children of parent {identified} vs {candidates}")

        # One special case though: if we have selected all
        # elements within a single group then we still deal
        # with all children
        if len(data_to_align) == 1:
            node = data_to_align[0]
            if node is not None and node.type in ("file", "group"):
                data_to_align = [e for e in node.children]
        # Selection boundaries
        boundary_points = []
        for node in data_to_align:
            if node.bounds is not None:
                boundary_points.append(node.bounds)
        if len(boundary_points) == 0:
            return
        left_edge = min([e[0] for e in boundary_points])
        top_edge = min([e[1] for e in boundary_points])
        right_edge = max([e[2] for e in boundary_points])
        bottom_edge = max([e[3] for e in boundary_points])
        if alignbounds is None:
            # print ("Alignbounds were not set...")
            alignbounds = (left_edge, top_edge, right_edge, bottom_edge)
        # print(f"Alignbounds: {alignbounds[0]:.1f},{alignbounds[1]:.1f},{alignbounds[2]:.1f},{alignbounds[3]:.1f}")

        if as_group == 0:
            groupdx = 0
            groupdy = 0
        else:
            groupdx, groupdy = calc_dx_dy()
            # print (f"Group move: {groupdx:.2f}, {groupdy:.2f}")

        for q in data_to_align:
            # print(f"Node to be treated: {q.type}")
            if as_group == 0:
                left_edge = q.bounds[0]
                top_edge = q.bounds[1]
                right_edge = q.bounds[2]
                bottom_edge = q.bounds[3]
                dx, dy = calc_dx_dy()
            else:
                dx = groupdx
                dy = groupdy
            translate_node(q, dx, dy)
        self.signal("refresh_scene", "Scene")

    def wordlist_delta(self, orgtext, increase):
        newtext = self.mywordlist.wordlist_delta(orgtext, increase)
        return newtext

    def wordlist_fetch(self, key):
        try:
            wordlist = self.wordlists[key]
        except KeyError:
            return None

        try:
            wordlist[0] += 1
            return wordlist[wordlist[0]]
        except IndexError:
            wordlist[0] = 1
            return wordlist[wordlist[0]]

    def wordlist_advance(self, delta):
        self.mywordlist.move_all_indices(delta)
        self.signal("refresh_scene", "Scene")
        self.signal("wordlist")

    def wordlist_translate(self, pattern, elemnode=None, increment=True):
        # This allows to add / set values for a given wordlist
        node = None
        if elemnode is not None:
            # Does it belong to an op?
            node = elemnode.parent
            # That only seems to be true during burn...
            if node is not None and not node.type.startswith("op"):
                node = None
                # print (f"Does not have an op node as parent ({elemnode.text})")
                for op in list(self.ops()):
                    for refnode in op.children:
                        if refnode.type == "reference" and refnode.node == elemnode:
                            # print (f"Found an associated op for {elemnode.text}")
                            node = op
                            break
                        if node is not None:
                            break

        for opatt in ("speed", "power", "dpi", "passes"):
            skey = f"op_{opatt}"
            found = False
            value = None
            if node is not None:
                if hasattr(node, opatt):
                    value = getattr(node, opatt, None)
                    found = True
                    if opatt == "passes":  # We need to look at one more info
                        if not node.passes_custom or value < 1:
                            value = 1
                else:  # Try setting
                    if hasattr(node, "settings"):
                        try:
                            value = node.settings[opatt]
                            found = True
                        except (AttributeError, KeyError, IndexError):
                            pass
            if found:
                if value is None:
                    value = ""
                self.mywordlist.set_value(skey, value)
            else:
                value = f"<{opatt}>"
                self.mywordlist.set_value(skey, value)
        skey = "op_device"
        value = self.device.label
        self.mywordlist.set_value(skey, value)

        result = self.mywordlist.translate(pattern, increment=increment)
        return result

    def service_detach(self, *args, **kwargs):
        self.unlisten_tree(self)

    def service_attach(self, *args, **kwargs):
        self.listen_tree(self)

    def shutdown(self, *args, **kwargs):
        self.save_persistent_operations("previous")
        self.save_persistent_penbox()
        self.pen_data.write_configuration()
        self.op_data.write_configuration()
        for e in self.flat():
            e.unregister()

    def save_persistent_operations(self, name):
        settings = self.op_data
        subitems = list(settings.derivable(name))
        for section in subitems:
            settings.clear_persistent(section)
        # settings.clear_persistent(name)
        for i, op in enumerate(self.ops()):
            if hasattr(op, "allow_save"):
                if not op.allow_save():
                    continue
            section = f"{name} {i:06d}"
            settings.write_persistent(section, "type", op.type)
            op.save(settings, section)

        settings.write_configuration()

    def clear_persistent_operations(self, name):
        settings = self.op_data
        subitems = list(settings.derivable(name))
        for section in subitems:
            settings.clear_persistent(section)
        settings.write_configuration()

    def load_persistent_operations(self, name):
        self.clear_operations()
        settings = self.op_data
        operation_branch = self._tree.get(type="branch ops")
        for section in list(settings.derivable(name)):
            op_type = settings.read_persistent(str, section, "type")
            # That should not happen, but it happens nonetheless...
            # So recover gracefully
            try:
                op = operation_branch.add(type=op_type)
            except (AttributeError, RuntimeError):
                print(f"That should not happen, but ops contained: '{op_type}'")
                continue

            op.load(settings, section)
        if len(list(self.elems())) > 0:
            self.classify(list(self.elems()))

    def prepare_undo(self):
        if self.do_undo:
            self.schedule(self._save_restore_job)

    def emphasized(self, *args):
        self._emphasized_bounds_dirty = True
        self._emphasized_bounds = None
        self._emphasized_bounds_painted = None

    def altered(self, *args):
        self._emphasized_bounds_dirty = True
        self._emphasized_bounds = None
        self._emphasized_bounds_painted = None
        self.prepare_undo()

    def modified(self, *args):
        self._emphasized_bounds_dirty = True
        self._emphasized_bounds = None
        self._emphasized_bounds_painted = None
        self.prepare_undo()

    def translated(self, node=None, dx=0, dy=0, *args):
        # It's safer to just recompute the selection area
        # as these listener routines will be called for every
        # element that faces a .translated(dx, dy)
        self._emphasized_bounds_dirty = True
        self._emphasized_bounds = None
        self._emphasized_bounds_painted = None
        self.prepare_undo()

    def scaled(self, node=None, sx=1, sy=1, ox=0, oy=0, *args):
        # It's safer to just recompute the selection area
        # as these listener routines will be called for every
        # element that faces a .translated(dx, dy)
        self._emphasized_bounds_dirty = True
        self._emphasized_bounds = None
        self._emphasized_bounds_painted = None
        self.prepare_undo()

    def node_attached(self, node, **kwargs):
        self.prepare_undo()

    def node_detached(self, node, **kwargs):
        self.prepare_undo()

    def listen_tree(self, listener):
        self._tree.listen(listener)

    def unlisten_tree(self, listener):
        self._tree.unlisten(listener)

    def load_default(self, performclassify=True):
        with self.static("load default"):
            self.clear_operations()
            self.op_branch.add(
                type="op image",
                color="black",
                speed=140.0,
                power=1000.0,
                raster_step=3,
            )
            self.op_branch.add(type="op raster")
            self.op_branch.add(type="op engrave")
            self.op_branch.add(type="op cut")
            if performclassify:
                self.classify(list(self.elems()))

    def load_default2(self, performclassify=True):
        with self.static("load default 2"):
            self.clear_operations()
            self.op_branch.add(
                type="op image",
                color="black",
                speed=140.0,
                power=1000.0,
                raster_step=3,
            )
            self.op_branch.add(type="op raster")
            self.op_branch.add(type="op engrave")
            self.op_branch.add(type="op engrave", color="blue")
            self.op_branch.add(type="op engrave", color="green")
            self.op_branch.add(type="op engrave", color="magenta")
            self.op_branch.add(type="op engrave", color="cyan")
            self.op_branch.add(type="op engrave", color="yellow")
            self.op_branch.add(type="op cut")
            if performclassify:
                self.classify(list(self.elems()))

    def flat(self, **kwargs):
        yield from self._tree.flat(**kwargs)

    def validate_ids(self):
        idx = 1
        uid = {}
        missing = list()
        for node in self.flat():
            if node.id in uid:
                # ID already used. Clear.
                node.id = None
            if node.id is None:
                # Unused IDs need new IDs
                missing.append(node)
            else:
                # Set this ID as used.
                uid[node.id] = node
        for m in missing:
            while f"meerk40t:{idx}" in uid:
                idx += 1
            m.id = f"meerk40t:{idx}"
            uid[m.id] = m

    @property
    def reg_branch(self):
        return self._tree.get(type="branch reg")

    @property
    def op_branch(self):
        return self._tree.get(type="branch ops")

    @property
    def elem_branch(self):
        return self._tree.get(type="branch elems")

    def ops(self, **kwargs):
        operations = self._tree.get(type="branch ops")
        for item in operations.flat(depth=1, **kwargs):
            if item.type.startswith("branch") or item.type.startswith("ref"):
                continue
            yield item

    def elems(self, **kwargs):
        elements = self._tree.get(type="branch elems")
        yield from elements.flat(types=elem_nodes, **kwargs)

    def elems_nodes(self, depth=None, **kwargs):
        elements = self._tree.get(type="branch elems")
        yield from elements.flat(types=elem_group_nodes, depth=depth, **kwargs)

    def regmarks(self, **kwargs):
        elements = self._tree.get(type="branch reg")
        yield from elements.flat(types=elem_nodes, **kwargs)

    def regmarks_nodes(self, depth=None, **kwargs):
        elements = self._tree.get(type="branch reg")
        yield from elements.flat(types=elem_group_nodes, depth=depth, **kwargs)

    def top_element(self, **kwargs):
        """
        Returns the first matching node via a depth first search.
        """
        for e in self.elem_branch.flat(**kwargs):
            return e
        return None

    def first_element(self, **kwargs):
        """
        Returns the first matching element node via a depth first search. Elements must be type elem.
        """
        for e in self.elems(**kwargs):
            return e
        return None

    def has_emphasis(self):
        """
        Returns whether any element is emphasized
        """
        for e in self.elems_nodes(emphasized=True):
            return True
        return False

    def count_elems(self, **kwargs):
        return len(list(self.elems(**kwargs)))

    def count_op(self, **kwargs):
        return len(list(self.ops(**kwargs)))

    def get(self, type=None):
        return self._tree.get(type=type)

    def get_op(self, index, **kwargs):
        for i, op in enumerate(self.ops(**kwargs)):
            if i == index:
                return op
        raise IndexError

    def get_elem(self, index, **kwargs):
        for i, elem in enumerate(self.elems(**kwargs)):
            if i == index:
                return elem
        raise IndexError

    def get_elem_node(self, index, **kwargs):
        for i, elem in enumerate(self.elems_nodes(**kwargs)):
            if i == index:
                return elem
        raise IndexError

    def add_op(self, op, pos=None):
        """
        Add an operation. Wraps it within a node, and appends it to the tree.
        @return:
        """
        operation_branch = self._tree.get(type="branch ops")
        operation_branch.add_node(op, pos=pos)
        self.signal("add_operation", op)

    def add_ops(self, adding_ops):
        operation_branch = self._tree.get(type="branch ops")
        items = []
        for op in adding_ops:
            operation_branch.add_node(op)
            items.append(op)
        self.signal("add_operation", items)
        return items

    def add_elems(self, adding_elements, classify=False, branch_type="branch elems"):
        """
        Add multiple svg elements to the tree.

        @param adding_elements:
        @param classify:
        @param branch_type:
        @return:
        """
        branch = self._tree.get(type=branch_type)
        items = []
        ct = 0
        for element in adding_elements:
            ct += 1
            node_type = get_type_from_element(element)
            if node_type:
                items.append(branch.add(element, type=node_type))
        if branch_type == "branch elems":
            self.signal("element_added", adding_elements)
        elif branch_type == "branch reg":
            self.signal("regmark_added", adding_elements)
        if classify:
            self.classify(adding_elements)
        return items

    def clear_operations(self, fast=False):
        operations = self._tree.get(type="branch ops")
        operations.remove_all_children(fast=fast)
        if hasattr(operations, "loop_continuous"):
            operations.loop_continuous = False
            operations.loop_enabled = False
            operations.loop_n = 1
            self.signal("element_property_update", operations)
        self.signal("operation_removed")

    def clear_elements(self, fast=False):
        elements = self._tree.get(type="branch elems")
        elements.remove_all_children(fast=fast)

    def clear_regmarks(self, fast=False):
        elements = self._tree.get(type="branch reg")
        elements.remove_all_children(fast=fast)

    def clear_files(self):
        pass

    def clear_elements_and_operations(self):
        fast = True
        self.clear_elements(fast=fast)
        self.clear_operations(fast=fast)
        if fast:
            self.signal("rebuild_tree")

    def clear_all(self):
        fast = True
        self.set_start_time("clear_all")
        with self.static("clear_all"):
            self.clear_elements(fast=fast)
            self.clear_operations(fast=fast)
            self.clear_files()
            self.clear_note()
            self.clear_regmarks(fast=fast)
            self.validate_selected_area()
        if fast:
            self.signal("rebuild_tree")
        self.set_end_time("clear_all", display=True)
        self._filename = None
        self.signal("file;loaded")

    def clear_note(self):
        self.note = None
        self.signal("note", self.note)

    def drag_and_drop(self, dragging_nodes, drop_node):
        data = dragging_nodes
        success = False
        to_classify = []
        # if drop_node.type.startswith("op"):
        #     if len(drop_node.children) == 0 and self.classify_auto_inherit:
        #         # only for empty operations!
        #         # Let's establish the colors first
        #         first_color_stroke = None
        #         first_color_fill = None
        #         inh_stroke = False
        #         inh_fill = False
        #         # Look for the first element that has stroke/fill
        #         for n in data:
        #             if first_color_stroke is None and hasattr(n, "stroke") and n.stroke is not None and n.stroke.argb is not None:
        #                 first_color_stroke = n.stroke
        #                 inh_stroke = True
        #             if first_color_fill is None and hasattr(n, "fill") and n.fill is not None and n.fill.argb is not None:
        #                 first_color_fill = n.fill
        #                 inh_fill = True
        #             canbreak = inh_fill or inh_stroke
        #             if canbreak:
        #                 break
        #         if hasattr(drop_node, "color") and (inh_fill or inh_stroke):
        #             # Well if you have both options, then you get that
        #             # color that is present, precedence for fill
        #             if inh_fill:
        #                 col = first_color_fill
        #                 if hasattr(drop_node, "add_color_attribute"): # not true for image
        #                     drop_node.add_color_attribute("fill")
        #                     drop_node.remove_color_attribute("stroke")
        #             else:
        #                 col = first_color_stroke
        #                 if hasattr(drop_node, "add_color_attribute"): # not true for image
        #                     drop_node.add_color_attribute("stroke")
        #                     drop_node.remove_color_attribute("fill")
        #             drop_node.color = col

        #         # Now that we have the colors lets iterate through all elements
        #         fuzzy = self.classify_fuzzy
        #         fuzzydistance = self.classify_fuzzydistance
        #         for n in self.flat(types=elem_nodes):
        #             addit = False
        #             if inh_stroke and first_color_stroke is not None and hasattr(n, "stroke") and n.stroke is not None and n.stroke.argb is not None:
        #                 if fuzzy:
        #                     if Color.distance(first_color_stroke, n.stroke) <= fuzzydistance:
        #                         addit = True
        #                 else:
        #                     if n.stroke == first_color_stroke:
        #                         addit = True
        #             if inh_fill and first_color_fill is not None and hasattr(n, "fill") and n.fill is not None and n.fill.argb is not None:
        #                 if fuzzy:
        #                     if Color.distance(first_color_fill, n.fill) <= fuzzydistance:
        #                         addit = True
        #                 else:
        #                     if n.fill == first_color_fill:
        #                         addit = True
        #             # print ("Checked %s and will addit=%s" % (n.type, addit))
        #             if addit and n not in data:
        #                 data.append(n)
        for drag_node in data:
            if drop_node is drag_node:
<<<<<<< HEAD
                print(
                    f"Drag {drag_node.type} to {drop_node.type} - Drop node was drag node"
                )
=======
                # print(f"Drag {drag_node.type} to {drop_node.type} - Drop node was drag node")
>>>>>>> 242c16bb
                continue
            if drop_node.drop(drag_node, modify=False):
                # Is the drag node coming from the regmarks branch?
                # If yes then we might need to classify.
                if drag_node._parent.type == "branch reg":
                    if drag_node.type in ("file", "group"):
                        for e in drag_node.flat(elem_nodes):
                            to_classify.append(e)
                    else:
                        to_classify.append(drag_node)
                drop_node.drop(drag_node, modify=True)
                success = True
            else:
                # print(f"Drag {drag_node.type} to {drop_node.type} - Drop node vetoed")
                pass
        if self.classify_new and len(to_classify) > 0:
            self.classify(to_classify)
        # Refresh the target node so any changes like color materialize...
        self.signal("element_property_reload", drop_node)
        return success

    def remove_nodes(self, node_list):
        for node in node_list:
            for n in node.flat():
                n._mark_delete = True
                for ref in list(n._references):
                    ref._mark_delete = True
        for n in reversed(list(self.flat())):
            if not hasattr(n, "_mark_delete"):
                continue
            if n.type in ("root", "branch elems", "branch reg", "branch ops"):
                continue
            n.remove_node(children=False, references=False)

    def remove_elements(self, element_node_list):
        for elem in element_node_list:
            try:
                if hasattr(elem, "lock") and elem.lock:
                    continue
            except AttributeError:
                pass
            elem.remove_node(references=True)
        self.validate_selected_area()

    def remove_operations(self, operations_list):
        for op in operations_list:
            for i, o in enumerate(list(self.ops())):
                if o is op:
                    o.remove_node()
            self.signal("operation_removed")

    def remove_elements_from_operations(self, elements_list):
        for node in elements_list:
            for ref in list(node._references):
                ref.remove_node()

    def selected_area(self, painted=False):
        if self._emphasized_bounds_dirty:
            self.validate_selected_area()
        if painted:
            return self._emphasized_bounds_painted
        else:
            return self._emphasized_bounds

    def validate_selected_area(self):
        boundary_points = []
        boundary_points_painted = []
        for e in self.elem_branch.flat(
            types=elem_nodes,
            emphasized=True,
        ):
            if e.bounds is None:
                continue
            box = e.bounds
            top_left = [box[0], box[1]]
            top_right = [box[2], box[1]]
            bottom_left = [box[0], box[3]]
            bottom_right = [box[2], box[3]]
            boundary_points.append(top_left)
            boundary_points.append(top_right)
            boundary_points.append(bottom_left)
            boundary_points.append(bottom_right)
            box = e.paint_bounds
            top_left = [box[0], box[1]]
            top_right = [box[2], box[1]]
            bottom_left = [box[0], box[3]]
            bottom_right = [box[2], box[3]]
            boundary_points_painted.append(top_left)
            boundary_points_painted.append(top_right)
            boundary_points_painted.append(bottom_left)
            boundary_points_painted.append(bottom_right)

        if len(boundary_points) == 0:
            new_bounds = None
            new_bounds_painted = None
        else:
            xmin = min([e[0] for e in boundary_points])
            ymin = min([e[1] for e in boundary_points])
            xmax = max([e[0] for e in boundary_points])
            ymax = max([e[1] for e in boundary_points])
            new_bounds = [xmin, ymin, xmax, ymax]
            xmin = min([e[0] for e in boundary_points_painted])
            ymin = min([e[1] for e in boundary_points_painted])
            xmax = max([e[0] for e in boundary_points_painted])
            ymax = max([e[1] for e in boundary_points_painted])
            new_bounds_painted = [xmin, ymin, xmax, ymax]
        self._emphasized_bounds_dirty = False
        if self._emphasized_bounds != new_bounds:
            self._emphasized_bounds = new_bounds
            self._emphasized_bounds_painted = new_bounds_painted
            self.signal("selected_bounds", self._emphasized_bounds)

    def highlight_children(self, node_context):
        """
        Recursively highlight the children.
        @param node_context:
        @return:
        """
        for child in node_context.children:
            child.highlighted = True
            self.highlight_children(child)

    # def target_clones(self, node_context, node_exclude, object_search):
    #     """
    #     Recursively highlight the children.
    #
    #     @param node_context: context node to search from
    #     @param node_exclude: excluded nodes
    #     @param object_search: Specific searched for object.
    #     @return:
    #     """
    #     for child in node_context.children:
    #         self.target_clones(child, node_exclude, object_search)
    #         if child is node_exclude:
    #             continue
    #         if child.object is None:
    #             continue
    #         if object_search is child.object:
    #             child.targeted = True

    def set_selected(self, selected):
        """
        Selected is the sublist of specifically selected nodes.
        """
        for s in self._tree.flat():
            in_list = selected is not None and s in selected
            if s.selected:
                if not in_list:
                    s.selected = False
            else:
                if in_list:
                    s.selected = True
        if selected is not None:
            for e in selected:
                e.selected = True

    def set_emphasis(self, emphasize):
        """
        If any operation is selected, all sub-operations are highlighted.
        If any element is emphasized, all references are highlighted.
        If any element is emphasized, all operations a references to that element are targeted.
        """
        for s in self._tree.flat():
            if s.highlighted:
                s.highlighted = False
            if s.targeted:
                s.targeted = False
            if s.selected:
                s.selected = False

            in_list = emphasize is not None and s in emphasize
            if s.emphasized:
                if not in_list:
                    s.emphasized = False
            else:
                if in_list:
                    s.emphasized = True
                    s.selected = True
        if emphasize is not None:
            # Validate emphasize
            old_first = self.first_emphasized
            if old_first is not None and not old_first.emphasized:
                self.first_emphasized = None
                old_first = None
            count = 0
            for e in emphasize:
                count += 1
                if e.type == "reference":
                    self.set_node_emphasis(e.node, True)
                    e.highlighted = True
                else:
                    self.set_node_emphasis(e, True)
                    e.selected = True
                # if hasattr(e, "object"):
                #     self.target_clones(self._tree, e, e.object)
                self.highlight_children(e)
            if count > 1 and old_first is None:
                # It makes no sense to define a 'first' here, as all are equal
                self.first_emphasized = None

    def center(self):
        bounds = self._emphasized_bounds
        return (bounds[2] + bounds[0]) / 2.0, (bounds[3] + bounds[1]) / 2.0

    def ensure_positive_bounds(self):
        b = self._emphasized_bounds
        if b is None:
            return
        self._emphasized_bounds = [
            min(b[0], b[2]),
            min(b[1], b[3]),
            max(b[0], b[2]),
            max(b[1], b[3]),
        ]
        b = self._emphasized_bounds_painted
        if b is None:
            return
        self._emphasized_bounds_painted = [
            min(b[0], b[2]),
            min(b[1], b[3]),
            max(b[0], b[2]),
            max(b[1], b[3]),
        ]
        self.signal("selected_bounds", self._emphasized_bounds)

    def update_bounds(self, b):
        self._emphasized_bounds = [b[0], b[1], b[2], b[3]]
        # We dont know it better...
        self._emphasized_bounds_painted = [b[0], b[1], b[2], b[3]]
        self._emphasized_bounds_dirty = False
        self.signal("selected_bounds", self._emphasized_bounds)

    def move_emphasized(self, dx, dy):
        for node in self.elems(emphasized=True):
            if hasattr(node, "lock") and node.lock and not self.lock_allows_move:
                continue
            node.matrix.post_translate(dx, dy)
            # node.modified()
            node.translated(dx, dy)

    def set_emphasized_by_position(
        self,
        position,
        keep_old_selection=False,
        use_smallest=False,
        exit_over_selection=False,
    ):
        def contains(box, x, y=None):
            if y is None:
                y = x[1]
                x = x[0]
            return box[0] <= x <= box[2] and box[1] <= y <= box[3]

        if self.has_emphasis():
            if (
                self._emphasized_bounds is not None
                and contains(self._emphasized_bounds, position)
                # and contains(self._emphasized_bounds_painted, position)
                and exit_over_selection
            ):
                return  # Select by position aborted since selection position within current select bounds.
        # Remember previous selection, in case we need to append...
        e_list = []
        f_list = []  # found elements...
        if keep_old_selection:
            for node in self.elems(emphasized=True):
                e_list.append(node)
        for node in self.elems_nodes(emphasized=False):
            try:
                bounds = node.bounds
            except AttributeError:
                continue  # No bounds.
            # Empty group / files may cause problems
            if node.type in ("file", "group"):
                if not node._children:
                    bounds = None
            if bounds is None:
                continue
            if contains(bounds, position):
                f_list.append(node)
        bounds = None
        bounds_painted = None
        if len(f_list) > 0:
            # We checked that before, f_list contains only elements with valid bounds...
            e = None
            if use_smallest:
                e_area = float("inf")
            else:
                e_area = -float("inf")
            for node in f_list:
                cc = node.bounds
                f_area = (cc[2] - cc[0]) * (cc[3] - cc[1])
                if use_smallest:

                    if f_area <= e_area:  # Tie goes to child or later sibling
                        e_area = f_area
                        e = node
                else:
                    if f_area > e_area:
                        e_area = f_area
                        e = node
            if e is not None:
                bounds = e.bounds
                bounds_painted = e.paint_bounds
                if bounds_painted is None or bounds is None:
                    e.set_dirty_bounds()
                    bounds = e.bounds
                    bounds_painted = e.paint_bounds
                e_list.append(e)
                if self._emphasized_bounds is not None:
                    cc = self._emphasized_bounds
                    bounds = (
                        min(bounds[0], cc[0]),
                        min(bounds[1], cc[1]),
                        max(bounds[2], cc[2]),
                        max(bounds[3], cc[3]),
                    )
                if self._emphasized_bounds_painted is not None:
                    cc = self._emphasized_bounds_painted
                    bounds = (
                        min(bounds_painted[0], cc[0]),
                        min(bounds_painted[1], cc[1]),
                        max(bounds_painted[2], cc[2]),
                        max(bounds_painted[3], cc[3]),
                    )
        if len(e_list) > 0:
            self._emphasized_bounds = bounds
            self._emphasized_bounds_painted = bounds_painted
            self.set_emphasis(e_list)
        else:
            self._emphasized_bounds = None
            self._emphasized_bounds_painted = None
            self.set_emphasis(None)

    def classify(self, elements, operations=None, add_op_function=None):
        """
        @param elements: list of elements to classify.
        @param operations: operations list to classify into.
        @param add_op_function: function to add a new operation,
                because of a lack of classification options.
        @return:
        """

        def emptydebug(value):
            return

        # I am tired of changing the code all the time, so let's do it properly
        debug = self.kernel.channel("classify", timestamp=True)

        if elements is None:
            return

        if len(list(self.ops())) == 0 and not self.operation_default_empty:
            self.load_default(performclassify=False)
        reverse = self.classify_reverse
        fuzzy = self.classify_fuzzy
        fuzzydistance = self.classify_fuzzydistance
        usedefault = self.classify_default
        autogen = self.classify_autogenerate
        if reverse:
            elements = reversed(elements)
        if operations is None:
            operations = list(self.ops())
        if add_op_function is None:
            # add_op_function = self.add_op
            add_op_function = self.add_classify_op
        for node in elements:
            # Following lines added to handle 0.7 special ops added to ops list
            if hasattr(node, "operation"):
                add_op_function(node)
                continue
            classif_info = [False, False]
            # Even for fuzzy we check first a direct hit
            if fuzzy:
                fuzzy_param = (False, True)
            else:
                fuzzy_param = (False,)
            for tempfuzzy in fuzzy_param:
                if debug:
                    debug(f"Pass 1 (fuzzy={tempfuzzy}): check {node.type}")
                was_classified = False
                should_break = False

                for op in operations:
                    # One special case: is this a rasterop and the stroke
                    # color is black and the option 'classify_black_as_raster'
                    # is not set? Then skip...
                    is_black = False
                    whisperer = True
                    if (
                        hasattr(node, "stroke")
                        and node.stroke is not None
                        and node.stroke.argb is not None
                        and node.type != "elem text"
                    ):
                        if fuzzy:  # No need to distinguish tempfuzzy here
                            is_black = (
                                Color.distance("black", node.stroke) <= fuzzydistance
                                or Color.distance("white", node.stroke) <= fuzzydistance
                            )
                        else:
                            is_black = (
                                Color("black") == node.stroke
                                or Color("white") == node.stroke
                            )
                    if (
                        not self.classify_black_as_raster
                        and is_black
                        and isinstance(op, RasterOpNode)
                    ):
                        whisperer = False
                    elif (
                        self.classify_black_as_raster
                        and is_black
                        and isinstance(op, EngraveOpNode)
                    ):
                        whisperer = False
                    if debug:
                        debug(
                            f"For {op.type}: black={is_black}, perform={whisperer}, flag={self.classify_black_as_raster}"
                        )
                    if hasattr(op, "classify") and whisperer:

                        classified, should_break, feedback = op.classify(
                            node,
                            fuzzy=tempfuzzy,
                            fuzzydistance=fuzzydistance,
                            usedefault=False,
                        )
                    else:
                        continue
                    if classified:
                        if feedback is not None and "stroke" in feedback:
                            classif_info[0] = True
                        if feedback is not None and "fill" in feedback:
                            classif_info[1] = True
                        was_classified = True
                        if hasattr(node, "stroke"):
                            sstroke = f"s={getattr(node, 'stroke')},"
                        else:
                            sstroke = ""
                        if hasattr(node, "fill"):
                            sfill = f"s={getattr(node, 'fill')},"
                        else:
                            sfill = ""
                        if debug:
                            debug(
                                f"Was classified: {sstroke} {sfill} matching operation: {type(op).__name__}, break={should_break}"
                            )
                    if should_break:
                        break
                # So we are the end of the first pass, if there was already a classification
                # then we call it a day and dont call the fuzzy part
                if was_classified or should_break:
                    break

            ######################
            # NON-CLASSIFIED ELEMENTS
            ######################
            if was_classified and debug:
                debug(f"Classified, stroke={classif_info[0]}, fill={classif_info[1]}")
            # Lets make sure we only consider relevant, ie existing attributes...
            if hasattr(node, "stroke"):
                if node.stroke is None or node.stroke.argb is None:
                    classif_info[0] = True
                if node.type == "elem text":
                    # even if it has, we are not going to something with it
                    classif_info[0] = True
            else:
                classif_info[0] = True
            if hasattr(node, "fill"):
                if node.fill is None or node.fill.argb is None:
                    classif_info[1] = True
            else:
                classif_info[1] = True

            if self.classify_autogenerate_both and not (
                classif_info[0] and classif_info[1]
            ):
                # Not fully classified on both stroke and fill
                was_classified = False
            if not was_classified and usedefault:
                # let's iterate through the default ops and add them
                if debug:
                    debug("Pass 2 (wasn't classified), looking for default ops")
                for op in operations:
                    is_black = False
                    whisperer = True
                    if (
                        hasattr(node, "stroke")
                        and node.stroke is not None
                        and node.stroke.argb is not None
                        and node.type != "elem text"
                    ):
                        if fuzzy:
                            is_black = (
                                Color.distance("black", node.stroke) <= fuzzydistance
                                or Color.distance("white", node.stroke) <= fuzzydistance
                            )
                        else:
                            is_black = (
                                Color("black") == node.stroke
                                or Color("white") == node.stroke
                            )
                    if (
                        not self.classify_black_as_raster
                        and is_black
                        and isinstance(op, RasterOpNode)
                    ):
                        # print ("Default Skip Raster")
                        whisperer = False
                    elif (
                        self.classify_black_as_raster
                        and is_black
                        and isinstance(op, EngraveOpNode)
                    ):
                        whisperer = False
                    if debug:
                        debug(
                            f"For {op.type}: black={is_black}, perform={whisperer}, flag={self.classify_black_as_raster}"
                        )
                    if hasattr(op, "classifys") and whisperer:
                        classified, should_break, feedback = op.classify(
                            node,
                            fuzzy=fuzzy,
                            fuzzydistance=fuzzydistance,
                            usedefault=True,
                        )
                    else:
                        continue
                    if classified:
                        if feedback is not None and "stroke" in feedback:
                            classif_info[0] = True
                        if feedback is not None and "fill" in feedback:
                            classif_info[1] = True
                        was_classified = True
                        if debug:
                            debug(
                                f"Was classified to default operation: {type(op).__name__}, break={should_break}"
                            )
                    if should_break:
                        break
            # Lets make sure we only consider relevant, ie existing attributes...
            if hasattr(node, "stroke"):
                if node.stroke is None or node.stroke.argb is None:
                    classif_info[0] = True
                if node.type == "elem text":
                    # even if it has, we are not going to something with it
                    classif_info[0] = True
            else:
                classif_info[0] = True
            if hasattr(node, "fill"):
                if node.fill is None or node.fill.argb is None:
                    classif_info[1] = True
            else:
                classif_info[1] = True

            if self.classify_autogenerate_both and not (
                classif_info[0] and classif_info[1]
            ):
                # Not fully classified on both stroke and fill
                was_classified = False
            if not was_classified and autogen:
                # Despite all efforts we couldn't classify the element, so let's add an op
                if debug:
                    debug("Pass 3, not classified by ops or def ops")
                stdops = []
                has_raster = False
                if node.type == "elem image":
                    stdops.append(ImageOpNode(output=False))
                    if debug:
                        debug("add an op image")
                    classif_info[0] = True
                    classif_info[1] = True
                elif node.type == "elem point":
                    stdops.append(DotsOpNode(output=False))
                    if debug:
                        debug("add an op dots")
                    classif_info[0] = True
                    classif_info[1] = True
                # That should leave us with fulfilled criteria or stroke / fill stuff
                if (
                    not classif_info[0]
                    and hasattr(node, "stroke")
                    and node.stroke is not None
                    and node.stroke.argb is not None
                ):
                    if fuzzy:
                        is_cut = Color.distance("red", node.stroke) <= fuzzydistance
                    else:
                        is_cut = Color("red") == node.stroke
                    if self.classify_black_as_raster:
                        if fuzzy:
                            is_raster = (
                                Color.distance("black", node.stroke) <= fuzzydistance
                                or Color.distance("white", node.stroke) <= fuzzydistance
                            )
                        else:
                            is_raster = (
                                Color("black") == node.stroke
                                or Color("white") == node.stroke
                            )
                    else:
                        is_raster = False
                    # print (f"Need a new op: cut={is_cut},raster={is_raster}, color={node.stroke}")
                    if is_cut:
                        stdops.append(CutOpNode(color=Color("red"), speed=5.0))
                        if debug:
                            debug("add an op cut due to stroke")
                    elif is_raster:
                        stdops.append(RasterOpNode(color="black", output=True))
                        if debug:
                            debug("add an op raster due to stroke")
                        has_raster = True
                    else:
                        stdops.append(EngraveOpNode(color=node.stroke, speed=35.0))
                        if debug:
                            debug(
                                f"add an op engrave with color={node.stroke} due to stroke"
                            )
                # Do we need to add a fill operation?
                if (
                    not classif_info[1]
                    and hasattr(node, "fill")
                    and node.fill is not None
                    and node.fill.argb is not None
                    and not has_raster
                ):
                    stdops.append(RasterOpNode(color="black", output=True))
                    if debug:
                        debug("add an op raster due to fill")
                for op in stdops:
                    # Lets make sure we don't have something like that already
                    if debug:
                        debug(f"Check for existence of {op.type}")
                    already_found = False
                    for testop in self.ops():
                        if type(op) == type(testop):
                            sameop = True
                        else:
                            sameop = False
                        samecolor = False
                        if hasattr(op, "color") and hasattr(testop, "color"):
                            # print ("Comparing color %s to %s" % ( op.color, testop.color ))
                            if fuzzy:
                                if (
                                    Color.distance(op.color, testop.color)
                                    <= fuzzydistance
                                ):
                                    samecolor = True
                            else:
                                if op.color == testop.color:
                                    samecolor = True
                        elif hasattr(op, "color") != hasattr(testop, "color"):
                            samecolor = False
                        else:
                            samecolor = True
                        if op.type == "elem raster":
                            samecolor = True
                        samespeed = False
                        if hasattr(op, "speed") and hasattr(testop, "speed"):
                            if op.speed == testop.speed:
                                samespeed = True
                        elif hasattr(op, "speed") != hasattr(testop, "speed"):
                            samespeed = False
                        else:
                            samespeed = True
                        # print ("Compare: %s to %s - op=%s, col=%s, speed=%s" % (type(op).__name__, type(testop).__name__, sameop, samecolor, samespeed))
                        if sameop and samecolor and samespeed:
                            if debug:
                                debug("A similar operation existed")
                            already_found = True
                            op = testop
                            break
                    if not already_found:
                        if debug:
                            debug(f"Add a new operation {op.type}")
                        if hasattr(op, "output"):
                            op.output = True
                        add_op_function(op)
                        operations.append(op)
                        already_found = True
                    op.add_reference(node)

    def add_classify_op(self, op):
        """
        Ops are added as part of classify as elements are iterated that need a new op.
        Rather than add them at the end, creating a random sequence of Engrave and Cut operations
        perhaps with an Image or Raster or Dots operation in there as well, instead  we need to try
        to group operations together, adding the new operation:
        1. After the last operation of the same type if one exists; or if not
        2. After the last operation of the highest priority existing operation, where `Dots` is the lowest priority and
            Cut is the highest.
        """
        operations = self._tree.get(type="branch ops").children
        for pos, old_op in reversed_enumerate(operations):
            if op.type == old_op.type:
                return self.add_op(op, pos=pos + 1)

        # No operation of same type found. So we will look for last operation of a lower priority and add after it.
        try:
            priority = OP_PRIORITIES.index(op.type)
        except ValueError:
            return self.add_op(op)

        for pos, old_op in reversed_enumerate(operations):
            try:
                if OP_PRIORITIES.index(old_op.type) < priority:
                    return self.add_op(op, pos=pos + 1)
            except ValueError:
                pass
        return self.add_op(op, pos=0)

    # def classify_advanced(self, elements, operations=None, add_op_function=None):
    #     """
    #     Classify does the placement of elements within operations.
    #     In the future, we expect to be able to save and reload the mapping of
    #     elements to operations, but at present classification is the only means
    #     of assigning elements to operations.
    #
    #     This classification routine ensures that every element is assigned
    #     to at least one operation - the user does NOT have to check whether
    #     some elements have not been assigned (which was an issue with 0.6.x).
    #
    #     Because of how overlaying raster elements can have white areas masking
    #     underlying non-white areas, the classification of raster elements is complex,
    #     and indeed deciding whether elements should be classified as vector or raster
    #     has edge case complexities.
    #
    #     SVGImage is classified as Image.
    #     Dots are a special type of Path
    #     All other SVGElement types are Shapes / Text
    #
    #     Paths consisting of a move followed by a single stright line segment
    #     are never Raster (since no width) - testing for more complex stright line
    #     path-segments and that multiple-such-segments are also straight-line is complex,
    #
    #     Shapes/Text with grey (R=G=B) strokes are raster by default regardless of fill
    #
    #     Shapes/Text with non-transparent Fill are raster by default - except for one
    #     edge case: Elements with white fill, non-grey stroke and no raster elements behind
    #     them are considered vector elements.
    #
    #     Shapes/Text with no fill and non-grey strokes are vector by default - except
    #     for one edge case: Elements with strokes that have other raster elements
    #     overlaying the stroke should in some cases be considered raster elements,
    #     but there are several use cases and counter examples are likely easy to create.
    #     The algorithm below tries to be conservative in deciding whether to switch a default
    #     vector to a raster due to believing it is part of raster combined with elements on top.
    #     In essence, if there are raster elements on top (later in the list of elements) that
    #     have the given vector element's stroke colour as either a stroke or fill colour, then the
    #     probability is that this vector element should be considered a raster instead.
    #
    #     RASTER ELEMENTS
    #     Because rastering of overlapping elements depends on the sequence of the elements
    #     (think of the difference between a white fill above or below a black fill)
    #     it is essential that raster elements are added to operations in the same order
    #     that they exist in the file/elements branch.
    #
    #     Raster elements are handled differently depending on whether existing
    #     Raster operations are simple or complex:
    #         1.  Simple - all existing raster ops have the same color
    #             (default being a different colour to any other); or
    #         2.  Complex - there are existing raster ops of two different colors
    #             (default being a different colour to any other)
    #
    #     Simple - Raster elements are matched immediately to all Raster operations.
    #     Complex - Raster elements are processed in a more complex second pass (see below)
    #
    #     VECTOR ELEMENTS
    #     Vector Shapes/Text are attempted to match to Cut/Engrave/Raster operations of
    #     exact same color (regardless of default raster or vector)
    #
    #     If not matched to exact colour, vector elements are classified based on colour:
    #         1. Redish strokes are considered cuts
    #         2. Other colours are considered engraves
    #     If a default Cut/Engrave operation exists then the element is classified to it.
    #     Otherwise, a new operation of matching color and type is created.
    #     New White Engrave operations are created disabled by default.
    #
    #     SIMPLE RASTER CLASSIFICATION
    #     All existing raster ops are of the same color (or there are no existing raster ops)
    #
    #     In this case all raster operations will be assigned either to:
    #         A. all existing raster ops (if there are any); or
    #         B. to a new Default Raster operation we create in a similar way as vector elements
    #
    #     Because raster elements are all added to the same operations in pass 1 and without being
    #     grouped, the sequence of elements is retained by default, and no special handling is needed.
    #
    #     COMPLEX RASTER CLASSIFICATION
    #     There are existing raster ops of at least 2 different colours.
    #
    #     In this case we are going to try to match raster elements to raster operations by colour.
    #     But this is complicated as we need to keep overlapping raster elements together in the
    #     sae operations because raster images are generated within each operation.
    #
    #     So in this case we classify vector and special elements in a first pass,
    #     and then analyse and classify raster operations in a special second pass.
    #
    #     Because we have to analyse all raster elements together, when you load a new file
    #     Classify has to be called once with all elements in the file
    #     rather than on an element-by-element basis.
    #
    #     In the second pass, we do the following:
    #
    #     1.  Group rasters by whether they have overlapping bounding boxes.
    #         After this, if rasters are in separate groups then they are in entirely separate
    #         areas of the burn which do not overlap. Consequently, they can be allocated
    #         to different operations without causing incorrect results.
    #
    #         Note 1: It is difficult to ensure that elements are retained in sequence when doing
    #         grouping. Before adding to the raster operations, we sort back into the
    #         original element sequence.
    #
    #         Note 2: The current algorithm uses bounding-boxes. One edge case is to have two
    #         separate raster patterns of different colours that do NOT overlap but whose
    #         bounding-boxes DO overlap. In these cases they will both be allocated to the same
    #         raster Operations whereas they potentially could be allocated to different Operations.
    #
    #     2.  For each group of raster objects, determine whether there are existing Raster operations
    #         of the same colour as at least one element in the group.
    #         If any element in a group matches the color of an operation, then
    #         all the raster elements of the group will be added to that operation.
    #
    #     3.  If there are any raster elements that are not classified in this way, then:
    #         A)  If there are Default Raster Operation(s), then the remaining raster elements are
    #             allocated to those.
    #         B)  Otherwise, if there are any non-default raster operations that are empty and those
    #             raster operations are all the same colour, then the remaining raster operations
    #             will be allocated to those Raster operations.
    #         C)  Otherwise, a new Default Raster operation will be created and remaining
    #             Raster elements will be added to that.
    #
    #     LIMITATIONS: The current code does NOT do the following:
    #
    #     a.  Handle rasters in second or later files which overlap elements from earlier files which
    #         have already been classified into operations. It is assumed that if they happen to
    #         overlap that is coincidence. After all the files could have been added in a different
    #         order and then would have a different result.
    #     b.  Handle the reclassifications of single elements which have e.g. had their colour
    #         changed. (The multitude of potential use cases are many and varied, and difficult or
    #         impossible comprehensively to predict.)
    #
    #     It may be that we will need to:
    #
    #     1.  Use the total list of Shape / Text elements loaded in the `Elements Branch` sequence
    #         to keep elements in the correct sequence in an operation.
    #     2.  Handle cases where the user resequences elements by ensuring that a drag and drop
    #         of elements in the Elements branch of the tree is reflected in the sequence in Operations
    #         and vice versa. This could, however, get messy.
    #
    #
    #     @param elements: list of elements to classify.
    #     @param operations: operations list to classify into.
    #     @param add_op_function: function to add a new operation, because of a lack of classification options.
    #     @return:
    #     """
    #     debug = self.kernel.channel("classify", timestamp=True)
    #
    #     if self.legacy_classification:
    #         debug("classify: legacy")
    #         self.classify_legacy(elements, operations, add_op_function)
    #         return
    #
    #     if elements is None:
    #         return
    #
    #     if operations is None:
    #         operations = list(self.ops())
    #     if add_op_function is None:
    #         add_op_function = self.add_classify_op
    #
    #     reverse = self.classify_reverse
    #     # If reverse then we insert all elements into operations at the beginning rather than appending at the end
    #     # EXCEPT for Rasters which have to be in the correct sequence.
    #     element_pos = 0 if reverse else None
    #
    #     vector_ops = []
    #     raster_ops = []
    #     special_ops = []
    #     new_ops = []
    #     default_cut_ops = []
    #     default_engrave_ops = []
    #     default_raster_ops = []
    #     rasters_one_pass = None
    #
    #     for op in operations:
    #         if not op.type.startswith("op"):
    #             continue
    #         if op.type == "op console":
    #             continue
    #         if op.default:
    #             if op.type == "op cut":
    #                 default_cut_ops.append(op)
    #             if op.type == "op engrave":
    #                 default_engrave_ops.append(op)
    #             if op.type == "op raster":
    #                 default_raster_ops.append(op)
    #         if op.type in ("op cut", "op engrave"):
    #             vector_ops.append(op)
    #         elif op.type == "op raster":
    #             raster_ops.append(op)
    #             op_color = op.color.rgb if not op.default else "default"
    #             if rasters_one_pass is not False:
    #                 if rasters_one_pass is not None:
    #                     if str(rasters_one_pass) != str(op_color):
    #                         rasters_one_pass = False
    #                 else:
    #                     rasters_one_pass = op_color
    #         else:
    #             special_ops.append(op)
    #     if rasters_one_pass is not False:
    #         rasters_one_pass = True
    #     if debug:
    #         debug(
    #             "classify: ops: {passes}, {v} vectors, {r} rasters, {s} specials".format(
    #                 passes="one pass" if rasters_one_pass else "two passes",
    #                 v=len(vector_ops),
    #                 r=len(raster_ops),
    #                 s=len(special_ops),
    #             )
    #         )
    #
    #     elements_to_classify = []
    #     for element in elements:
    #         if element is None:
    #             debug("classify: not classifying -  element is None")
    #             continue
    #         if hasattr(element, "operation"):
    #             add_op_function(element)
    #             if debug:
    #                 debug(
    #                     "classify: added element as op: {op}".format(
    #                         op=str(op),
    #                     )
    #                 )
    #             continue
    #
    #         dot = is_dot(element)
    #         straight_line = is_straight_line(element)
    #         # print(element.stroke, element.fill, element.fill.alpha, is_straight_line, is_dot)
    #
    #         # Check for default vector operations
    #         element_vector = False
    #         if isinstance(element, (Shape, SVGText)) and not dot:
    #             # Vector if not filled
    #             if (
    #                 element.fill is None
    #                 or element.fill.rgb is None
    #                 or (element.fill.alpha is not None and element.fill.alpha == 0)
    #                 or straight_line
    #             ):
    #                 element_vector = True
    #
    #             # Not vector if grey stroke
    #             if (
    #                 element_vector
    #                 and element.stroke is not None
    #                 and element.stroke.rgb is not None
    #                 and element.stroke.red == element.stroke.green
    #                 and element.stroke.red == element.stroke.blue
    #             ):
    #                 element_vector = False
    #
    #         elements_to_classify.append(
    #             (
    #                 element,
    #                 element_vector,
    #                 dot,
    #                 straight_line,
    #             )
    #         )
    #     if debug:
    #         debug(
    #             "classify: elements: {e} elements to classify".format(
    #                 e=len(elements_to_classify),
    #             )
    #         )
    #
    #     # Handle edge cases
    #     # Convert raster elements with white fill and no raster elements behind to vector
    #     # Because the white fill is not hiding anything.
    #     for i, (
    #         element,
    #         element_vector,
    #         dot,
    #         straight_line,
    #     ) in enumerate(elements_to_classify):
    #         if (
    #             # Raster?
    #             not element_vector
    #             and isinstance(element, (Shape, SVGText))
    #             and not dot
    #             # White non-transparent fill?
    #             and element.fill is not None
    #             and element.fill.rgb is not None
    #             and element.fill.rgb == 0xFFFFFF
    #             and element.fill.alpha is not None
    #             and element.fill.alpha != 0
    #             # But not grey stroke?
    #             and (
    #                 element.stroke is None
    #                 or element.stroke.rgb is None
    #                 or element.stroke.red != element.stroke.green
    #                 or element.stroke.red != element.stroke.blue
    #             )
    #         ):
    #             bbox = element.bbox()
    #             # Now check for raster elements behind
    #             for e2 in elements_to_classify[:i]:
    #                 # Ignore vectors
    #                 if e2[1]:
    #                     continue
    #                 # If underneath then stick with raster?
    #                 if self.bbox_overlap(bbox, e2[0].bbox()):
    #                     break
    #             else:
    #                 # No rasters underneath - convert to vector
    #                 if debug:
    #                     debug(
    #                         "classify: edge-case: treating raster as vector: {label}".format(
    #                             label=self.element_label_id(element),
    #                         )
    #                     )
    #
    #                 element_vector = True
    #                 elements_to_classify[i] = (
    #                     element,
    #                     element_vector,
    #                     dot,
    #                     straight_line,
    #                 )
    #
    #     # Convert vector elements with element in front crossing the stroke to raster
    #     for i, (
    #         element,
    #         element_vector,
    #         dot,
    #         straight_line,
    #     ) in reversed_enumerate(elements_to_classify):
    #         if (
    #             element_vector
    #             and element.stroke is not None
    #             and element.stroke.rgb is not None
    #             and element.stroke.rgb != 0xFFFFFF
    #         ):
    #             bbox = element.bbox()
    #             color = element.stroke.rgb
    #             # Now check for raster elements in front whose path crosses over this path
    #             for e in elements_to_classify[i + 1 :]:
    #                 # Raster?
    #                 if e[1]:
    #                     continue
    #                 # Stroke or fill same colour?
    #                 if (
    #                     e[0].stroke is None
    #                     or e[0].stroke.rgb is None
    #                     or e[0].stroke.rgb != color
    #                 ) and (
    #                     e[0].fill is None
    #                     or e[0].fill.alpha is None
    #                     or e[0].fill.alpha == 0
    #                     or e[0].fill.rgb is None
    #                     or e[0].fill.rgb != color
    #                 ):
    #                     continue
    #                 # We have an element with a matching color
    #                 if self.bbox_overlap(bbox, e[0].bbox()):
    #                     # Rasters on top - convert to raster
    #                     if debug:
    #                         debug(
    #                             "classify: edge-case: treating vector as raster: {label}".format(
    #                                 label=self.element_label_id(element),
    #                             )
    #                         )
    #
    #                     element_vector = False
    #                     elements_to_classify[i] = (
    #                         element,
    #                         element_vector,
    #                         dot,
    #                         straight_line,
    #                     )
    #                     break
    #
    #     raster_elements = []
    #     for (
    #         element,
    #         element_vector,
    #         dot,
    #         straight_line,
    #     ) in elements_to_classify:
    #
    #         element_color = self.element_classify_color(element)
    #         if isinstance(element, (Shape, SVGText)) and (
    #             element_color is None or element_color.rgb is None
    #         ):
    #             if debug:
    #                 debug(
    #                     "classify: not classifying -  no stroke or fill color: {e}".format(
    #                         e=self.element_label_id(element, short=False),
    #                     )
    #                 )
    #             continue
    #
    #         element_added = False
    #         if dot or isinstance(element, SVGImage):
    #             for op in special_ops:
    #                 if (dot and op.type == "op dots") or (
    #                     isinstance(element, SVGImage) and op.type == "op image"
    #                 ):
    #                     op.add_reference(element.node, pos=element_pos)
    #                     element_added = True
    #                     break  # May only classify in one Dots or Image operation and indeed in one operation
    #         elif element_vector:
    #             # Vector op (i.e. no fill) with exact colour match to Raster Op will be rastered
    #             for op in raster_ops:
    #                 if (
    #                     op.color is not None
    #                     and op.color.rgb == element_color.rgb
    #                     and op not in default_raster_ops
    #                 ):
    #                     if not rasters_one_pass:
    #                         op.add_reference(element.node, pos=element_pos)
    #                     elif not element_added:
    #                         raster_elements.append((element, element.bbox()))
    #                     element_added = True
    #
    #             for op in vector_ops:
    #                 if (
    #                     op.color is not None
    #                     and op.color.rgb == element_color.rgb
    #                     and op not in default_cut_ops
    #                     and op not in default_engrave_ops
    #                 ):
    #                     op.add_reference(element.node, pos=element_pos)
    #                     element_added = True
    #             if (
    #                 element.stroke is None
    #                 or element.stroke.rgb is None
    #                 or element.stroke.rgb == 0xFFFFFF
    #             ):
    #                 if debug:
    #                     debug(
    #                         "classify: not classifying - white element at back: {e}".format(
    #                             e=self.element_label_id(element, short=False),
    #                         )
    #                     )
    #                 continue
    #
    #         elif rasters_one_pass:
    #             for op in raster_ops:
    #                 if op.color is not None and op.color.rgb == element_color.rgb:
    #                     op.add_reference(element.node, pos=element_pos)
    #                     element_added = True
    #         else:
    #             raster_elements.append((element, element.bbox()))
    #             continue
    #
    #         if element_added:
    #             continue
    #
    #         if element_vector:
    #             is_cut = Color.distance_sq("red", element_color) <= 18825
    #             if is_cut:
    #                 for op in default_cut_ops:
    #                     op.add_reference(element.node, pos=element_pos)
    #                     element_added = True
    #             else:
    #                 for op in default_engrave_ops:
    #                     op.add_reference(element.node, pos=element_pos)
    #                     element_added = True
    #         elif (
    #             rasters_one_pass
    #             and isinstance(element, (Shape, SVGText))
    #             and not dot
    #             and raster_ops
    #         ):
    #             for op in raster_ops:
    #                 op.add_reference(element.node, pos=element_pos)
    #             element_added = True
    #
    #         if element_added:
    #             continue
    #
    #         # Need to add a new operation to classify into
    #         op = None
    #         if dot:
    #             op = DotsOpNode(default=True)
    #             special_ops.append(op)
    #         elif isinstance(element, SVGImage):
    #             op = ImageOpNode(default=True)
    #             special_ops.append(op)
    #         elif isinstance(element, (Shape, SVGText)):
    #             if element_vector:
    #                 if (
    #                     is_cut
    #                 ):  # This will be initialised because criteria are same as above
    #                     op = CutOpNode(color=abs(element_color))
    #                 else:
    #                     op = EngraveOpNode(
    #                         operation="Engrave", color=abs(element_color)
    #                     )
    #                     if element_color == Color("white"):
    #                         op.output = False
    #                 vector_ops.append(op)
    #             elif rasters_one_pass:
    #                 op = RasterOpNode(color="Transparent", default=True)
    #                 default_raster_ops.append(op)
    #                 raster_ops.append(op)
    #         if op is not None:
    #             new_ops.append(op)
    #             add_op_function(op)
    #             # element cannot be added to op before op is added to operations - otherwise refelem is not created.
    #             op.add_reference(element.node, pos=element_pos)
    #             if debug:
    #                 debug(
    #                     "classify: added op: {op}".format(
    #                         op=str(op),
    #                     )
    #                 )
    #
    #     # End loop "for element in elements"
    #
    #     if rasters_one_pass:
    #         return
    #
    #     # Now deal with two-pass raster elements
    #     # It is ESSENTIAL that elements are added to operations in the same order as original.
    #     # The easiest way to ensure this is to create groups using a copy of raster_elements and
    #     # then ensure that groups have elements in the same order as in raster_elements.
    #     if debug:
    #         debug(
    #             "classify: raster pass two: {n} elements".format(
    #                 n=len(raster_elements),
    #             )
    #         )
    #
    #     # Debugging print statements have been left in as comments as this code can
    #     # be complex to debug and even print statements can be difficult to craft
    #
    #     # This is a list of groups, where each group is a list of tuples, each an element and its bbox.
    #     # Initial list has a separate group for each element.
    #     raster_groups = [[e] for e in raster_elements]
    #     raster_elements = [e[0] for e in raster_elements]
    #     # print("initial", list(map(lambda g: list(map(lambda e: e[0].id,g)), raster_groups)))
    #
    #     # We are using old-fashioned iterators because Python cannot cope with consolidating a list whilst iterating over it.
    #     for i in range(len(raster_groups) - 2, -1, -1):
    #         g1 = raster_groups[i]
    #         for j in range(len(raster_groups) - 1, i, -1):
    #             g2 = raster_groups[j]
    #             if self.group_elements_overlap(g1, g2):
    #                 # print("g1", list(map(lambda e: e[0].id,g1)))
    #                 # print("g2", list(map(lambda e: e[0].id,g2)))
    #
    #                 # if elements in the group overlap
    #                 # add the element tuples from group 2 to group 1
    #                 g1.extend(g2)
    #                 # and remove group 2
    #                 del raster_groups[j]
    #
    #                 # print("g1+g2", list(map(lambda e: e[0].id,g1)))
    #                 # print("reduced", list(map(lambda g: list(map(lambda e: e[0].id,g)), raster_groups)))
    #     if debug:
    #         debug(
    #             "classify: condensed to {n} raster groups".format(
    #                 n=len(raster_groups),
    #             )
    #         )
    #
    #     # Remove bbox and add element colour from groups
    #     # Change `list` to `groups` which are a list of tuples, each tuple being element and its classification color
    #     raster_groups = list(
    #         map(
    #             lambda g: tuple(((e[0], self.element_classify_color(e[0])) for e in g)),
    #             raster_groups,
    #         )
    #     )
    #
    #     # print("grouped", list(map(lambda g: list(map(lambda e: e[0].id,g)), raster_groups)))
    #
    #     # Add groups to operations of matching colour (and remove from list)
    #     # groups added to at least one existing raster op will not be added to default raster ops.
    #     groups_added = []
    #     for op in raster_ops:
    #         if (
    #             op not in default_raster_ops
    #             and op.color is not None
    #             and op.color.rgb is not None
    #         ):
    #             # Make a list of elements to add (same tupes)
    #             elements_to_add = []
    #             groups_count = 0
    #             for group in raster_groups:
    #                 for e in group:
    #                     if e[1].rgb == op.color.rgb:
    #                         # An element in this group matches op color
    #                         # So add elements to list
    #                         elements_to_add.extend(group)
    #                         if group not in groups_added:
    #                             groups_added.append(group)
    #                         groups_count += 1
    #                         break  # to next group
    #             if elements_to_add:
    #                 if debug:
    #                     debug(
    #                         "classify: adding {e} elements in {g} groups to {label}".format(
    #                             e=len(elements_to_add),
    #                             g=groups_count,
    #                             label=str(op),
    #                         )
    #                     )
    #                 # Create simple list of elements sorted by original element order
    #                 elements_to_add = sorted(
    #                     [e[0] for e in elements_to_add], key=raster_elements.index
    #                 )
    #                 for element in elements_to_add:
    #                     op.add_reference(element.node, pos=element_pos)
    #
    #     # Now remove groups added to at least one op
    #     for group in groups_added:
    #         raster_groups.remove(group)
    #
    #     if not raster_groups:  # added all groups
    #         return
    #
    #     #  Because groups don't matter further simplify back to a simple element_list
    #     elements_to_add = []
    #     for g in raster_groups:
    #         elements_to_add.extend(g)
    #     elements_to_add = sorted(
    #         [e[0] for e in elements_to_add], key=raster_elements.index
    #     )
    #     if debug:
    #         debug(
    #             "classify: {e} elements in {g} raster groups to add to default raster op(s)".format(
    #                 e=len(elements_to_add),
    #                 g=len(raster_groups),
    #             )
    #         )
    #
    #     # Remaining elements are added to one of the following groups of operations:
    #     # 1. to default raster ops if they exist; otherwise
    #     # 2. to empty raster ops if they exist and are all the same color; otherwise to
    #     # 3. a new default Raster operation.
    #     if not default_raster_ops:
    #         # Because this is a check for an empty operation, this functionality relies on all elements being classified at the same time.
    #         # If you add elements individually, after the first raster operation the empty ops will no longer be empty and a default Raster op will be created instead.
    #         default_raster_ops = [op for op in raster_ops if len(op.children) == 0]
    #         color = False
    #         for op in default_raster_ops:
    #             if op.color is None or op.color.rgb is None:
    #                 op_color = "None"
    #             else:
    #                 op_color = op.color.rgb
    #             if color is False:
    #                 color = op_color
    #             elif color != op_color:
    #                 default_raster_ops = []
    #                 break
    #     if not default_raster_ops:
    #         op = RasterOpNode(color="Transparent", default=True)
    #         default_raster_ops.append(op)
    #         add_op_function(op)
    #         if debug:
    #             debug(
    #                 "classify: default raster op added: {op}".format(
    #                     op=str(op),
    #                 )
    #             )
    #     else:
    #         if debug:
    #             for op in default_raster_ops:
    #                 debug(
    #                     "classify: default raster op selected: {op}".format(op=str(op))
    #                 )
    #
    #     for element in elements_to_add:
    #         for op in default_raster_ops:
    #             op.add_reference(element.node, pos=element_pos)

    # No longer used and still uses old element.node syntax
    # @staticmethod
    # def element_label_id(element, short=True):
    #     if element.node is None:
    #         if short:
    #             return element.id
    #         return f"{element.id}: {str(element)}"
    #     elif ":" in element.node.label and short:
    #         return element.node.label.split(":", 1)[0]
    #     else:
    #         return element.node.label

    @staticmethod
    def bbox_overlap(b1, b2):
        if b1[0] <= b2[2] and b1[2] >= b2[0] and b1[1] <= b2[3] and b1[3] >= b2[1]:
            return True
        return False

    def group_elements_overlap(self, g1, g2):
        for e1 in g1:
            for e2 in g2:
                if self.bbox_overlap(e1[1], e2[1]):
                    return True
        return False

    def remove_empty_groups(self):
        something_was_deleted = True
        while something_was_deleted:
            something_was_deleted = False
            for node in self.elems_nodes():
                if node.type in ("file", "group"):
                    if len(node.children) == 0:
                        node.remove_node()
                        something_was_deleted = True

    @staticmethod
    def element_classify_color(element: SVGElement):
        element_color = element.stroke
        if element_color is None or element_color.rgb is None:
            element_color = element.fill
        return element_color

    def load(self, pathname, **kwargs):
        kernel = self.kernel
        _ = kernel.translation
        for loader, loader_name, sname in kernel.find("load"):
            for description, extensions, mimetype in loader.load_types():
                if str(pathname).lower().endswith(extensions):
                    self.set_start_time("load")
                    self.set_start_time("full_load")
                    with self.static("load elements"):
                        try:
                            # We could stop the attachment to shadowtree for the duration
                            # of the load to avoid unnecessary actions, will provide
                            # about 8% speed increase, but probably not worth the risk
                            # with attachment: 77.2 sec
                            # without attachm: 72.1 sec
                            # self.unlisten_tree(self)
                            results = loader.load(self, self, pathname, **kwargs)
                            self.remove_empty_groups()
                            # self.listen_tree(self)
                            end_time = time()
                            self._filename = pathname
                            self.set_end_time("load", display=True)
                            self.signal("file;loaded")
                            return True
                        except FileNotFoundError:
                            return False
                        except BadFileError as e:
                            kernel._console_channel(
                                _("File is Malformed") + ": " + str(e)
                            )
                            self.signal("warning", str(e), _("File is Malformed"))
                        except OSError:
                            return False

        return False

    def load_types(self, all=True):
        kernel = self.kernel
        _ = kernel.translation
        filetypes = []
        if all:
            filetypes.append(_("All valid types"))
            exts = []
            for loader, loader_name, sname in kernel.find("load"):
                for description, extensions, mimetype in loader.load_types():
                    for ext in extensions:
                        exts.append(f"*.{ext}")
            filetypes.append(";".join(exts))
        for loader, loader_name, sname in kernel.find("load"):
            for description, extensions, mimetype in loader.load_types():
                exts = []
                for ext in extensions:
                    exts.append(f"*.{ext}")
                filetypes.append(f"{description} ({extensions[0]})")
                filetypes.append(";".join(exts))
        return "|".join(filetypes)

    def save(self, pathname, version="default"):
        kernel = self.kernel
        for saver, save_name, sname in kernel.find("save"):
            for description, extension, mimetype, _version in saver.save_types():
                if pathname.lower().endswith(extension) and _version == version:
                    saver.save(self, pathname, version)
                    self._filename = pathname
                    return True
        return False

    def save_types(self):
        kernel = self.kernel
        filetypes = []
        for saver, save_name, sname in kernel.find("save"):
            for description, extension, mimetype, _version in saver.save_types():
                filetypes.append(f"{description} ({extension})")
                filetypes.append(f"*.{extension}")
        return "|".join(filetypes)

    def simplify_node(self, node):
        basically_zero = 1.0e-6
        tolerance = UNITS_PER_MIL * 1

        def my_sign(x):
            # Returns +1 for positive figures, -1 for negative and 0 for Zero
            return bool(x > 0) - bool(x < 0)

        def remove_zero_length_lines(obj):
            # We remove degenerate line segments ie those of zero length
            # could be intentional in some cases, but that should be dealt
            # with in dwell cuts...
            removed = 0
            for idx in range(len(obj._segments) - 1, -1, -1):
                seg = obj._segments[idx]
                if (
                    isinstance(seg, Line)
                    and seg.start.x == seg.end.x
                    and seg.start.y == seg.end.y
                ):
                    obj._segments.pop(idx)
                    removed += 1
            return removed

        def remove_superfluous_moves(obj):
            # Two or more consecutive moves are processed
            # as well as a move at the very end
            lastseg = None
            removed = 0
            for idx in range(len(obj._segments) - 1, -1, -1):
                seg = obj._segments[idx]
                if isinstance(seg, Move):
                    if lastseg is None:
                        # Move as the very last segment -> Delete
                        obj._segments.pop(idx)
                        removed += 1
                    else:
                        if isinstance(lastseg, Move):
                            # Two consecutive moves? Delete
                            obj._segments.pop(idx)
                            removed += 1
                        else:
                            lastseg = seg
                else:
                    lastseg = seg
            return removed

        def remove_interim_points_on_line(obj):
            removed = 0
            last = None
            for idx in range(len(obj._segments) - 1, -1, -1):
                seg = obj._segments[idx]
                if isinstance(seg, Line):
                    if last is not None:
                        # Two consecutive line segments (x1,y1)-(x2,y2) and (x3,y3)-(x4,y4)
                        # denom = (x1-x2)*(y3-y4) - (y1-y2)*(x3-x4)
                        # denom = (
                        #     (seg.start.x - seg.end.x) * (last.start.y - last.end.y) -
                        #     (seg.start.y - seg.end.y) * (last.start.x - last.end.x)
                        # )
                        lastdx = last.start.x - last.end.x
                        lastdy = last.start.y - last.end.y
                        thisdx = seg.start.x - seg.end.x
                        thisdy = seg.start.y - seg.end.y
                        denom = thisdx * lastdy - thisdy * lastdx

                        same = (
                            abs(denom) < basically_zero
                            and my_sign(lastdx) == my_sign(thisdx)
                            and my_sign(lastdy) == my_sign(thisdy)
                        )
                        # if thisdx == 0 or lastdx == 0:
                        #     channel(f"One Vertical line, {thisdx:.1f}, {thisdy:1f} vs {lastdx:1f},{lastdy:.1f}")
                        # else:
                        #     channel(f"Compare {idx}, {thisdy / thisdx:.3f} vs {lastdy / lastdx:.3f}")

                        if thisdx == 0 or lastdx == 0:
                            # Vertical line - same direction?
                            if thisdx == lastdx and my_sign(thisdy) == my_sign(lastdy):
                                same = True
                        elif abs(thisdy / thisdx - lastdy / lastdx) < basically_zero:
                            same = True

                        if same:
                            # We can just merge the two segments
                            seg.end = last.end
                            obj._segments.pop(idx + 1)
                            removed += 1
                    last = seg
                else:
                    last = None
            return removed

        def combine_overlapping_chains(obj):
            def list_subpath_bounds(obj):
                # Return a sorted list of subpaths in the given path (from left to right):
                # tuples with first index, last index, x-coordinate of first segment
                result = []
                start = -1
                for current, seg in enumerate(obj._segments):
                    if isinstance(seg, Move):
                        if start >= 0:
                            result.append(
                                (start, current - 1, obj._segments[start].start.x)
                            )
                            start = -1
                    elif isinstance(seg, Close):
                        if start >= 0:
                            result.append(
                                (start, current - 1, obj._segments[start].start.x)
                            )
                            start = -1
                    else:
                        if start < 0:
                            start = current
                if start >= 0:
                    result.append((start, len(obj) - 1, obj._segments[start].start.x))
                # Now let's sort the list according to the X-start position
                result.sort(key=lambda a: a[2])
                return result

            joined = 0
            redo = True
            while redo:
                # Dont do it again unless indicated...
                redo = False
                reason = ""
                results = list_subpath_bounds(obj)
                if len(results) <= 1:
                    # only one chain, exit
                    break

                for idx, entry in enumerate(results):
                    this_start = entry[0]
                    this_end = entry[1]
                    this_endseg = obj._segments[this_end]
                    this_endline = bool(isinstance(this_endseg, Line))

                    # Look at all subsequent chains, as they are sorted we know we can just look at
                    # a) the last point and the first point or the two chains, if they are identical
                    #    the two chains can be joined (regardless of the type of the two path
                    #    segments at the end / start)
                    # b) if the last segment of the first chain and the first segment of the second chain
                    #    are lines the we establish whether they overlap
                    for idx2 in range(idx + 1, len(results)):
                        other_entry = results[idx2]
                        other_start = other_entry[0]
                        other_end = other_entry[1]
                        other_startseg = obj._segments[other_start]
                        other_startline = bool(isinstance(other_startseg, Line))
                        # Do the lines overlap or have a common end / startpoint together?
                        if (
                            abs(this_endseg.end.x - other_startseg.start.x) < tolerance
                            and abs(this_endseg.end.y - other_startseg.start.y)
                            < tolerance
                        ):
                            for idx3 in range(other_end - other_start + 1):
                                obj._segments.insert(
                                    this_end + 1, obj._segments.pop(other_end)
                                )
                            joined += 1
                            redo = True
                            reason = f"Join segments at endpoints {idx} - {idx2}"
                            break
                        else:
                            if not other_startline or not this_endline:
                                # incompatible types, need two lines
                                continue
                            thisdx = this_endseg.start.x - this_endseg.end.x
                            thisdy = this_endseg.start.y - this_endseg.end.y
                            lastdx = other_startseg.start.x - other_startseg.end.x
                            lastdy = other_startseg.start.y - other_startseg.end.y
                            denom = thisdx * lastdy - thisdy * lastdx

                            # We have a couple of base cases
                            # a) end point of first line identical to start point of second line
                            # -> already covered elsewhere

                            # b) Lines are not parallel -> ignore
                            if abs(denom) > basically_zero:
                                continue

                            if abs(thisdx) > basically_zero:
                                # Non-vertical lines
                                # c) second segment starts left of the first -> ignore
                                if other_startseg.start.x < this_endseg.start.x:
                                    continue

                                # d) second segment fully to the right of the first -> ignore
                                if other_startseg.start.x > this_endseg.end.x:
                                    continue

                                # e) They could still be just parallel, so let's establish this...
                                if (
                                    abs(lastdx) < basically_zero
                                    or abs(thisdx) < basically_zero
                                ):
                                    # Was coming from zero length lines, now removed earlier
                                    continue
                                b1 = (
                                    this_endseg.start.y
                                    - thisdy / thisdx * this_endseg.start.x
                                )
                                b2 = (
                                    other_startseg.start.y
                                    - lastdy / lastdx * other_startseg.start.x
                                )
                                if abs(b1 - b2) > tolerance:
                                    continue

                                # f) Lying completely inside, only if the second chain is a single line we can remove it...
                                if other_startseg.end.x <= this_endseg.end.x:
                                    if other_start == other_end:
                                        # Can be eliminated....
                                        obj._segments.pop(other_start)
                                        joined += 1
                                        redo = True
                                        reason = (
                                            f"Removed segment {idx2} fully inside {idx}"
                                        )
                                        break
                                    else:
                                        continue
                                # g) the remaining case is an overlap on x, so we can adjust the start to the end and join
                                other_startseg.start.x = this_endseg.end.x
                                other_startseg.start.y = this_endseg.end.y
                                # Now copy the segments together:
                                # We know that the to be copied segments, ie the source segments, lie behind the target segments
                                # print (f"We copy [{other_start}:{other_end}] to the end after {this_end}")
                                for idx3 in range(other_end - other_start + 1):
                                    # print(f"copy #{idx3}: {obj._segments[this_end + 1]} <- {obj._segments[other_end]}")
                                    obj._segments.insert(
                                        this_end + 1, obj._segments.pop(other_end)
                                    )
                                joined += 1
                                redo = True
                                reason = f"Added overlapping segment {idx2} to {idx}"
                                break
                            else:
                                # vertical lines but still the same logic applies...
                                # c) second segment starts on top of the first -> ignore
                                if other_startseg.start.y < this_endseg.start.y:
                                    continue

                                # d) second segment fully below the first -> ignore
                                if other_startseg.start.y > this_endseg.end.y:
                                    continue

                                # e) They could still be just parallel, so let's establish this...
                                if (
                                    abs(other_startseg.start.x - this_endseg.start.x)
                                    > tolerance
                                ):
                                    continue

                                # f) Lying completely inside, only if the second chain is a single line we can remove it...
                                if other_startseg.end.y <= this_endseg.end.y:
                                    if other_start == other_end:
                                        # Can be eliminated....
                                        obj._segments.pop(other_start)
                                        joined += 1
                                        redo = True
                                        reason = f"Removed vertical segment {idx2} fully inside {idx}"
                                        break
                                    else:
                                        continue
                                # g) the remaining case is an overlap on y, so we can adjust the start to the end and join
                                other_startseg.start.x = this_endseg.end.x
                                other_startseg.start.y = this_endseg.end.y
                                # Now copy the segments together:
                                # We know that the to be copied segments, ie the source segments,
                                # lie behind the target segments
                                for idx3 in range(other_end - other_start + 1):
                                    obj._segments.insert(
                                        this_end + 1, obj._segments.pop(other_end)
                                    )
                                joined += 1
                                reason = f"Added overlapping vertical segment {idx2} to {idx}"
                                redo = True
                                break
                    # end of inner loop

                    if redo:
                        # print(f"Redo required inner loop: {reason}")
                        changed = True
                        break
                # end of outer loop
            return joined

        def simplify_polyline(obj):
            removed = 0
            pt_older = None
            pt_old = None
            for idx in range(len(obj.points) - 1, -1, -1):
                pt = obj.points[idx]
                if pt_older is not None and pt_old is not None:
                    # Two consecutive line segments (x1,y1)-(x2,y2) and (x3,y3)-(x4,y4)
                    # denom = (x1-x2)*(y3-y4) - (y1-y2)*(x3-x4)
                    # denom = (
                    #     (pt[0] - pt_old[0]) * (pt_old[1] - pt_older[1]) -
                    #     (pt[1] - pt_old[1]) * (pt_old[0] - pt_older[0])
                    # )
                    lastdx = pt_old[0] - pt_older[0]
                    lastdy = pt_old[1] - pt_older[1]
                    thisdx = pt[0] - pt_old[0]
                    thisdy = pt[1] - pt_old[1]
                    denom = thisdx * lastdy - thisdy * lastdx
                    same = (
                        abs(denom) < basically_zero
                        and my_sign(lastdx) == my_sign(thisdx)
                        and my_sign(lastdy) == my_sign(thisdy)
                    )
                    # Opposing directions may not happen

                    if same:
                        # We can just merge the two segments by
                        # elminating the middle point
                        obj.points.pop(idx + 1)
                        removed += 1
                        # just set the middle point to the last point,
                        # so that the last point remains
                        pt_old = pt_older

                pt_older = pt_old
                pt_old = pt
            return removed

        changed = False
        before = 0
        after = 0

        if node.type == "elem path" and len(node.path._segments) > 1:
            obj = node.path
            before = len(obj._segments)

            # Pass 1: Dropping zero length line segments
            eliminated = remove_zero_length_lines(obj)
            if eliminated > 0:
                changed = True

            # Pass 2: look inside the nodes and bring small line segments back together...
            eliminated = remove_interim_points_on_line(obj)
            if eliminated > 0:
                changed = True

            # Pass 3: look at the subpaths....
            eliminated = combine_overlapping_chains(obj)
            if eliminated > 0:
                changed = True

            # pass 4: remove superfluous moves
            eliminated = remove_superfluous_moves(obj)
            if eliminated > 0:
                changed = True

            after = len(obj._segments)
        elif node.type == "elem polyline" and len(node.shape.points) > 2:
            obj = node.shape
            before = len(obj.points)
            eliminated = simplify_polyline(obj)
            if eliminated > 0:
                changed = True
            after = len(obj.points)

        # print (f"Before: {before}, After: {after}")
        return changed, before, after


def linearize_path(path, interp=50, point=False):
    import numpy as np

    current_polygon = []
    for subpath in path.as_subpaths():
        p = Path(subpath)
        s = []
        for segment in p:
            t = type(segment).__name__
            if t == "Move":
                s.append((segment.end[0], segment.end[1]))
            elif t in ("Line", "Close"):
                s.append((segment.end[0], segment.end[1]))
            else:
                s.extend(
                    (s[0], s[1]) for s in segment.npoint(np.linspace(0, 1, interp))
                )
        if point:
            s = list(map(Point, s))
        current_polygon.append(s)
    return current_polygon<|MERGE_RESOLUTION|>--- conflicted
+++ resolved
@@ -1517,13 +1517,7 @@
         #                 data.append(n)
         for drag_node in data:
             if drop_node is drag_node:
-<<<<<<< HEAD
-                print(
-                    f"Drag {drag_node.type} to {drop_node.type} - Drop node was drag node"
-                )
-=======
                 # print(f"Drag {drag_node.type} to {drop_node.type} - Drop node was drag node")
->>>>>>> 242c16bb
                 continue
             if drop_node.drop(drag_node, modify=False):
                 # Is the drag node coming from the regmarks branch?
