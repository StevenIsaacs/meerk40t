--- conflicted
+++ resolved
@@ -10,30 +10,25 @@
 
 from meerk40t.core.exceptions import BadFileError
 from meerk40t.kernel import CommandSyntaxError, Service, Settings
-
 from ..numpath import Numpath
+
 from ..svgelements import (
+    Angle,
+    Color,
+    Matrix,
+    SVGElement,
+    Viewbox,
     SVG_RULE_EVENODD,
     SVG_RULE_NONZERO,
-    Angle,
+    Line,
+    QuadraticBezier,
+    CubicBezier,
     Close,
-    Color,
-    CubicBezier,
-    Line,
-    Matrix,
-    QuadraticBezier,
-    SVGElement,
-    Viewbox,
 )
 from .cutcode import CutCode
 from .element_types import *
 from .node.elem_image import ImageNode
-<<<<<<< HEAD
-from .node.node import Fillrule, Linecap, Linejoin, Node
-from .node.op_console import ConsoleOperation
-=======
 from .node.node import Node, Linecap, Linejoin, Fillrule
->>>>>>> 71e22dcc
 from .node.op_cut import CutOpNode
 from .node.op_dots import DotsOpNode
 from .node.op_engrave import EngraveOpNode
@@ -41,8 +36,8 @@
 from .node.op_image import ImageOpNode
 from .node.op_raster import RasterOpNode
 from .node.rootnode import RootNode
+from .wordlist import Wordlist
 from .units import UNITS_PER_PIXEL, Length
-from .wordlist import Wordlist
 
 
 def plugin(kernel, lifecycle=None):
@@ -1664,7 +1659,7 @@
             output_type="elements",
             all_arguments_required=True,
         )
-        def regmark(command, channel, _, data, cmd=None, **kwargs):
+        def regmark(command, channel, _, data, cmd = None, **kwargs):
             # Move regmarks into the regular element tree and vice versa
             if cmd == "free":
                 target = self.elem_branch
@@ -1673,14 +1668,14 @@
 
             if data is None:
                 data = list()
-                if cmd == "free":
+                if cmd =="free":
                     for item in list(self.regmarks()):
                         data.append(item)
                 else:
                     for item in list(self.elems(emphasized=True)):
                         data.append(item)
             if cmd in ("free", "add"):
-                if len(data) == 0:
+                if len(data)==0:
                     channel(_("No elements to transfer"))
                 else:
                     move_nodes_to(target, data)
@@ -2326,7 +2321,7 @@
                 dim_pos += subbox[3] - subbox[1] + distributed_distance
             return "align", data
 
-        # --------------------
+#--------------------
         @self.console_command(
             "bedcenter",
             help=_("align elements to bedcenter"),
@@ -3252,7 +3247,7 @@
             "numpath",
             help=_("Convert any element nodes to numpath nodes"),
             input_type="elements",
-            output_type="elements",
+            output_type="elements"
         )
         def element_path_convert(data, **kwargs):
             if data is None:
@@ -5031,8 +5026,7 @@
             return hull
 
         @self.console_argument(
-            "method",
-            help=_("Method to use (one of quick, hull, complex, segment, circle)"),
+            "method", help=_("Method to use (one of quick, hull, complex, segment, circle)")
         )
         @self.console_argument("resolution")
         @self.console_command(
@@ -5219,9 +5213,7 @@
             node.remove_node()  # Removing group/file node.
 
         @self.tree_conditional(lambda node: len(list(self.elems(emphasized=True))) > 0)
-        @self.tree_operation(
-            _("Elements in scene..."), node_type=elem_nodes, help="", enable=False
-        )
+        @self.tree_operation(_("Elements in scene..."), node_type=elem_nodes, help="", enable=False)
         def element_label(node, **kwargs):
             return
 
@@ -5239,9 +5231,7 @@
             )
             >= 1
         )
-        @self.tree_operation(
-            _("Remove all items from operation"), node_type=op_nodes, help=""
-        )
+        @self.tree_operation(_("Remove all items from operation"), node_type=op_nodes, help="")
         def clear_all_op_entries(node, **kwargs):
             node.remove_all_children()
 
@@ -5300,7 +5290,9 @@
                 n.replace_node(**new_settings)
 
         @self.tree_submenu(_("Apply raster script"))
-        @self.tree_operation(_("Set to None"), node_type="elem image", help="")
+        @self.tree_operation(
+            _("Set to None") , node_type="elem image", help=""
+        )
         def image_rasterwizard_apply_none(node, **kwargs):
             node.operations = []
             node.update(self)
@@ -5440,7 +5432,7 @@
             "ecount",
             lambda i: len(
                 list(self.flat(selected=True, cascade=False, types=("reference")))
-            ),
+            )
         )
         @self.tree_operation(
             _("Remove %s selected items from operations") % "{ecount}",
@@ -5518,7 +5510,9 @@
         # ==========
         @self.tree_conditional(
             lambda cond: len(
-                list(self.flat(selected=True, cascade=False, types=elem_nodes))
+                list(
+                    self.flat(selected=True, cascade=False, types=elem_nodes)
+                )
             )
             == 1
         )
@@ -5534,7 +5528,9 @@
 
         @self.tree_conditional(
             lambda cond: len(
-                list(self.flat(selected=True, cascade=False, types=op_nodes))
+                list(
+                    self.flat(selected=True, cascade=False, types=op_nodes)
+                )
             )
             == 1
         )
@@ -5548,9 +5544,12 @@
             node.remove_node()
             self.set_emphasis(None)
 
+
         @self.tree_conditional(
             lambda cond: len(
-                list(self.flat(selected=True, cascade=False, types=("file", "group")))
+                list(
+                    self.flat(selected=True, cascade=False, types=("file", "group"))
+                )
             )
             == 1
         )
@@ -5623,9 +5622,7 @@
         def lasercode2cut(node, **kwargs):
             node.replace_node(CutCode.from_lasercode(node.commands), type="cutcode")
 
-        @self.tree_conditional_try(
-            lambda node: kernel.lookup(f"parser/{node.data_type}") is not None
-        )
+        @self.tree_conditional_try(lambda node: kernel.lookup(f"parser/{node.data_type}") is not None)
         @self.tree_operation(
             _("Convert to Elements"),
             node_type="blob",
@@ -7154,9 +7151,9 @@
                     op = DotsOpNode(output=False)
                 elif hasattr(node, "stroke") and node.stroke is not None:
                     if (
-                        node.stroke.red == 0xFF
-                        and node.stroke.blue == 0
-                        and node.stroke.green == 0
+                            node.stroke.red == 0xFF
+                            and node.stroke.blue == 0
+                            and node.stroke.green == 0
                     ):
                         op = CutOpNode(color=node.stroke, speed=5.0)
                     else:
@@ -7168,9 +7165,9 @@
                     operations.append(op)
 
                 if (
-                    hasattr(node, "fill")
-                    and node.fill is not None
-                    and node.fill.argb is not None
+                        hasattr(node, "fill")
+                        and node.fill is not None
+                        and node.fill.argb is not None
                 ):
                     op = RasterOpNode(color=0, output=False)
                     add_op_function(op)
