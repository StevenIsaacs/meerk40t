"""
The elements module governs all the interactions with the various nodes, as well as dealing with tree information.
This serves effectively as the datastructure that stores all information about any active project. This includes
several smaller functional pieces like Penbox and Wordlists.
"""


import contextlib
import os.path
from copy import copy
from time import time

from meerk40t.core.exceptions import BadFileError
from meerk40t.core.node.node import Node
from meerk40t.core.node.op_cut import CutOpNode
from meerk40t.core.node.op_dots import DotsOpNode
from meerk40t.core.node.op_engrave import EngraveOpNode
from meerk40t.core.node.op_image import ImageOpNode
from meerk40t.core.node.op_raster import RasterOpNode
from meerk40t.core.node.rootnode import RootNode
from meerk40t.core.undos import Undo
from meerk40t.core.units import Length
from meerk40t.core.wordlist import Wordlist
from meerk40t.kernel import ConsoleFunction, Service, Settings
from meerk40t.svgelements import Color, Path, Point, SVGElement

from . import offset_clpr, offset_mk
from .element_types import *


def plugin(kernel, lifecycle=None):
    _ = kernel.translation
    # The order of offset_mk before offset_clpr is relevant,
    # as offset_clpr could and should redefine something later
    if lifecycle == "plugins":
        from . import (
            align,
            branches,
            clipboard,
            element_treeops,
            files,
            geometry,
            grid,
            materials,
            notes,
            placements,
            render,
            shapes,
            trace,
            tree_commands,
            undo_redo,
            wordlist,
        )

        return [
            element_treeops.plugin,
            branches.plugin,
            trace.plugin,
            align.plugin,
            wordlist.plugin,
            materials.plugin,
            shapes.plugin,
            geometry.plugin,
            tree_commands.plugin,
            undo_redo.plugin,
            clipboard.plugin,
            grid.plugin,
            render.plugin,
            notes.plugin,
            files.plugin,
            placements.plugin,
            offset_mk.plugin,
            offset_clpr.plugin,
        ]
    elif lifecycle == "preregister":
        kernel.register(
            "format/op cut",
            "{danger}{defop}{enabled}{pass}{element_type} {speed}mm/s @{power} {colcode} {opstop}",
        )
        kernel.register(
            "format/op engrave",
            "{danger}{defop}{enabled}{pass}{element_type} {speed}mm/s @{power} {colcode} {opstop}",
        )
        kernel.register(
            "format/op hatch",
            "{danger}{defop}{enabled}{penpass}{pass}{element_type} {speed}mm/s @{power} {colcode} {opstop}",
        )
        kernel.register(
            "format/op raster",
            "{danger}{defop}{enabled}{pass}{element_type} {direction}{speed}mm/s @{power} {colcode} {opstop}",
        )
        kernel.register(
            "format/op image",
            "{danger}{defop}{enabled}{pass}{element_type} {direction}{speed}mm/s @{power}",
        )
        kernel.register(
            "format/op dots",
            "{danger}{defop}{enabled}{pass}{element_type} {dwell_time}ms dwell {opstop}",
        )

        kernel.register("format/util console", "{enabled}{command}")
        kernel.register("format/util wait", "{enabled}{element_type} {wait}")
        kernel.register("format/util home", "{enabled}{element_type}")
        kernel.register("format/util goto", "{enabled}{element_type} {adjust}")
        kernel.register("format/util output", "{enabled}{element_type} {bits}")
        kernel.register("format/util input", "{enabled}{element_type} {bits}")
        kernel.register("format/layer", "{element_type} {name}")
        kernel.register("format/elem ellipse", "{element_type} {desc} {stroke}")
        kernel.register(
            "format/elem image", "{element_type} {desc} {width}x{height} @{dpi}"
        )
        kernel.register("format/elem line", "{element_type} {desc} {stroke}")
        kernel.register("format/elem path", "{element_type} {desc} {stroke}")
        kernel.register("format/elem point", "{element_type} {desc} {stroke}")
        kernel.register("format/elem polyline", "{element_type} {desc} {stroke}")
        kernel.register("format/elem rect", "{element_type} {desc} {stroke}")
        kernel.register("format/elem text", "{element_type} {desc} {text}")
        kernel.register(
            "format/effect hatch",
            "{element_type} - {distance} {angle} ({children})",
<<<<<<< HEAD
        )
        kernel.register(
            "format/effect wobble",
            "{element_type} - {type} {radius} ({children})",
=======
>>>>>>> 141f35f0
        )
        kernel.register("format/reference", "*{reference}")
        kernel.register(
            "format/group", "{element_type} {desc} ({children} children, {total} total)"
        )
        kernel.register("format/blob", "{element_type} {data_type}:{label} @{length}")
        kernel.register("format/file", "{element_type} {filename}")
        kernel.register("format/cutcode", "{element_type}")
        kernel.register("format/branch ops", "{element_type} {loops}")
        kernel.register("format/branch elems", "{element_type}")
        kernel.register("format/branch reg", "{element_type}")
        kernel.register("format/place current", "{enabled}{element_type}")
        kernel.register(
            "format/place point",
            "{enabled}{loops}{element_type} {corner} {x} {y} {rotation}",
        )
    elif lifecycle == "register":
        kernel.add_service("elements", Elemental(kernel))
        # kernel.add_service("elements", Elemental(kernel,1))
    elif lifecycle == "postboot":
        elements = kernel.elements
        choices = [
            {
                "attr": "operation_default_empty",
                "object": elements,
                "default": True,
                "type": bool,
                "label": _("Don't autoload operations on empty set"),
                "tip": _("Leave empty operations, don't load a default set"),
                "page": "Classification",
                "section": "_90_Auto-Generation",
            },
            {
                "attr": "classify_reverse",
                "object": elements,
                "default": False,
                "type": bool,
                "label": _("Classify Reversed"),
                "tip": _(
                    "Classify elements into operations in reverse order e.g. to match Inkscape's Object List"
                ),
                "page": "Classification",
                "section": "_10_Assignment-Logic",
            },
            # No longer used...
            # {
            #     "attr": "legacy_classification",
            #     "object": elements,
            #     "default": False,
            #     "type": bool,
            #     "label": _("Legacy Classify"),
            #     "tip": _(
            #         "Use the legacy classification algorithm rather than the modern classification algorithm."
            #     ),
            #     "page": "Classification",
            #     "section": "",
            # },
            {
                "attr": "classify_new",
                "object": elements,
                "default": True,
                "type": bool,
                "label": _("Classify elements after creation"),
                "tip": _(
                    "MK will immediately try to classify (automatically assign) an element as soon as it is created,"
                )
                + "\n"
                + _(
                    "if you want to defer this to apply manual assignment, then untick this option."
                ),
                "page": "Classification",
                "section": "_30_GUI-Behaviour",
            },
            {
                "attr": "classify_fuzzy",
                "object": elements,
                "default": False,
                "type": bool,
                "label": _("Fuzzy color-logic"),
                "tip": _(
                    "Unticked: Classify elements into operations with an *exact* color match"
                )
                + "\n"
                + _("Ticked: Allow a certain color-distance for classification"),
                "page": "Classification",
                "section": "_10_Assignment-Logic",
            },
            {
                "attr": "classify_fuzzydistance",
                "object": elements,
                "default": 100,
                "type": float,
                "label": _("Color distance"),
                "style": "combosmall",
                "choices": [
                    0,
                    100,
                    200,
                    400,
                ],
                "conditional": (elements, "classify_fuzzy"),
                "tip": _(
                    "The color distance of an element to an operations that will still allow classifiation"
                )
                + "\n"
                + _(
                    "Values: 0 Identical, 100 very close, 200 tolerant, 400 colorblind"
                ),
                "page": "Classification",
                "section": "_10_Assignment-Logic",
            },
            {
                "attr": "classify_black_as_raster",
                "object": elements,
                "default": True,
                "type": bool,
                "label": _(
                    "Treat 'Black' as raster even for basic elements (like Whisperer does)"
                ),
                "tip": _(
                    "Ticked: Classify will assign black elements to a raster operation"
                )
                + "\n"
                + _(
                    "Unticked: Classify will assign black elements to an engrave operation"
                ),
                "page": "Classification",
                "section": "_10_Assignment-Logic",
            },
            {
                "attr": "classify_default",
                "object": elements,
                "default": True,
                "type": bool,
                "hidden": True,
                "label": _("Assign to default operations"),
                "tip": _("If classification did not find a match,")
                + "\n"
                + _("either with color matching (exact or fuzzy, see above)")
                + "\n"
                + _("then it will try to assign it to matching 'default' operation"),
                "page": "Classification",
                "section": "_10_Assignment-Logic",
            },
            {
                "attr": "classify_autogenerate",
                "object": elements,
                "default": True,
                "type": bool,
                "label": _("Autogenerate Operations"),
                "tip": _("If classification did not find a match,")
                + "\n"
                + _("either with color matching (exact or fuzzy, see above)")
                + "\n"
                + _("or by assigning to a default operation (see above),")
                + "\n"
                + _("then MeerK40t can create a matching operation for you."),
                "page": "Classification",
                "section": "_90_Auto-Generation",
            },
            # {
            #     "attr": "classify_auto_inherit",
            #     "object": elements,
            #     "default": True,
            #     "type": bool,
            #     "label": _("Autoinherit for empty operation"),
            #     "tip": _(
            #         "If you drag and drop an element into an operation to assign it there,"
            #     )
            #     + "\n"
            #     + _(
            #         "then the op can (if this option is ticked) inherit the color from the element"
            #     )
            #     + "\n"
            #     + _(
            #         "and adopt not only the dragged element but all elements with the same color"
            #     )
            #     + "\n"
            #     + _(
            #         "- provided no elements are assigned to it yet (ie works only for an empty op)!"
            #     ),
            #     "page": "Classification",
            #     "section": "_30_GUI-Behaviour",
            # },
            {
                "attr": "classify_on_color",
                "object": elements,
                "default": True,
                "type": bool,
                "label": _("Classify after color-change"),
                "tip": _("Whenever you change an elements color (stroke or fill),")
                + "\n"
                + _(
                    "MK will then reclassify this element. You can turn this feature off"
                )
                + "\n"
                + _("by disabling this option."),
                "page": "Classification",
                "section": "_30_GUI-Behaviour",
            },
            {
                "attr": "remove_non_used_default_ops",
                "object": elements,
                "default": False,
                "type": bool,
                "label": _("Remove unused default operations"),
                "tip": _(
                    "If a default operation is no longer used it will be removed from the list of active operations"
                ),
                "page": "Classification",
                "section": "_30_GUI-Behaviour",
                "hidden": True,
            },
            {
                "attr": "lock_allows_move",
                "object": elements,
                "default": True,
                "type": bool,
                "label": _("Locked element may move"),
                "tip": _(
                    "Locked elements cannot be modified, but can still be moved if this option is checked."
                ),
                "page": "Scene",
                "section": "General",
            },
            {
                "attr": "op_show_default",
                "object": elements,
                "default": False,
                "type": bool,
                "label": _("Display 'default' for unchanged values"),
                "tip": _(
                    "Ticked: For power and speed display a 'default' string if default values in place."
                )
                + "\n"
                + _("Unticked: Show their current value."),
                "page": "Scene",
                "section": "Operation",
            },
        ]
        kernel.register_choices("preferences", choices)
        choices = [
            {
                "attr": "classify_autogenerate_both",
                "object": elements,
                "default": True,
                "type": bool,
                "conditional": (elements, "classify_autogenerate"),
                "label": _("Autogenerate both for fill and stroke"),
                "tip": _(
                    "Active: for both stroke and fill we look for a corresponding hit, if none was found we generate a matching operation"
                )
                + "\n"
                + _(
                    "Inactive: one hit of either stroke or fill is enough to prevent autogeneration"
                ),
                "page": "Classification",
                "section": "_90_Auto-Generation",
            },
        ]
        kernel.register_choices("preferences", choices)
        choices = [
            {
                "attr": "copy_increases_wordlist_references",
                "object": elements,
                "default": True,
                "type": bool,
                "label": _("Copy will increase {variable} references"),
                "tip": _(
                    "Active: if you copy a text-element containing a wordlist-reference, this will be increased (effectively referencing the next entry in the wordlist)"
                ),
                "page": "Scene",
                "section": "_90_Wordlist",
            },
        ]
        kernel.register_choices("preferences", choices)
        choices = [
            {
                "attr": "default_ops_display_mode",
                "object": elements,
                "default": 0,
                "type": int,
                "label": _("Statusbar display"),
                "style": "option",
                "display": (
                    _("As in operations tree"),
                    _("Group types together (CC EE RR II)"),
                    _("Matching (CERI CERI)"),
                ),
                "choices": (0, 1, 2),
                "tip": _(
                    "Choose if and how you want to group together / display the default operations at the bottom of the screen"
                ),
                "page": "Classification",
                "section": "_95_Default Operations",
                "signals": "default_operations",
            },
        ]
        kernel.register_choices("preferences", choices)

    elif lifecycle == "prestart":
        if hasattr(kernel.args, "input") and kernel.args.input is not None:
            # Load any input file
            elements = kernel.elements

            try:
                elements.load(os.path.realpath(kernel.args.input.name))
            except BadFileError as e:
                kernel._console_channel(_("File is Malformed") + ": " + str(e))
    elif lifecycle == "poststart":
        if hasattr(kernel.args, "output") and kernel.args.output is not None:
            # output the file you have at this point.
            elements = kernel.elements

            elements.save(os.path.realpath(kernel.args.output.name))


def reversed_enumerate(collection: list):
    for i in range(len(collection) - 1, -1, -1):
        yield i, collection[i]


OP_PRIORITIES = ["op dots", "op image", "op raster", "op engrave", "op cut"]


# def is_dot(element):
#     if not isinstance(element, Shape):
#         return False
#     if isinstance(element, Path):
#         path = element
#     else:
#         path = element.segments()
#
#     if len(path) == 2 and isinstance(path[0], Move):
#         if isinstance(path[1], Close):
#             return True
#         if isinstance(path[1], Line) and path[1].length() == 0:
#             return True
#     return False


# def is_straight_line(element):
#     if not isinstance(element, Shape):
#         return False
#     if isinstance(element, Path):
#         path = element
#     else:
#         path = element.segments()
#
#     if len(path) == 2 and isinstance(path[0], Move):
#         if isinstance(path[1], Line) and path[1].length() > 0:
#             return True
#     return False


class Elemental(Service):
    def __init__(self, kernel, index=None, *args, **kwargs):
        Service.__init__(
            self, kernel, "elements" if index is None else f"elements{index}"
        )
        self._clipboard = {}
        self._clipboard_default = "0"

        self.note = None
        self._filename = None
        self._emphasized_bounds = None
        self._emphasized_bounds_painted = None
        self._emphasized_bounds_dirty = True
        self._tree = RootNode(self)
        self._save_restore_job = ConsoleFunction(self, ".save_restore_point\n", times=1)

        # Point / Segments selected.
        # points in format: points.append((g, idx, 0, node, geom))
        self.points = list()
        self.segments = list()

        self.undo = Undo(self._tree)
        self.do_undo = True
        self.suppress_updates = False

        self.setting(bool, "classify_reverse", False)
        self.setting(bool, "legacy_classification", False)
        self.setting(bool, "classify_fuzzy", False)
        self.setting(float, "classify_fuzzydistance", 100.0)
        self.setting(bool, "classify_autogenerate", True)
        self.setting(bool, "classify_autogenerate_both", True)
        self.setting(bool, "classify_inherit_stroke", False)
        self.setting(bool, "classify_inherit_fill", False)
        self.setting(bool, "classify_inherit_exclusive", True)
        # self.setting(bool, "classify_auto_inherit", False)
        self.setting(bool, "classify_default", True)
        self.setting(bool, "op_show_default", False)
        self.setting(bool, "lock_allows_move", True)
        self.setting(bool, "auto_note", True)
        self.setting(bool, "uniform_svg", False)
        self.setting(float, "svg_ppi", 96.0)
        self.setting(bool, "operation_default_empty", True)

        self.op_data = Settings(self.kernel.name, "operations.cfg")

        self.wordlists = {"version": [1, self.kernel.version]}

        direct = os.path.dirname(self.op_data._config_file)
        self.mywordlist = Wordlist(self.kernel.version, direct)
        self.load_persistent_operations("previous")

        ops = list(self.ops())
        if len(ops) == 0 and not self.operation_default_empty:
            self.load_default(performclassify=False)
        if list(self.ops()):
            # Something was loaded for default ops. Mark that.
            self.undo.mark("op-loaded")  # Mark defaulted

        self._default_stroke = None
        self._default_strokewidth = None
        self._default_fill = None
        self._first_emphasized = None
        self._align_mode = "default"
        self._align_boundaries = None
        self._align_group = False
        self._align_stack = []

        self._timing_stack = {}

        self.default_operations = []
        self.init_default_operations_nodes()

    def set_start_time(self, key):
        if key in self._timing_stack:
            self._timing_stack[key][0] = time()
        else:
            self._timing_stack[key] = [time(), 0, 0]

    def set_end_time(self, key, display=True, delete=False, message=None):
        if key in self._timing_stack:
            stime = self._timing_stack[key]
            etime = time()
            duration = etime - stime[0]
            stime[0] = etime
            stime[1] += duration
            stime[2] += 1
            if display:
                if message is None:
                    msg = ""
                else:
                    msg = " (" + message + ")"
                output = self.kernel.channel("profiler", timestamp=True)
                # print (f"Duration for {key}: {duration:.2f} sec - calls: {stime[2]}, average={stime[1] / stime[2]:.2f} sec")
                output(
                    f"Duration for {key}: {duration:.2f} sec - calls: {stime[2]}, avg={stime[1] / stime[2]:.2f} sec{msg}"
                )
            if delete:
                del self._timing_stack[key]

    @contextlib.contextmanager
    def static(self, source):
        try:
            self.stop_updates(source)
            yield self
        finally:
            self.resume_updates(source)

    @contextlib.contextmanager
    def undofree(self):
        try:
            self.do_undo = False
            yield self
        finally:
            self.do_undo = True

    def stop_updates(self, source):
        # print (f"Stop update called from {source}")
        self.suppress_updates = True
        self.signal("freeze_tree", True)

    def resume_updates(self, source, force_an_update=True):
        # print (f"Resume update called from {source}")
        self.suppress_updates = False
        self.signal("freeze_tree", False)
        if force_an_update:
            self.signal("tree_changed")

    @property
    def filename(self):
        result = None
        if self._filename is not None:
            result = self._filename
        return result

    @property
    def basename(self):
        result = None
        if self._filename is not None:
            result = os.path.basename(self._filename)
        return result

    @property
    def default_strokewidth(self):
        if self._default_strokewidth is not None:
            return self._default_strokewidth
        return 1000.0

    @default_strokewidth.setter
    def default_strokewidth(self, width):
        if isinstance(width, str):
            width = float(Length(width))
        self._default_strokewidth = width

    @property
    def default_stroke(self):
        # We don't allow an empty stroke color as default (why not?!) -- Empty stroke colors are hard to see.
        if self._default_stroke is not None:
            return self._default_stroke
        return Color("blue")

    @default_stroke.setter
    def default_stroke(self, color):
        if isinstance(color, str):
            color = Color(color)
        self._default_stroke = color

    @property
    def default_fill(self):
        return self._default_fill

    @default_fill.setter
    def default_fill(self, color):
        if isinstance(color, str):
            color = Color(color)
        self._default_fill = color

    @property
    def first_emphasized(self):
        if not self.has_emphasis():
            self._first_emphasized = None
        return self._first_emphasized

    @first_emphasized.setter
    def first_emphasized(self, node):
        self._first_emphasized = node

    def set_node_emphasis(self, node, flag):
        if not node.can_emphasize:
            return
        node.emphasized = flag
        if flag:
            if self._first_emphasized is None:
                self._first_emphasized = node
        else:
            if self._first_emphasized is node:
                self._first_emphasized = None
        # We target the parent, unless these are one of the root branches
        # pnode = node.parent
        # while pnode is not None:
        #     if pnode.type in ("root", "branch elems", "branch reg", "branch ops"):
        #         break
        #     pnode.targeted = True
        #     pnode = pnode.parent

    def have_unassigned_elements(self):
        unassigned = False
        for node in self.elems():
            if len(node._references) == 0 and node.type not in ("file", "group"):
                unassigned = True
                break
        return unassigned

    def have_unburnable_elements(self):
        unassigned = False
        nonburnt = False
        for node in self.elems():
            if len(node._references) == 0 and node.type not in ("file", "group"):
                unassigned = True
            else:
                will_be_burnt = False
                for refnode in node._references:
                    op = refnode.parent
                    if op is not None:
                        try:
                            if op.output:
                                will_be_burnt = True
                                break
                        except AttributeError:
                            pass
                if not will_be_burnt:
                    nonburnt = True
            if nonburnt and unassigned:
                break

        return unassigned, nonburnt

    def length(self, v):
        return float(Length(v))

    def length_x(self, v):
        return float(Length(v, relative_length=self.device.view.width))

    def length_y(self, v):
        return float(Length(v, relative_length=self.device.view.height))

    def bounds(self, x0, y0, x1, y1):
        return (
            float(Length(x0, relative_length=self.device.view.width)),
            float(Length(y0, relative_length=self.device.view.height)),
            float(Length(x1, relative_length=self.device.view.width)),
            float(Length(y1, relative_length=self.device.view.height)),
        )

    def area(self, v):
        llx = Length(v, relative_length=self.device.view.width)
        lx = float(llx)
        if "%" in v:
            lly = Length(v, relative_length=self.device.view.height)
        else:
            lly = Length(f"1{llx._preferred_units}")
        ly = float(lly)
        return lx * ly

    # ---- Operation tools

    def assign_operation(
        self,
        op_assign,
        data,
        impose="none",
        attrib=None,
        similar=False,
        exclusive=False,
    ):
        # op_assign:    operation to assign to
        # data:         nodes to assign to as minimum (will be extended is similar=True, see below)
        # impose:       - if "to_op" will use attrib-color (see below),
        #                 to impose the first evidence of color in data on the targetop
        #               - if "to_elem" will impose the color of the operation and make it the color of the
        #                 element attrib (ie stroke or fill)
        #               - anything else: leave all colors unchanged
        # attrib:       one of 'stroke', 'fill' to establish the source color
        #               ('auto' is an option too that will pick the color from the
        #               operation settings)
        # similar:      will use attrib (see above) to establish similar elements (having (nearly) the same
        #               color) and assign those as well
        # exclusive:    will delete all other assignments of the source elements in other operations if True
        if len(data) == 0:
            return
        # some validation...
        if impose is not None:
            impose = impose.lower()
            if impose in ("to_op", "to_elem"):
                if attrib is None:
                    impose = None
            else:
                impose = None
                # No need to check, if no one needs it...

        first_color = None
        target_color = None
        has_a_color = False

        if impose == "to_elem":
            target_color = op_assign.color
            if attrib == "auto":
                if "stroke" in op_assign.allowed_attributes:
                    attrib = "stroke"
                elif "fill" in op_assign.allowed_attributes:
                    attrib = "fill"
                else:
                    attrib = "stroke"

        if attrib is None:
            similar = False
        # print ("parameters:")
        # print ("Impose=%s, operation=%s" % (impose, op_assign) )
        # print ("similar=%s, attrib=%s" % (similar, attrib) )
        # print ("exclusive=%s" % exclusive )

        if impose == "to_op" or similar:
            # Let's establish the color first
            # Look for the first element that has stroke/fill
            for n in data:
                if hasattr(n, attrib):
                    c = getattr(n, attrib)
                    # We accept stroke none or fill none as well!
                    has_a_color = True
                    try:
                        if c is not None and c.argb is not None:
                            first_color = c
                    except (AttributeError, ValueError):
                        first_color = None
                        # Strange....
                        has_a_color = False
                    if has_a_color:
                        break
            if impose == "to_op":
                target_color = first_color

        if impose == "to_op" and target_color is not None:
            op_assign.color = target_color
            if hasattr(op_assign, "add_color_attribute"):  # not true for image
                op_assign.remove_color_attribute("stroke")
                op_assign.remove_color_attribute("fill")
                op_assign.add_color_attribute(attrib)
        # If we haven't identified a color, then similar makes no sense
        if not has_a_color:
            similar = False
        # print ("We have now established the following:")
        # print ("Impose=%s, operation=%s" % (impose, op_assign) )
        # print ("Firstcolor=%s, targetcolor=%s" % (first_color, target_color) )
        # print ("Similar=%s, # data=%d" % (similar, len(data)) )
        if similar:
            # Now that we have the colors lets iterate through all elements
            fuzzy = self.classify_fuzzy
            fuzzydistance = self.classify_fuzzydistance
            for n in self.flat(types=elem_nodes):
                addit = False
                if hasattr(n, attrib):
                    c = getattr(n, attrib)
                    try:
                        if c is not None and c.argb is not None:
                            pass
                        else:
                            c = None
                    except AttributeError:
                        c = None
                    if c is not None and first_color is not None:
                        if fuzzy:
                            if Color.distance(first_color, c) <= fuzzydistance:
                                addit = True
                        else:
                            if c == first_color:
                                addit = True
                    elif c is None and first_color is None:
                        addit = True
                if addit and n not in data:
                    data.append(n)

        needs_refresh = False
        for n in data:
            if op_assign.drop(n, modify=False):
                if exclusive:
                    for ref in list(n._references):
                        ref.remove_node()
                op_assign.drop(n, modify=True)
                if impose == "to_elem" and target_color is not None:
                    if hasattr(n, attrib):
                        setattr(n, attrib, target_color)
                        needs_refresh = True
        # Refresh the operation so any changes like color materialize...
        self.signal("element_property_reload", op_assign)
        if needs_refresh:
            # We changed elems, so update the tree and the scene
            self.signal("element_property_update", data)
            self.signal("refresh_scene", "Scene")

    def condense_elements(self, data, expand_at_end=True):
        """
        This routine looks at a given dataset and will condense
        it in the sense that if all elements of a given hierarchy
        (ie group or file) are in this set, then they will be
        replaced and represented by this parent element
        """

        def remove_children_from_list(list_to_deal, parent_node):
            for idx, node in enumerate(list_to_deal):
                if node is None:
                    continue
                if node.parent is parent_node:
                    list_to_deal[idx] = None
                    if len(node.children) > 0:
                        remove_children_from_list(list_to_deal, node)

        align_data = [e for e in data]
        needs_repetition = True
        while needs_repetition:
            # Will be set only if we add a parent, as the process needs then to be repeated
            needs_repetition = False

            data_to_align = []
            # We need to iterate through all the elements
            # to establish if they belong to a group,
            # if all the elements in this group are in
            # the dataset too, then we just take the group
            # as a representative.
            data_len = len(align_data)

            for idx1, node_1 in enumerate(align_data):
                if node_1 is None:
                    # Has been dealt with already
                    # print ("Eliminated node")
                    continue
                # Is this a group? Then we just take this node
                # and remove all children nodes
                if node_1.type in ("file", "group"):
                    # print (f"Group node ({node_1.label}), eliminate children")
                    remove_children_from_list(align_data, node_1)
                    # No continue, as we still need to
                    # assess the parent case

                parent = node_1.parent
                if parent is None:
                    data_to_align.append(node_1)
                    align_data[idx1] = None
                    # print (f"Adding {node_1.type}, no parent")
                    continue
                if parent.type not in ("file", "group"):
                    # That should not happen per se,
                    # only for root objects which parent
                    # is elem_branch
                    # print (f"Adding {node_1.type}, parent was: {parent.type}")
                    data_to_align.append(node_1)
                    align_data[idx1] = None
                    continue
                # How many children are contained?
                candidates = len(parent.children)
                identified = 0
                if candidates > 0:
                    # We only need to look to elements not yet dealt with,
                    # but we start with the current index to include
                    # node_1 in the count
                    for idx2 in range(idx1, data_len, 1):
                        node_2 = align_data[idx2]
                        if node_2 is not None:
                            if node_2.parent is parent:
                                identified += 1
                if identified == candidates:
                    # All children of the parent object are contained
                    # So we add the parent instead...
                    data_to_align.append(parent)
                    remove_children_from_list(align_data, parent)
                    # print (f"Adding parent for {node_1.type}, all children inside")
                    needs_repetition = True

                else:
                    data_to_align.append(node_1)
                    align_data[idx1] = None
                    # print (f"Adding {node_1.type}, not all children of parent {identified} vs {candidates}")
            if needs_repetition:
                # We copy the data and do it again....
                # print ("Repetition required")
                align_data = [e for e in data_to_align]
        # One special case though: if we have selected all
        # elements within a single group then we still deal
        # with all children
        if expand_at_end:
            while len(data_to_align) == 1:
                node = data_to_align[0]
                if node is not None and node.type in ("file", "group"):
                    data_to_align = [e for e in node.children]
                else:
                    break
        return data_to_align

    def translate_node(self, node, dx, dy):
        if not node.can_move(self.lock_allows_move):
            return
        if node.type in ("group", "file"):
            for c in node.children:
                self.translate_node(c, dx, dy)
            node.translated(dx, dy)
        else:
            try:
                node.matrix.post_translate(dx, dy)
                node.translated(dx, dy)
            except AttributeError:
                pass

    def align_elements(self, data, alignbounds, positionx, positiony, as_group):
        """

        @param data: elements to align
        @param alignbounds: boundary tuple (left, top, right, bottom)
                            to which data needs to be aligned to
        @param positionx:   one of "min", "max", "center"
        @param positiony:   one of "min", "max", "center"
        @param as_group:    0, align every element of data to the edge
                            1, align the group in total
        @return:
        """

        def calc_dx_dy():
            dx = 0
            dy = 0
            if positionx == "min":
                dx = alignbounds[0] - left_edge
            elif positionx == "max":
                dx = alignbounds[2] - right_edge
            elif positionx == "center":
                dx = (alignbounds[2] + alignbounds[0]) / 2 - (
                    right_edge + left_edge
                ) / 2

            if positiony == "min":
                dy = alignbounds[1] - top_edge
            elif positiony == "max":
                dy = alignbounds[3] - bottom_edge
            elif positiony == "center":
                dy = (alignbounds[3] + alignbounds[1]) / 2 - (
                    bottom_edge + top_edge
                ) / 2
            return dx, dy

        data_to_align = self.condense_elements(data)
        # Selection boundaries
        boundary_points = []
        for node in data_to_align:
            if node.bounds is not None:
                boundary_points.append(node.bounds)
        if len(boundary_points) == 0:
            return
        left_edge = min([e[0] for e in boundary_points])
        top_edge = min([e[1] for e in boundary_points])
        right_edge = max([e[2] for e in boundary_points])
        bottom_edge = max([e[3] for e in boundary_points])
        if alignbounds is None:
            # print ("Alignbounds were not set...")
            alignbounds = (left_edge, top_edge, right_edge, bottom_edge)
        # print(f"Alignbounds: {alignbounds[0]:.1f},{alignbounds[1]:.1f},{alignbounds[2]:.1f},{alignbounds[3]:.1f}")

        if as_group == 0:
            groupdx = 0
            groupdy = 0
        else:
            groupdx, groupdy = calc_dx_dy()
            # print (f"Group move: {groupdx:.2f}, {groupdy:.2f}")

        for q in data_to_align:
            # print(f"Node to be treated: {q.type}")
            if q.bounds is None:
                continue
            if as_group == 0:
                if q.bounds is None:
                    continue
                left_edge = q.bounds[0]
                top_edge = q.bounds[1]
                right_edge = q.bounds[2]
                bottom_edge = q.bounds[3]
                dx, dy = calc_dx_dy()
            else:
                dx = groupdx
                dy = groupdy
            self.translate_node(q, dx, dy)
        self.signal("refresh_scene", "Scene")

    def wordlist_delta(self, orgtext, increase):
        newtext = self.mywordlist.wordlist_delta(orgtext, increase)
        return newtext

    def wordlist_fetch(self, key):
        try:
            wordlist = self.wordlists[key]
        except KeyError:
            return None

        try:
            wordlist[0] += 1
            return wordlist[wordlist[0]]
        except IndexError:
            wordlist[0] = 1
            return wordlist[wordlist[0]]

    def wordlist_advance(self, delta):
        self.mywordlist.move_all_indices(delta)
        self.signal("refresh_scene", "Scene")
        self.signal("wordlist")

    def wordlist_translate(self, pattern, elemnode=None, increment=True):
        # This allows to add / set values for a given wordlist
        node = None
        if elemnode is not None:
            # Does it belong to an op?
            node = elemnode.parent
            # That only seems to be true during burn...
            if node is not None and not node.type.startswith("op"):
                node = None
                # print (f"Does not have an op node as parent ({elemnode.text})")
                for op in list(self.ops()):
                    for refnode in op.children:
                        if refnode.type == "reference" and refnode.node == elemnode:
                            # print (f"Found an associated op for {elemnode.text}")
                            node = op
                            break
                        if node is not None:
                            break

        for opatt in ("speed", "power", "dpi", "passes"):
            skey = f"op_{opatt}"
            found = False
            value = None
            if node is not None:
                if hasattr(node, opatt):
                    value = getattr(node, opatt, None)
                    found = True
                    if opatt == "passes":  # We need to look at one more info
                        if not node.passes_custom or value < 1:
                            value = 1
                else:  # Try setting
                    if hasattr(node, "settings"):
                        try:
                            value = node.settings[opatt]
                            found = True
                        except (AttributeError, KeyError, IndexError):
                            pass
            if found:
                if value is None:
                    value = ""
                self.mywordlist.set_value(skey, value)
            else:
                value = f"<{opatt}>"
                self.mywordlist.set_value(skey, value)
        skey = "op_device"
        value = self.device.label
        self.mywordlist.set_value(skey, value)

        result = self.mywordlist.translate(pattern, increment=increment)
        return result

    def service_detach(self, *args, **kwargs):
        self.unlisten_tree(self)

    def service_attach(self, *args, **kwargs):
        self.listen_tree(self)

    def shutdown(self, *args, **kwargs):
        self.save_persistent_operations("previous")
        self.op_data.write_configuration()
        for e in self.flat():
            e.unregister()

    def save_persistent_operations_list(self, name, oplist=None, inform=True):
        """
        Saves a given list of operations to the op_data:Settings

        @param name:
        @param oplist:
        @return:
        """
        if oplist is None:
            oplist = self.op_branch.children
        self.clear_persistent_operations(name, flush=False)
        self._save_persistent_operation_tree(name, oplist, flush=True, inform=True)

    # Operations uniform
    save_persistent_operations = save_persistent_operations_list

    def _save_persistent_operation_tree(self, name, oplist, flush=True, inform=True):
        """
        Recursive save of the tree. Sections append additional values for deeper tree values.
        References are not saved.

        @param name:
        @param oplist:
        @param: inform - if the name is an indicator for a default operation list,
                then we will let everyone know
        @return:
        """
        settings = self.op_data
        for i, op in enumerate(oplist):
            if hasattr(op, "allow_save"):
                if not op.allow_save():
                    continue
            if op.type == "reference":
                # We do not save references.
                continue

            section = f"{name} {i:06d}"
            settings.write_persistent(section, "type", op.type)
            op.save(settings, section)
            try:
                self._save_persistent_operation_tree(section, op.children)
            except AttributeError:
                pass
        if not flush:
            return
        settings.write_configuration()
        if inform and name.startswith("_default"):
            self.signal("default_operations")

    def clear_persistent_operations(self, name, flush=True):
        """
        Clear operations for the derivables of the given name.

        @param name: name of operation.
        @param flush: Optionally permit non-flushed to disk.
        @return:
        """
        settings = self.op_data
        for section in list(settings.derivable(name)):
            settings.clear_persistent(section)
        if not flush:
            return
        settings.write_configuration()

    def load_persistent_op_list(self, name):
        settings = self.op_data

        op_tree = dict()
        for section in list(settings.derivable(name)):
            op_type = settings.read_persistent(str, section, "type")
            try:
                op = Node().create(type=op_type)
            except ValueError:
                # Attempted to create a non-boostrapped node type.
                continue
            op.load(settings, section)
            op_tree[section] = op
        op_list = list()
        for section in op_tree:
            parent = " ".join(section.split(" ")[:-1])
            if parent == name:
                op_list.append(op_tree[section])
            else:
                op_tree[parent].add_node(op_tree[section])
        return op_list

    def load_persistent_operations(self, name, classify=True):
        """
        Load oplist section to replace current op_branch data.

        Performs an optional classification.

        @param name:
        @return:
        """
        self.clear_operations()
        operation_branch = self._tree.get(type="branch ops")
        for op in self.load_persistent_op_list(name):
            operation_branch.add_node(op)
        if not classify:
            return
        if len(list(self.elems())) > 0:
            self.classify(list(self.elems()))
        self.signal("updateop_tree")

    # --------------- Default Operations logic
    def init_default_operations_nodes(self):
        def next_color(primary, secondary, tertiary, delta=32):
            secondary += delta
            if secondary > 255:
                secondary = 0
                primary -= delta
            if primary < 0:
                primary = 255
                tertiary += delta
            if tertiary > 255:
                tertiary = 0
            return primary, secondary, tertiary

        def node_label(node):
            if isinstance(node, CutOpNode):
                slabel = f"Cut ({node.power / 10:.0f}%, {node.speed}mm/s)"
            elif isinstance(node, EngraveOpNode):
                slabel = f"Engrave ({node.power / 10:.0f}%, {node.speed}mm/s)"
            elif isinstance(node, RasterOpNode):
                slabel = f"Raster ({node.power / 10:.0f}%, {node.speed}mm/s)"
            elif isinstance(node, ImageOpNode):
                slabel = f"Image ({node.power / 10:.0f}%, {node.speed}mm/s)"
            else:
                slabel = ""
            return slabel

        def create_cut(oplist):
            # Cut op
            idx = 0
            blue = 0
            green = 0
            red = 255
            for speed in (1, 2, 5):
                for power in (1000,):
                    idx += 1
                    op_id = f"C{idx:01d}"
                    op = CutOpNode(id=op_id, speed=speed, power=power)
                    op.label = node_label(op)
                    op.color = Color(red=red, blue=blue, green=green)
                    red, blue, green = next_color(red, blue, green, delta=64)
                    # print(f"Next for cut: {red} {blue} {green}")
                    op.allowed_attributes = ["stroke"]
                    oplist.append(op)

        def create_engrave(oplist):
            # Engrave op
            idx = 0
            blue = 255
            green = 0
            red = 0
            for speed in (20, 35, 50):
                for power in (1000, 750, 500):
                    idx += 1
                    op_id = f"E{idx:01d}"
                    op = EngraveOpNode(id=op_id, speed=speed, power=power)
                    op.label = node_label(op)
                    op.color = Color(red=red, blue=blue, green=green)
                    blue, green, red = next_color(blue, green, red, delta=24)
                    # print(f"Next for engrave: {red} {blue} {green}")
                    op.allowed_attributes = ["stroke"]
                    oplist.append(op)

        def create_raster(oplist):
            # Raster op
            idx = 0
            blue = 0
            green = 255
            red = 0
            for speed in (250, 200, 150, 100, 75):
                for power in (1000,):
                    idx += 1
                    op_id = f"R{idx:01d}"
                    op = RasterOpNode(id=op_id, speed=speed, power=power)
                    op.label = node_label(op)
                    op.color = Color(red=red, blue=blue, green=green, delta=60)
                    green, red, blue = next_color(green, red, blue)
                    # print(f"Next for raster: {red} {blue} {green}")
                    op.allowed_attributes = ["fill"]
                    oplist.append(op)

        def create_image(oplist):
            # Image op
            idx = 0
            blue = 0
            green = 0
            red = 0
            for speed in (250, 200, 150, 100, 75):
                for power in (1000,):
                    idx += 1
                    op_id = f"I{idx:01d}"
                    op = ImageOpNode(id=op_id, speed=speed, power=power)
                    op.label = node_label(op)
                    op.color = Color(red=red, blue=blue, green=green, delta=48)
                    green, blue, red = next_color(green, red, blue)
                    # print(f"Next for Image: {red} {blue} {green}")

                    oplist.append(op)

        # We first have a try at a device specific default_set
        needs_save = False
        std_list = "_default"
        needs_signal = len(self.default_operations) != 0
        oplist = []
        if hasattr(self, "device"):
            std_list = f"_default_{self.device.label}"
            # We need to replace all ' ' by an underscore
            for forbidden in (" ",):
                std_list = std_list.replace(forbidden, "_")
            # print(f"Try to load '{std_list}'")
            oplist = self.load_persistent_op_list(std_list)
        if len(oplist) == 0:
            std_list = "_default"
            # print(f"Try to load '{std_list}'")
            oplist = self.load_persistent_op_list(std_list)

        if len(oplist) == 0:
            # Then let's create something useful
            create_cut(oplist)
            create_engrave(oplist)
            create_raster(oplist)
            create_image(oplist)
            needs_save = True
        # Ensure we have an id for everything
        needs_save = self.validate_ids(nodelist=oplist, generic=False)
        if needs_save:
            self.save_persistent_operations_list(std_list, oplist=oplist, inform=False)

        self.default_operations = oplist
        if needs_signal:
            self.signal("default_operations")

    def create_usable_copy(self, sourceop):
        op_to_use = copy(sourceop)
        for attr in ("id", "label", "color", "lock", "allowed_attributes"):
            setattr(op_to_use, attr, getattr(sourceop, attr))
        return op_to_use

    def assign_default_operation(self, data, targetop):
        emphasize_mode = False
        if data is None:
            emphasize_mode = True
            data = list(self.flat(emphasized=True))
        if len(data) == 0:
            return
        emph_data = [e for e in data]
        op_id = targetop.id
        if op_id is None:
            # WTF, that should not be the case
            op_list = [targetop]
            self.validate_ids(nodelist=op_list, generic=False)
        newone = True
        op_to_use = None
        for op in list(self.ops()):
            if op is targetop:
                # Already existing?
                newone = False
                op_to_use = op
                break
            elif op.id == op_id:
                newone = False
                op_to_use = op
                break
        if newone:
            op_to_use = self.create_usable_copy(targetop)
            try:
                self.op_branch.add_node(op_to_use)
            except ValueError:
                # This happens when he have somehow lost sync with the node,
                # and we try to add a node that is already added...
                # In principle this should be covered by the check
                # above, but you never know
                pass
        impose = "to_elem"
        similar = False
        exclusive = True
        self.assign_operation(
            op_assign=op_to_use,
            data=data,
            impose=impose,
            attrib="auto",
            similar=similar,
            exclusive=exclusive,
        )
        self.remove_unused_default_copies()
        if emphasize_mode:
            # Restore emphasized flags
            for e in emph_data:
                e.emphasized = True

    def remove_unused_default_copies(self):
        # Let's clean non-used operations that come from defaults...
        if self.remove_non_used_default_ops:
            # print("Remove unused called")
            deleted = 0
            to_be_deleted = []

            for op in list(self.ops()):
                # print(f"look at {op.type} - {op.id}: {len(op.children)}")
                if op.id is None:
                    continue
                if len(op.children) != 0:
                    continue
                # is this one of the default operations?
                for def_op in self.default_operations:
                    if def_op.id == op.id:
                        to_be_deleted.append(op)
                        break
            for op in to_be_deleted:
                deleted += 1
                # print(f"will remove {op.type}- {op.id}")
                op.remove_node()

            if deleted:
                self.signal("operation_removed")

    # ------------------------------------------------------------------------

    def prepare_undo(self):
        if self.do_undo:
            self.schedule(self._save_restore_job)

    def emphasized(self, *args):
        self._emphasized_bounds_dirty = True
        self._emphasized_bounds = None
        self._emphasized_bounds_painted = None

    def altered(self, *args):
        self._emphasized_bounds_dirty = True
        self._emphasized_bounds = None
        self._emphasized_bounds_painted = None
        self.prepare_undo()

    def modified(self, *args):
        self._emphasized_bounds_dirty = True
        self._emphasized_bounds = None
        self._emphasized_bounds_painted = None
        self.prepare_undo()

    def translated(self, node=None, dx=0, dy=0, *args):
        # It's safer to just recompute the selection area
        # as these listener routines will be called for every
        # element that faces a .translated(dx, dy)
        self._emphasized_bounds_dirty = True
        self._emphasized_bounds = None
        self._emphasized_bounds_painted = None
        self.prepare_undo()

    def scaled(self, node=None, sx=1, sy=1, ox=0, oy=0, *args):
        # It's safer to just recompute the selection area
        # as these listener routines will be called for every
        # element that faces a .translated(dx, dy)
        self._emphasized_bounds_dirty = True
        self._emphasized_bounds = None
        self._emphasized_bounds_painted = None
        self.prepare_undo()

    def node_attached(self, node, **kwargs):
        self.prepare_undo()

    def node_detached(self, node, **kwargs):
        self.prepare_undo()

    def listen_tree(self, listener):
        self._tree.listen(listener)

    def unlisten_tree(self, listener):
        self._tree.unlisten(listener)

    def load_default(self, performclassify=True):
        with self.static("load default"):
            self.clear_operations()
            self.op_branch.add(
                type="op image",
                color="black",
                speed=140.0,
                power=1000.0,
                raster_step=3,
            )
            node = self.op_branch.add(type="op raster")
            node.allowed_attributes = ["fill"]
            node = self.op_branch.add(type="op engrave")
            node.allowed_attributes = ["stroke"]
            node = self.op_branch.add(type="op cut")
            node.allowed_attributes = ["stroke"]
            if performclassify:
                self.classify(list(self.elems()))

    def load_default2(self, performclassify=True):
        with self.static("load default 2"):
            self.clear_operations()
            self.op_branch.add(
                type="op image",
                color="black",
                speed=140.0,
                power=1000.0,
                raster_step=3,
            )
            node = self.op_branch.add(type="op raster")
            node.allowed_attributes = ["fill"]
            node = self.op_branch.add(type="op engrave")
            node.allowed_attributes = ["stroke"]
            node = self.op_branch.add(type="op engrave", color="blue")
            node.allowed_attributes = ["stroke"]
            node = self.op_branch.add(type="op engrave", color="green")
            node.allowed_attributes = ["stroke"]
            node = self.op_branch.add(type="op engrave", color="magenta")
            node.allowed_attributes = ["stroke"]
            node = self.op_branch.add(type="op engrave", color="cyan")
            node.allowed_attributes = ["stroke"]
            node = self.op_branch.add(type="op engrave", color="yellow")
            node.allowed_attributes = ["stroke"]
            node = self.op_branch.add(type="op cut")
            node.allowed_attributes = ["stroke"]
            if performclassify:
                self.classify(list(self.elems()))

    def flat(self, **kwargs):
        yield from self._tree.flat(**kwargs)

    def validate_ids(self, nodelist=None, generic=True):
        changes = False
        idx = 1
        uid = {}
        missing = list()
        if nodelist is None:
            nodelist = list(self.flat())
        for node in nodelist:
            if node.id in uid:
                # ID already used. Clear.
                node.id = None
            if node.id is None:
                # Unused IDs need new IDs
                missing.append(node)
            else:
                # Set this ID as used.
                uid[node.id] = node
        for m in missing:
            changes = True
            pattern = "meerk40t:"
            if not generic and m.type.startswith("op "):
                pattern = m.type[3].upper()
            while f"{pattern}{idx}" in uid:
                idx += 1
            m.id = f"{pattern}{idx}"
            uid[m.id] = m
        return changes

    @property
    def reg_branch(self):
        return self._tree.get(type="branch reg")

    @property
    def op_branch(self):
        return self._tree.get(type="branch ops")

    @property
    def elem_branch(self):
        return self._tree.get(type="branch elems")

    def ops(self, **kwargs):
        operations = self._tree.get(type="branch ops")
        for item in operations.flat(depth=1, **kwargs):
            if item.type.startswith("branch") or item.type.startswith("ref"):
                continue
            yield item

    def elems(self, **kwargs):
        elements = self._tree.get(type="branch elems")
        yield from elements.flat(types=elem_nodes, **kwargs)

    def elems_nodes(self, depth=None, **kwargs):
        elements = self._tree.get(type="branch elems")
        yield from elements.flat(types=elem_group_nodes, depth=depth, **kwargs)

    def regmarks(self, **kwargs):
        elements = self._tree.get(type="branch reg")
        yield from elements.flat(types=elem_nodes, **kwargs)

    def regmarks_nodes(self, depth=None, **kwargs):
        elements = self._tree.get(type="branch reg")
        yield from elements.flat(types=elem_group_nodes, depth=depth, **kwargs)

    def placement_nodes(self, depth=None, **kwargs):
        elements = self.op_branch
        yield from elements.flat(types=place_nodes, depth=depth, **kwargs)

    def top_element(self, **kwargs):
        """
        Returns the first matching node via a depth first search.
        """
        for e in self.elem_branch.flat(**kwargs):
            return e
        return None

    def first_element(self, **kwargs):
        """
        Returns the first matching element node via a depth first search. Elements must be type elem.
        """
        for e in self.elems(**kwargs):
            return e
        return None

    def has_emphasis(self):
        """
        Returns whether any element is emphasized
        """
        for e in self.elems_nodes(emphasized=True):
            return True
        return False

    def count_elems(self, **kwargs):
        return len(list(self.elems(**kwargs)))

    def count_op(self, **kwargs):
        return len(list(self.ops(**kwargs)))

    def get(self, type=None):
        return self._tree.get(type=type)

    def get_op(self, index, **kwargs):
        for i, op in enumerate(self.ops(**kwargs)):
            if i == index:
                return op
        raise IndexError

    def get_elem(self, index, **kwargs):
        for i, elem in enumerate(self.elems(**kwargs)):
            if i == index:
                return elem
        raise IndexError

    def get_elem_node(self, index, **kwargs):
        for i, elem in enumerate(self.elems_nodes(**kwargs)):
            if i == index:
                return elem
        raise IndexError

    def add_op(self, op, pos=None):
        """
        Add an operation. Wraps it within a node, and appends it to the tree.
        @return:
        """
        operation_branch = self._tree.get(type="branch ops")
        operation_branch.add_node(op, pos=pos)
        self.signal("add_operation", op)

    def add_ops(self, adding_ops):
        operation_branch = self._tree.get(type="branch ops")
        items = []
        for op in adding_ops:
            operation_branch.add_node(op)
            items.append(op)
        self.signal("add_operation", items)
        return items

    def clear_operations(self, fast=False):
        operations = self._tree.get(type="branch ops")
        operations.remove_all_children(fast=fast)
        if hasattr(operations, "loop_continuous"):
            operations.loop_continuous = False
            operations.loop_enabled = False
            operations.loop_n = 1
            self.signal("element_property_update", operations)
        self.signal("operation_removed")

    def clear_elements(self, fast=False):
        elements = self._tree.get(type="branch elems")
        elements.remove_all_children(fast=fast)

    def clear_regmarks(self, fast=False):
        elements = self._tree.get(type="branch reg")
        elements.remove_all_children(fast=fast)

    def clear_files(self):
        pass

    def clear_elements_and_operations(self):
        fast = True
        self.clear_elements(fast=fast)
        self.clear_operations(fast=fast)
        if fast:
            self.signal("rebuild_tree")

    def clear_all(self, ops_too=True):
        fast = True
        self.set_start_time("clear_all")
        with self.static("clear_all"):
            self.clear_elements(fast=fast)
            if ops_too:
                self.clear_operations(fast=fast)
            self.clear_files()
            self.clear_note()
            self.clear_regmarks(fast=fast)
            # Do we have any other routine that wants
            # to be called when we start from scratch?
            for routine in self.kernel.lookup_all("reset_routines/.*"):
                routine()
            self.validate_selected_area()
        if fast:
            self.signal("rebuild_tree")
        self.set_end_time("clear_all", display=True)
        self._filename = None
        self.signal("file;cleared")

    def clear_note(self):
        self.note = None
        self.signal("note", self.note)

    def drag_and_drop(self, dragging_nodes, drop_node):
        data = dragging_nodes
        success = False
        to_classify = []
        # if drop_node.type.startswith("op"):
        #     if len(drop_node.children) == 0 and self.classify_auto_inherit:
        #         # only for empty operations!
        #         # Let's establish the colors first
        #         first_color_stroke = None
        #         first_color_fill = None
        #         inh_stroke = False
        #         inh_fill = False
        #         # Look for the first element that has stroke/fill
        #         for n in data:
        #             if first_color_stroke is None and hasattr(n, "stroke") and n.stroke is not None and n.stroke.argb is not None:
        #                 first_color_stroke = n.stroke
        #                 inh_stroke = True
        #             if first_color_fill is None and hasattr(n, "fill") and n.fill is not None and n.fill.argb is not None:
        #                 first_color_fill = n.fill
        #                 inh_fill = True
        #             canbreak = inh_fill or inh_stroke
        #             if canbreak:
        #                 break
        #         if hasattr(drop_node, "color") and (inh_fill or inh_stroke):
        #             # Well if you have both options, then you get that
        #             # color that is present, precedence for fill
        #             if inh_fill:
        #                 col = first_color_fill
        #                 if hasattr(drop_node, "add_color_attribute"): # not true for image
        #                     drop_node.add_color_attribute("fill")
        #                     drop_node.remove_color_attribute("stroke")
        #             else:
        #                 col = first_color_stroke
        #                 if hasattr(drop_node, "add_color_attribute"): # not true for image
        #                     drop_node.add_color_attribute("stroke")
        #                     drop_node.remove_color_attribute("fill")
        #             drop_node.color = col

        #         # Now that we have the colors lets iterate through all elements
        #         fuzzy = self.classify_fuzzy
        #         fuzzydistance = self.classify_fuzzydistance
        #         for n in self.flat(types=elem_nodes):
        #             addit = False
        #             if inh_stroke and first_color_stroke is not None and hasattr(n, "stroke") and n.stroke is not None and n.stroke.argb is not None:
        #                 if fuzzy:
        #                     if Color.distance(first_color_stroke, n.stroke) <= fuzzydistance:
        #                         addit = True
        #                 else:
        #                     if n.stroke == first_color_stroke:
        #                         addit = True
        #             if inh_fill and first_color_fill is not None and hasattr(n, "fill") and n.fill is not None and n.fill.argb is not None:
        #                 if fuzzy:
        #                     if Color.distance(first_color_fill, n.fill) <= fuzzydistance:
        #                         addit = True
        #                 else:
        #                     if n.fill == first_color_fill:
        #                         addit = True
        #             # print ("Checked %s and will addit=%s" % (n.type, addit))
        #             if addit and n not in data:
        #                 data.append(n)
        for drag_node in data:
            if drop_node is drag_node:
                # print(f"Drag {drag_node.type} to {drop_node.type} - Drop node was drag node")
                continue
            if drop_node.drop(drag_node, modify=False):
                # Is the drag node coming from the regmarks branch?
                # If yes then we might need to classify.
                if drag_node._parent.type == "branch reg":
                    if drag_node.type in ("file", "group"):
                        for e in drag_node.flat(elem_nodes):
                            to_classify.append(e)
                    else:
                        to_classify.append(drag_node)
                drop_node.drop(drag_node, modify=True)
                success = True
            else:
                # print(f"Drag {drag_node.type} to {drop_node.type} - Drop node vetoed")
                pass
        if self.classify_new and len(to_classify) > 0:
            self.classify(to_classify)
        # Refresh the target node so any changes like color materialize...
        self.signal("element_property_reload", drop_node)
        return success

    def remove_nodes(self, node_list):
        for node in node_list:
            for n in node.flat():
                n._mark_delete = True
                for ref in list(n._references):
                    ref._mark_delete = True
        for n in reversed(list(self.flat())):
            if not hasattr(n, "_mark_delete"):
                continue
            if n.type in ("root", "branch elems", "branch reg", "branch ops"):
                continue
            n.remove_node(children=False, references=False)

    def remove_elements(self, element_node_list):
        for elem in element_node_list:
            if hasattr(elem, "can_remove") and not elem.can_remove:
                continue
            elem.remove_node(references=True)
        self.validate_selected_area()

    def remove_operations(self, operations_list):
        for op in operations_list:
            for i, o in enumerate(list(self.ops())):
                if o is op:
                    o.remove_node()
            self.signal("operation_removed")

    def remove_elements_from_operations(self, elements_list):
        for node in elements_list:
            for ref in list(node._references):
                ref.remove_node()

    def selected_area(self, painted=False):
        if self._emphasized_bounds_dirty:
            self.validate_selected_area()
        if painted:
            return self._emphasized_bounds_painted
        else:
            return self._emphasized_bounds

    def validate_selected_area(self):
        boundary_points = []
        boundary_points_painted = []
        for e in self.elem_branch.flat(
            types=elem_nodes,
            emphasized=True,
        ):
            if e.bounds is None:
                continue
            box = e.bounds
            top_left = [box[0], box[1]]
            top_right = [box[2], box[1]]
            bottom_left = [box[0], box[3]]
            bottom_right = [box[2], box[3]]
            boundary_points.append(top_left)
            boundary_points.append(top_right)
            boundary_points.append(bottom_left)
            boundary_points.append(bottom_right)
            box = e.paint_bounds
            top_left = [box[0], box[1]]
            top_right = [box[2], box[1]]
            bottom_left = [box[0], box[3]]
            bottom_right = [box[2], box[3]]
            boundary_points_painted.append(top_left)
            boundary_points_painted.append(top_right)
            boundary_points_painted.append(bottom_left)
            boundary_points_painted.append(bottom_right)

        if len(boundary_points) == 0:
            new_bounds = None
            new_bounds_painted = None
        else:
            xmin = min([e[0] for e in boundary_points])
            ymin = min([e[1] for e in boundary_points])
            xmax = max([e[0] for e in boundary_points])
            ymax = max([e[1] for e in boundary_points])
            new_bounds = [xmin, ymin, xmax, ymax]
            xmin = min([e[0] for e in boundary_points_painted])
            ymin = min([e[1] for e in boundary_points_painted])
            xmax = max([e[0] for e in boundary_points_painted])
            ymax = max([e[1] for e in boundary_points_painted])
            new_bounds_painted = [xmin, ymin, xmax, ymax]
        self._emphasized_bounds_dirty = False
        if self._emphasized_bounds != new_bounds:
            self._emphasized_bounds = new_bounds
            self._emphasized_bounds_painted = new_bounds_painted
            self.signal("selected_bounds", self._emphasized_bounds)

    def highlight_children(self, node_context):
        """
        Recursively highlight the children.
        @param node_context:
        @return:
        """
        for child in node_context.children:
            child.highlighted = True
            self.highlight_children(child)

    # def target_clones(self, node_context, node_exclude, object_search):
    #     """
    #     Recursively highlight the children.
    #
    #     @param node_context: context node to search from
    #     @param node_exclude: excluded nodes
    #     @param object_search: Specific searched for object.
    #     @return:
    #     """
    #     for child in node_context.children:
    #         self.target_clones(child, node_exclude, object_search)
    #         if child is node_exclude:
    #             continue
    #         if child.object is None:
    #             continue
    #         if object_search is child.object:
    #             child.targeted = True

    def set_selected(self, selected):
        """
        Selected is the sublist of specifically selected nodes.
        """
        for s in self._tree.flat():
            in_list = selected is not None and s in selected
            if s.selected:
                if not in_list:
                    s.selected = False
            else:
                if in_list:
                    s.selected = True
        if selected is not None:
            for e in selected:
                e.selected = True

    def set_emphasis(self, emphasize):
        """
        If any operation is selected, all sub-operations are highlighted.
        If any element is emphasized, all references are highlighted.
        If any element is emphasized, all operations a references to that element are 'targeted'.
        """
        for s in self._tree.flat():
            if s.highlighted:
                s.highlighted = False
            if s.targeted:
                s.targeted = False
            if s.selected:
                s.selected = False
            if not s.can_emphasize:
                continue
            in_list = emphasize is not None and s in emphasize
            if s.emphasized:
                if not in_list:
                    s.emphasized = False
            else:
                if in_list:
                    s.emphasized = True
                    s.selected = True
        if emphasize is not None:
            # Validate emphasize
            old_first = self.first_emphasized
            if old_first is not None and not old_first.emphasized:
                self.first_emphasized = None
                old_first = None
            count = 0
            for e in emphasize:
                count += 1
                if e.type == "reference":
                    self.set_node_emphasis(e.node, True)
                    e.highlighted = True
                else:
                    self.set_node_emphasis(e, True)
                    e.selected = True
                # if hasattr(e, "object"):
                #     self.target_clones(self._tree, e, e.object)
                self.highlight_children(e)
            if count > 1 and old_first is None:
                # It makes no sense to define a 'first' here, as all are equal
                self.first_emphasized = None

    def center(self):
        bounds = self._emphasized_bounds
        return (bounds[2] + bounds[0]) / 2.0, (bounds[3] + bounds[1]) / 2.0

    def ensure_positive_bounds(self):
        b = self._emphasized_bounds
        if b is None:
            return
        self._emphasized_bounds = [
            min(b[0], b[2]),
            min(b[1], b[3]),
            max(b[0], b[2]),
            max(b[1], b[3]),
        ]
        b = self._emphasized_bounds_painted
        if b is None:
            return
        self._emphasized_bounds_painted = [
            min(b[0], b[2]),
            min(b[1], b[3]),
            max(b[0], b[2]),
            max(b[1], b[3]),
        ]
        self.signal("selected_bounds", self._emphasized_bounds)

    def update_bounds(self, b):
        self._emphasized_bounds = [b[0], b[1], b[2], b[3]]
        # We dont know it better...
        self._emphasized_bounds_painted = [b[0], b[1], b[2], b[3]]
        self._emphasized_bounds_dirty = False
        self.signal("selected_bounds", self._emphasized_bounds)

    def move_emphasized(self, dx, dy):
        for node in self.elems(emphasized=True):
            if not node.can_move(self.lock_allows_move):
                continue
            node.matrix.post_translate(dx, dy)
            # node.modified()
            node.translated(dx, dy)

    def set_emphasized_by_position(
        self,
        position,
        keep_old_selection=False,
        use_smallest=False,
        exit_over_selection=False,
    ):
        def contains(box, x, y=None):
            if y is None:
                y = x[1]
                x = x[0]
            return box[0] <= x <= box[2] and box[1] <= y <= box[3]

        if self.has_emphasis():
            if (
                self._emphasized_bounds is not None
                and contains(self._emphasized_bounds, position)
                # and contains(self._emphasized_bounds_painted, position)
                and exit_over_selection
            ):
                return  # Select by position aborted since selection position within current select bounds.
        # Remember previous selection, in case we need to append...
        e_list = []
        f_list = []  # found elements...
        if keep_old_selection:
            for node in self.elems(emphasized=True):
                e_list.append(node)
        for node in self.elems_nodes(emphasized=False):
            try:
                bounds = node.bounds
            except AttributeError:
                continue  # No bounds.
            # Empty group / files may cause problems
            if node.type in ("file", "group"):
                if not node._children:
                    bounds = None
            if bounds is None:
                continue
            if contains(bounds, position):
                f_list.append(node)
        bounds = None
        bounds_painted = None
        if len(f_list) > 0:
            # We checked that before, f_list contains only elements with valid bounds...
            e = None
            if use_smallest:
                e_area = float("inf")
            else:
                e_area = -float("inf")
            for node in f_list:
                cc = node.bounds
                f_area = (cc[2] - cc[0]) * (cc[3] - cc[1])
                if use_smallest:
                    if f_area <= e_area:  # Tie goes to child or later sibling
                        e_area = f_area
                        e = node
                else:
                    if f_area > e_area:
                        e_area = f_area
                        e = node
            if e is not None:
                bounds = e.bounds
                bounds_painted = e.paint_bounds
                if bounds_painted is None or bounds is None:
                    e.set_dirty_bounds()
                    bounds = e.bounds
                    bounds_painted = e.paint_bounds
                e_list.append(e)
                if self._emphasized_bounds is not None:
                    cc = self._emphasized_bounds
                    bounds = (
                        min(bounds[0], cc[0]),
                        min(bounds[1], cc[1]),
                        max(bounds[2], cc[2]),
                        max(bounds[3], cc[3]),
                    )
                if self._emphasized_bounds_painted is not None:
                    cc = self._emphasized_bounds_painted
                    bounds = (
                        min(bounds_painted[0], cc[0]),
                        min(bounds_painted[1], cc[1]),
                        max(bounds_painted[2], cc[2]),
                        max(bounds_painted[3], cc[3]),
                    )
        if len(e_list) > 0:
            self._emphasized_bounds = bounds
            self._emphasized_bounds_painted = bounds_painted
            self.set_emphasis(e_list)
        else:
            self._emphasized_bounds = None
            self._emphasized_bounds_painted = None
            self.set_emphasis(None)

    def post_classify(self, data):
        """
        Provides a post_classification algorithm.

        Why are we doing it here? An immediate classification
        at the end of the element creation might not provide
        the right assignment as additional commands might be
        chained to it:

        e.g. "circle 1cm 1cm 1cm" will classify differently than
        "circle 1cm 1cm 1cm stroke red"

        So we apply the classify_new to the post commands.

        @return: post classification function.
        """

        def post_classify_function(**kwargs):
            if self.classify_new and len(data) > 0:
                self.classify(data)
                self.signal("tree_changed")

        return post_classify_function

    def classify(self, elements, operations=None, add_op_function=None):
        """
        @param elements: list of elements to classify.
        @param operations: operations list to classify into.
        @param add_op_function: function to add a new operation,
                because of a lack of classification options.
        @return:
        """

        def emptydebug(value):
            return

        # I am tired of changing the code all the time, so let's do it properly
        debug = self.kernel.channel("classify", timestamp=True)

        if elements is None:
            return
        new_operations_added = False

        if len(list(self.ops())) == 0 and not self.operation_default_empty:
            has_cut = False
            has_engrave = False
            has_raster = False
            has_image = False
            # Do we need to load a default set or do the default_operations
            # contain already relevant archetypes?
            for test in self.default_operations:
                if isinstance(test, CutOpNode):
                    has_cut = True
                elif isinstance(test, EngraveOpNode):
                    has_engrave = True
                elif isinstance(test, RasterOpNode):
                    has_raster = True
                elif isinstance(test, ImageOpNode):
                    has_image = True
            if not (has_cut and has_engrave and has_raster and has_image):
                self.load_default(performclassify=False)
        reverse = self.classify_reverse
        fuzzy = self.classify_fuzzy
        fuzzydistance = self.classify_fuzzydistance
        usedefault = self.classify_default
        autogen = self.classify_autogenerate
        if reverse:
            elements = reversed(elements)
        if operations is None:
            operations = list(self.ops())
        if add_op_function is None:
            # add_op_function = self.add_op
            add_op_function = self.add_classify_op
        for node in elements:
            # Following lines added to handle 0.7 special ops added to ops list
            if hasattr(node, "operation"):
                add_op_function(node)
                continue
            classif_info = [False, False]
            # Even for fuzzy we check first a direct hit
            if fuzzy:
                fuzzy_param = (False, True)
            else:
                fuzzy_param = (False,)
            for tempfuzzy in fuzzy_param:
                if debug:
                    debug(f"Pass 1 (fuzzy={tempfuzzy}): check {node.type}")
                was_classified = False
                should_break = False

                for op in operations:
                    # One special case: is this a rasterop and the stroke
                    # color is black and the option 'classify_black_as_raster'
                    # is not set? Then skip...
                    is_black = False
                    whisperer = True
                    if (
                        hasattr(node, "stroke")
                        and node.stroke is not None
                        and node.stroke.argb is not None
                        and node.type != "elem text"
                    ):
                        if fuzzy:  # No need to distinguish tempfuzzy here
                            is_black = (
                                Color.distance("black", node.stroke) <= fuzzydistance
                                or Color.distance("white", node.stroke) <= fuzzydistance
                            )
                        else:
                            is_black = (
                                Color("black") == node.stroke
                                or Color("white") == node.stroke
                            )
                    if (
                        not self.classify_black_as_raster
                        and is_black
                        and isinstance(op, RasterOpNode)
                    ):
                        whisperer = False
                    elif (
                        self.classify_black_as_raster
                        and is_black
                        and isinstance(op, EngraveOpNode)
                    ):
                        whisperer = False
                    if debug:
                        debug(
                            f"For {op.type}.{op.id}: black={is_black}, perform={whisperer}, flag={self.classify_black_as_raster}"
                        )
                    if hasattr(op, "classify") and whisperer:
                        classified, should_break, feedback = op.classify(
                            node,
                            fuzzy=tempfuzzy,
                            fuzzydistance=fuzzydistance,
                            usedefault=False,
                        )
                    else:
                        continue
                    if classified:
                        if feedback is not None and "stroke" in feedback:
                            classif_info[0] = True
                        if feedback is not None and "fill" in feedback:
                            classif_info[1] = True
                        was_classified = True
                        if hasattr(node, "stroke"):
                            sstroke = f"s={getattr(node, 'stroke')},"
                        else:
                            sstroke = ""
                        if hasattr(node, "fill"):
                            sfill = f"s={getattr(node, 'fill')},"
                        else:
                            sfill = ""
                        if debug:
                            debug(
                                f"Was classified: {sstroke} {sfill} matching operation: {type(op).__name__}, break={should_break}"
                            )
                    if should_break:
                        break
                # So we are the end of the first pass, if there was already a classification
                # then we call it a day and don't call the fuzzy part
                if was_classified or should_break:
                    break

            ######################
            # NON-CLASSIFIED ELEMENTS
            ######################
            if was_classified and debug:
                debug(f"Classified, stroke={classif_info[0]}, fill={classif_info[1]}")
            # Let's make sure we only consider relevant, ie existing attributes...
            if hasattr(node, "stroke"):
                if node.stroke is None or node.stroke.argb is None:
                    classif_info[0] = True
                if node.type == "elem text":
                    # even if it has, we are not going to something with it
                    classif_info[0] = True
            else:
                classif_info[0] = True
            if hasattr(node, "fill"):
                if node.fill is None or node.fill.argb is None:
                    classif_info[1] = True
            else:
                classif_info[1] = True

            if self.classify_autogenerate_both and not (
                classif_info[0] and classif_info[1]
            ):
                # Not fully classified on both stroke and fill
                was_classified = False
            if not was_classified and usedefault:
                # let's iterate through the default ops and add them
                if debug:
                    debug("Pass 2 (wasn't classified), looking for default ops")
                for op in operations:
                    is_black = False
                    whisperer = True
                    if (
                        hasattr(node, "stroke")
                        and node.stroke is not None
                        and node.stroke.argb is not None
                        and node.type != "elem text"
                    ):
                        if fuzzy:
                            is_black = (
                                Color.distance("black", abs(node.stroke))
                                <= fuzzydistance
                                or Color.distance("white", abs(node.stroke))
                                <= fuzzydistance
                            )
                        else:
                            is_black = Color("black") == abs(node.stroke) or Color(
                                "white"
                            ) == abs(node.stroke)
                    if (
                        not self.classify_black_as_raster
                        and is_black
                        and isinstance(op, RasterOpNode)
                    ):
                        # print ("Default Skip Raster")
                        whisperer = False
                    elif (
                        self.classify_black_as_raster
                        and is_black
                        and isinstance(op, EngraveOpNode)
                    ):
                        whisperer = False
                    if debug:
                        debug(
                            f"For {op.type}.{op.id}: black={is_black}, perform={whisperer}, flag={self.classify_black_as_raster}"
                        )
                    if hasattr(op, "classify") and whisperer:
                        classified, should_break, feedback = op.classify(
                            node,
                            fuzzy=fuzzy,
                            fuzzydistance=fuzzydistance,
                            usedefault=True,
                        )
                    else:
                        continue
                    if classified:
                        if feedback is not None and "stroke" in feedback:
                            classif_info[0] = True
                        if feedback is not None and "fill" in feedback:
                            classif_info[1] = True
                        was_classified = True
                        if debug:
                            debug(
                                f"Was classified to default operation: {type(op).__name__}, break={should_break}"
                            )
                    if should_break:
                        break
            # Let's make sure we only consider relevant, ie existing attributes...
            if hasattr(node, "stroke"):
                if node.stroke is None or node.stroke.argb is None:
                    classif_info[0] = True
                if node.type == "elem text":
                    # even if it has, we are not going to something with it
                    classif_info[0] = True
            else:
                classif_info[0] = True
            if hasattr(node, "fill"):
                if node.fill is None or node.fill.argb is None:
                    classif_info[1] = True
            else:
                classif_info[1] = True

            if self.classify_autogenerate_both and not (
                classif_info[0] and classif_info[1]
            ):
                # Not fully classified on both stroke and fill
                was_classified = False
            if not was_classified and autogen:
                # Despite all efforts we couldn't classify the element, so let's add an op
                if debug:
                    debug("Pass 3, not classified by ops or def ops")
                stdops = []
                if node.type == "elem image":
                    found_default = False
                    for op_candidate in self.default_operations:
                        if isinstance(op_candidate, ImageOpNode):
                            op_to_use = self.create_usable_copy(op_candidate)
                            stdops.append(op_to_use)
                            found_default = True
                            break
                    if found_default:
                        if debug:
                            debug(
                                f"add an op image from default ops with id {op_to_use.id}"
                            )
                    else:
                        stdops.append(ImageOpNode())
                        if debug:
                            debug("add an op image")
                    classif_info[0] = True
                    classif_info[1] = True
                elif node.type == "elem point":
                    found_default = False
                    for op_candidate in self.default_operations:
                        if isinstance(op_candidate, DotsOpNode):
                            op_to_use = self.create_usable_copy(op_candidate)
                            stdops.append(op_to_use)
                            found_default = True
                            break
                    if found_default:
                        if debug:
                            debug(
                                f"add an op dots from default ops with id {op_to_use.id}"
                            )
                    else:
                        stdops.append(DotsOpNode())
                        if debug:
                            debug("add an op dots")
                    classif_info[0] = True
                    classif_info[1] = True
                # That should leave us with fulfilled criteria or stroke / fill stuff
                if (
                    not classif_info[0]
                    and hasattr(node, "stroke")
                    and node.stroke is not None
                    and node.stroke.argb is not None
                ):
                    # Let's loop through the default operations
                    # First the whisperer case
                    if self.classify_black_as_raster:
                        if fuzzy:
                            is_raster = (
                                Color.distance("black", abs(node.stroke))
                                <= fuzzydistance
                                or Color.distance("white", abs(node.stroke))
                                <= fuzzydistance
                            )
                        else:
                            is_raster = Color("black") == abs(node.stroke) or Color(
                                "white"
                            ) == abs(node.stroke)
                    else:
                        is_raster = False
                    if is_raster:
                        stdops.append(RasterOpNode(color="black", output=True))
                        if debug:
                            debug("add an op raster based on black color")
                        classif_info[0] = True
                        classif_info[1] = True
                # Still not something? Check default operations...
                if (
                    not classif_info[0]
                    and hasattr(node, "stroke")
                    and node.stroke is not None
                    and node.stroke.argb is not None
                ):
                    if fuzzy:
                        fuzzy_param = (False, True)
                    else:
                        fuzzy_param = (False,)
                    was_classified = False
                    for tempfuzzy in fuzzy_param:
                        if debug:
                            debug(
                                f"Pass 3-stroke, fuzzy={tempfuzzy}): check {node.type}"
                            )
                        for op_candidate in self.default_operations:
                            classified = False
                            if isinstance(op_candidate, (CutOpNode, EngraveOpNode)):
                                if tempfuzzy:
                                    classified = (
                                        Color.distance(
                                            abs(node.stroke), abs(op_candidate.color)
                                        )
                                        <= fuzzydistance
                                    )
                                else:
                                    classified = abs(node.stroke) == abs(
                                        op_candidate.color
                                    )

                                if classified:
                                    classif_info[0] = True
                                    was_classified = True
                                    op_to_use = self.create_usable_copy(op_candidate)
                                    stdops.append(op_to_use)
                                    if debug:
                                        debug(
                                            f"Found a default op with fitting stroke, id={op_to_use.id}"
                                        )
                                    break
                        if was_classified:
                            break
                # Sigh, not even a default operation was found...
                if (
                    not classif_info[0]
                    and hasattr(node, "stroke")
                    and node.stroke is not None
                    and node.stroke.argb is not None
                ):
                    is_cut = False
                    if fuzzy:
                        is_cut = (
                            Color.distance(abs(node.stroke), "red") <= fuzzydistance
                        )
                    else:
                        is_cut = abs(node.stroke) == Color("red")
                    if is_cut:
                        op = CutOpNode(color=Color("red"), speed=5.0)
                        op.add_color_attribute("stroke")
                        stdops.append(op)
                        if debug:
                            debug("add an op cut due to stroke")
                    else:
                        op = EngraveOpNode(color=node.stroke, speed=35.0)
                        op.add_color_attribute("stroke")
                        stdops.append(op)
                        if debug:
                            debug(
                                f"add an op engrave with color={node.stroke} due to stroke"
                            )

                # -------------------------------------
                # Do we need to add a fill operation?

                if (
                    not classif_info[1]
                    and hasattr(node, "fill")
                    and node.fill is not None
                    and node.fill.argb is not None
                ):
                    if node.fill.red == node.fill.green == node.fill.blue:
                        is_black = True
                    elif fuzzy:
                        is_black = (
                            Color.distance("black", abs(node.fill)) <= fuzzydistance
                            or Color.distance("white", abs(node.fill)) <= fuzzydistance
                        )
                    else:
                        is_black = Color("black") == abs(node.fill) or Color(
                            "white"
                        ) == abs(node.fill)
                    node_fill = Color("black") if is_black else abs(node.fill)
                    if fuzzy:
                        fuzzy_param = (False, True)
                    else:
                        fuzzy_param = (False,)
                    was_classified = False
                    for tempfuzzy in fuzzy_param:
                        if debug:
                            debug(f"Pass 3-fill (fuzzy={tempfuzzy}): check {node.type}")
                        for op_candidate in self.default_operations:
                            classified = False
                            if isinstance(op_candidate, RasterOpNode):
                                if tempfuzzy:
                                    classified = (
                                        Color.distance(
                                            node_fill, abs(op_candidate.color)
                                        )
                                        <= fuzzydistance
                                    )
                                else:
                                    classified = node_fill == abs(op_candidate.color)
                            if classified:
                                classif_info[1] = True
                                was_classified = True
                                op_to_use = self.create_usable_copy(op_candidate)
                                stdops.append(op_to_use)
                                if debug:
                                    debug(
                                        f"Found a default op with fitting fill, id={op_to_use.id}"
                                    )
                                break
                        if was_classified:
                            break
                # Sigh, not even a default operation was found...
                if (
                    not classif_info[1]
                    and hasattr(node, "fill")
                    and node.fill is not None
                    and node.fill.argb is not None
                ):
                    op = RasterOpNode(color="black")
                    stdops.append(op)
                    if debug:
                        debug("add an op raster due to fill")

                # ---------------------------------------
                for op in stdops:
                    # Let's make sure we don't have something like that already
                    if debug:
                        debug(f"Check for existence of {op.type}")
                    already_found = False
                    testlist = list(self.ops())
                    for testop in testlist:
                        if type(op) == type(testop):
                            sameop = True
                        else:
                            sameop = False
                        samecolor = False
                        if hasattr(op, "color") and hasattr(testop, "color"):
                            # print ("Comparing color %s to %s" % ( op.color, testop.color ))
                            if fuzzy:
                                if (
                                    Color.distance(op.color, testop.color)
                                    <= fuzzydistance
                                ):
                                    samecolor = True
                            else:
                                if op.color == testop.color:
                                    samecolor = True
                        elif hasattr(op, "color") != hasattr(testop, "color"):
                            samecolor = False
                        else:
                            samecolor = True
                        if op.type == "elem raster":
                            samecolor = True
                        samespeed = False
                        if hasattr(op, "speed") and hasattr(testop, "speed"):
                            if op.speed == testop.speed:
                                samespeed = True
                        elif hasattr(op, "speed") != hasattr(testop, "speed"):
                            samespeed = False
                        else:
                            samespeed = True
                        # print ("Compare: %s to %s - op=%s, col=%s, speed=%s" % (type(op).__name__, type(testop).__name__, sameop, samecolor, samespeed))
                        if sameop and samecolor and samespeed:
                            if debug:
                                debug("A similar operation existed")
                            already_found = True
                            op = testop
                            break
                    if not already_found:
                        if debug:
                            debug(f"Add a new operation {op.type}")
                        if hasattr(op, "output"):
                            op.output = True
                        add_op_function(op)
                        operations.append(op)
                        new_operations_added = True
                        already_found = True
                    op.add_reference(node)

        self.remove_unused_default_copies()
        if new_operations_added:
            self.signal("tree_changed")

    def add_classify_op(self, op):
        """
        Ops are added as part of classify as elements are iterated that need a new op.
        Rather than add them at the end, creating a random sequence of Engrave and Cut operations
        perhaps with an Image or Raster or Dots operation in there as well, instead  we need to try
        to group operations together, adding the new operation:
        1. After the last operation of the same type if one exists; or if not
        2. After the last operation of the highest priority existing operation, where `Dots` is the lowest priority and
            Cut is the highest.
        """
        operations = self._tree.get(type="branch ops").children
        for pos, old_op in reversed_enumerate(operations):
            if op.type == old_op.type:
                return self.add_op(op, pos=pos + 1)

        # No operation of same type found. So we will look for last operation of a lower priority and add after it.
        try:
            priority = OP_PRIORITIES.index(op.type)
        except ValueError:
            return self.add_op(op)

        for pos, old_op in reversed_enumerate(operations):
            try:
                if OP_PRIORITIES.index(old_op.type) < priority:
                    return self.add_op(op, pos=pos + 1)
            except ValueError:
                pass
        return self.add_op(op, pos=0)

    # def classify_advanced(self, elements, operations=None, add_op_function=None):
    #     """
    #     Classify does the placement of elements within operations.
    #     In the future, we expect to be able to save and reload the mapping of
    #     elements to operations, but at present classification is the only means
    #     of assigning elements to operations.
    #
    #     This classification routine ensures that every element is assigned
    #     to at least one operation - the user does NOT have to check whether
    #     some elements have not been assigned (which was an issue with 0.6.x).
    #
    #     Because of how overlaying raster elements can have white areas masking
    #     underlying non-white areas, the classification of raster elements is complex,
    #     and indeed deciding whether elements should be classified as vector or raster
    #     has edge case complexities.
    #
    #     SVGImage is classified as Image.
    #     Dots are a special type of Path
    #     All other SVGElement types are Shapes / Text
    #
    #     Paths consisting of a move followed by a single stright line segment
    #     are never Raster (since no width) - testing for more complex stright line
    #     path-segments and that multiple-such-segments are also straight-line is complex,
    #
    #     Shapes/Text with grey (R=G=B) strokes are raster by default regardless of fill
    #
    #     Shapes/Text with non-transparent Fill are raster by default - except for one
    #     edge case: Elements with white fill, non-grey stroke and no raster elements behind
    #     them are considered vector elements.
    #
    #     Shapes/Text with no fill and non-grey strokes are vector by default - except
    #     for one edge case: Elements with strokes that have other raster elements
    #     overlaying the stroke should in some cases be considered raster elements,
    #     but there are several use cases and counter examples are likely easy to create.
    #     The algorithm below tries to be conservative in deciding whether to switch a default
    #     vector to a raster due to believing it is part of raster combined with elements on top.
    #     In essence, if there are raster elements on top (later in the list of elements) that
    #     have the given vector element's stroke colour as either a stroke or fill colour, then the
    #     probability is that this vector element should be considered a raster instead.
    #
    #     RASTER ELEMENTS
    #     Because rastering of overlapping elements depends on the sequence of the elements
    #     (think of the difference between a white fill above or below a black fill)
    #     it is essential that raster elements are added to operations in the same order
    #     that they exist in the file/elements branch.
    #
    #     Raster elements are handled differently depending on whether existing
    #     Raster operations are simple or complex:
    #         1.  Simple - all existing raster ops have the same color
    #             (default being a different colour to any other); or
    #         2.  Complex - there are existing raster ops of two different colors
    #             (default being a different colour to any other)
    #
    #     Simple - Raster elements are matched immediately to all Raster operations.
    #     Complex - Raster elements are processed in a more complex second pass (see below)
    #
    #     VECTOR ELEMENTS
    #     Vector Shapes/Text are attempted to match to Cut/Engrave/Raster operations of
    #     exact same color (regardless of default raster or vector)
    #
    #     If not matched to exact colour, vector elements are classified based on colour:
    #         1. Redish strokes are considered cuts
    #         2. Other colours are considered engraves
    #     If a default Cut/Engrave operation exists then the element is classified to it.
    #     Otherwise, a new operation of matching color and type is created.
    #     New White Engrave operations are created disabled by default.
    #
    #     SIMPLE RASTER CLASSIFICATION
    #     All existing raster ops are of the same color (or there are no existing raster ops)
    #
    #     In this case all raster operations will be assigned either to:
    #         A. all existing raster ops (if there are any); or
    #         B. to a new Default Raster operation we create in a similar way as vector elements
    #
    #     Because raster elements are all added to the same operations in pass 1 and without being
    #     grouped, the sequence of elements is retained by default, and no special handling is needed.
    #
    #     COMPLEX RASTER CLASSIFICATION
    #     There are existing raster ops of at least 2 different colours.
    #
    #     In this case we are going to try to match raster elements to raster operations by colour.
    #     But this is complicated as we need to keep overlapping raster elements together in the
    #     sae operations because raster images are generated within each operation.
    #
    #     So in this case we classify vector and special elements in a first pass,
    #     and then analyse and classify raster operations in a special second pass.
    #
    #     Because we have to analyse all raster elements together, when you load a new file
    #     Classify has to be called once with all elements in the file
    #     rather than on an element-by-element basis.
    #
    #     In the second pass, we do the following:
    #
    #     1.  Group rasters by whether they have overlapping bounding boxes.
    #         After this, if rasters are in separate groups then they are in entirely separate
    #         areas of the burn which do not overlap. Consequently, they can be allocated
    #         to different operations without causing incorrect results.
    #
    #         Note 1: It is difficult to ensure that elements are retained in sequence when doing
    #         grouping. Before adding to the raster operations, we sort back into the
    #         original element sequence.
    #
    #         Note 2: The current algorithm uses bounding-boxes. One edge case is to have two
    #         separate raster patterns of different colours that do NOT overlap but whose
    #         bounding-boxes DO overlap. In these cases they will both be allocated to the same
    #         raster Operations whereas they potentially could be allocated to different Operations.
    #
    #     2.  For each group of raster objects, determine whether there are existing Raster operations
    #         of the same colour as at least one element in the group.
    #         If any element in a group matches the color of an operation, then
    #         all the raster elements of the group will be added to that operation.
    #
    #     3.  If there are any raster elements that are not classified in this way, then:
    #         A)  If there are Default Raster Operation(s), then the remaining raster elements are
    #             allocated to those.
    #         B)  Otherwise, if there are any non-default raster operations that are empty and those
    #             raster operations are all the same colour, then the remaining raster operations
    #             will be allocated to those Raster operations.
    #         C)  Otherwise, a new Default Raster operation will be created and remaining
    #             Raster elements will be added to that.
    #
    #     LIMITATIONS: The current code does NOT do the following:
    #
    #     a.  Handle rasters in second or later files which overlap elements from earlier files which
    #         have already been classified into operations. It is assumed that if they happen to
    #         overlap that is coincidence. After all the files could have been added in a different
    #         order and then would have a different result.
    #     b.  Handle the reclassifications of single elements which have e.g. had their colour
    #         changed. (The multitude of potential use cases are many and varied, and difficult or
    #         impossible comprehensively to predict.)
    #
    #     It may be that we will need to:
    #
    #     1.  Use the total list of Shape / Text elements loaded in the `Elements Branch` sequence
    #         to keep elements in the correct sequence in an operation.
    #     2.  Handle cases where the user resequences elements by ensuring that a drag and drop
    #         of elements in the Elements branch of the tree is reflected in the sequence in Operations
    #         and vice versa. This could, however, get messy.
    #
    #
    #     @param elements: list of elements to classify.
    #     @param operations: operations list to classify into.
    #     @param add_op_function: function to add a new operation, because of a lack of classification options.
    #     @return:
    #     """
    #     debug = self.kernel.channel("classify", timestamp=True)
    #
    #     if self.legacy_classification:
    #         debug("classify: legacy")
    #         self.classify_legacy(elements, operations, add_op_function)
    #         return
    #
    #     if elements is None:
    #         return
    #
    #     if operations is None:
    #         operations = list(self.ops())
    #     if add_op_function is None:
    #         add_op_function = self.add_classify_op
    #
    #     reverse = self.classify_reverse
    #     # If reverse then we insert all elements into operations at the beginning rather than appending at the end
    #     # EXCEPT for Rasters which have to be in the correct sequence.
    #     element_pos = 0 if reverse else None
    #
    #     vector_ops = []
    #     raster_ops = []
    #     special_ops = []
    #     new_ops = []
    #     default_cut_ops = []
    #     default_engrave_ops = []
    #     default_raster_ops = []
    #     rasters_one_pass = None
    #
    #     for op in operations:
    #         if not op.type.startswith("op"):
    #             continue
    #         if op.type == "op console":
    #             continue
    #         if op.default:
    #             if op.type == "op cut":
    #                 default_cut_ops.append(op)
    #             if op.type == "op engrave":
    #                 default_engrave_ops.append(op)
    #             if op.type == "op raster":
    #                 default_raster_ops.append(op)
    #         if op.type in ("op cut", "op engrave"):
    #             vector_ops.append(op)
    #         elif op.type == "op raster":
    #             raster_ops.append(op)
    #             op_color = op.color.rgb if not op.default else "default"
    #             if rasters_one_pass is not False:
    #                 if rasters_one_pass is not None:
    #                     if str(rasters_one_pass) != str(op_color):
    #                         rasters_one_pass = False
    #                 else:
    #                     rasters_one_pass = op_color
    #         else:
    #             special_ops.append(op)
    #     if rasters_one_pass is not False:
    #         rasters_one_pass = True
    #     if debug:
    #         debug(
    #             "classify: ops: {passes}, {v} vectors, {r} rasters, {s} specials".format(
    #                 passes="one pass" if rasters_one_pass else "two passes",
    #                 v=len(vector_ops),
    #                 r=len(raster_ops),
    #                 s=len(special_ops),
    #             )
    #         )
    #
    #     elements_to_classify = []
    #     for element in elements:
    #         if element is None:
    #             debug("classify: not classifying -  element is None")
    #             continue
    #         if hasattr(element, "operation"):
    #             add_op_function(element)
    #             if debug:
    #                 debug(
    #                     "classify: added element as op: {op}".format(
    #                         op=str(op),
    #                     )
    #                 )
    #             continue
    #
    #         dot = is_dot(element)
    #         straight_line = is_straight_line(element)
    #         # print(element.stroke, element.fill, element.fill.alpha, is_straight_line, is_dot)
    #
    #         # Check for default vector operations
    #         element_vector = False
    #         if isinstance(element, (Shape, SVGText)) and not dot:
    #             # Vector if not filled
    #             if (
    #                 element.fill is None
    #                 or element.fill.rgb is None
    #                 or (element.fill.alpha is not None and element.fill.alpha == 0)
    #                 or straight_line
    #             ):
    #                 element_vector = True
    #
    #             # Not vector if grey stroke
    #             if (
    #                 element_vector
    #                 and element.stroke is not None
    #                 and element.stroke.rgb is not None
    #                 and element.stroke.red == element.stroke.green
    #                 and element.stroke.red == element.stroke.blue
    #             ):
    #                 element_vector = False
    #
    #         elements_to_classify.append(
    #             (
    #                 element,
    #                 element_vector,
    #                 dot,
    #                 straight_line,
    #             )
    #         )
    #     if debug:
    #         debug(
    #             "classify: elements: {e} elements to classify".format(
    #                 e=len(elements_to_classify),
    #             )
    #         )
    #
    #     # Handle edge cases
    #     # Convert raster elements with white fill and no raster elements behind to vector
    #     # Because the white fill is not hiding anything.
    #     for i, (
    #         element,
    #         element_vector,
    #         dot,
    #         straight_line,
    #     ) in enumerate(elements_to_classify):
    #         if (
    #             # Raster?
    #             not element_vector
    #             and isinstance(element, (Shape, SVGText))
    #             and not dot
    #             # White non-transparent fill?
    #             and element.fill is not None
    #             and element.fill.rgb is not None
    #             and element.fill.rgb == 0xFFFFFF
    #             and element.fill.alpha is not None
    #             and element.fill.alpha != 0
    #             # But not grey stroke?
    #             and (
    #                 element.stroke is None
    #                 or element.stroke.rgb is None
    #                 or element.stroke.red != element.stroke.green
    #                 or element.stroke.red != element.stroke.blue
    #             )
    #         ):
    #             bbox = element.bbox()
    #             # Now check for raster elements behind
    #             for e2 in elements_to_classify[:i]:
    #                 # Ignore vectors
    #                 if e2[1]:
    #                     continue
    #                 # If underneath then stick with raster?
    #                 if self.bbox_overlap(bbox, e2[0].bbox()):
    #                     break
    #             else:
    #                 # No rasters underneath - convert to vector
    #                 if debug:
    #                     debug(
    #                         "classify: edge-case: treating raster as vector: {label}".format(
    #                             label=self.element_label_id(element),
    #                         )
    #                     )
    #
    #                 element_vector = True
    #                 elements_to_classify[i] = (
    #                     element,
    #                     element_vector,
    #                     dot,
    #                     straight_line,
    #                 )
    #
    #     # Convert vector elements with element in front crossing the stroke to raster
    #     for i, (
    #         element,
    #         element_vector,
    #         dot,
    #         straight_line,
    #     ) in reversed_enumerate(elements_to_classify):
    #         if (
    #             element_vector
    #             and element.stroke is not None
    #             and element.stroke.rgb is not None
    #             and element.stroke.rgb != 0xFFFFFF
    #         ):
    #             bbox = element.bbox()
    #             color = element.stroke.rgb
    #             # Now check for raster elements in front whose path crosses over this path
    #             for e in elements_to_classify[i + 1 :]:
    #                 # Raster?
    #                 if e[1]:
    #                     continue
    #                 # Stroke or fill same colour?
    #                 if (
    #                     e[0].stroke is None
    #                     or e[0].stroke.rgb is None
    #                     or e[0].stroke.rgb != color
    #                 ) and (
    #                     e[0].fill is None
    #                     or e[0].fill.alpha is None
    #                     or e[0].fill.alpha == 0
    #                     or e[0].fill.rgb is None
    #                     or e[0].fill.rgb != color
    #                 ):
    #                     continue
    #                 # We have an element with a matching color
    #                 if self.bbox_overlap(bbox, e[0].bbox()):
    #                     # Rasters on top - convert to raster
    #                     if debug:
    #                         debug(
    #                             "classify: edge-case: treating vector as raster: {label}".format(
    #                                 label=self.element_label_id(element),
    #                             )
    #                         )
    #
    #                     element_vector = False
    #                     elements_to_classify[i] = (
    #                         element,
    #                         element_vector,
    #                         dot,
    #                         straight_line,
    #                     )
    #                     break
    #
    #     raster_elements = []
    #     for (
    #         element,
    #         element_vector,
    #         dot,
    #         straight_line,
    #     ) in elements_to_classify:
    #
    #         element_color = self.element_classify_color(element)
    #         if isinstance(element, (Shape, SVGText)) and (
    #             element_color is None or element_color.rgb is None
    #         ):
    #             if debug:
    #                 debug(
    #                     "classify: not classifying -  no stroke or fill color: {e}".format(
    #                         e=self.element_label_id(element, short=False),
    #                     )
    #                 )
    #             continue
    #
    #         element_added = False
    #         if dot or isinstance(element, SVGImage):
    #             for op in special_ops:
    #                 if (dot and op.type == "op dots") or (
    #                     isinstance(element, SVGImage) and op.type == "op image"
    #                 ):
    #                     op.add_reference(element.node, pos=element_pos)
    #                     element_added = True
    #                     break  # May only classify in one Dots or Image operation and indeed in one operation
    #         elif element_vector:
    #             # Vector op (i.e. no fill) with exact colour match to Raster Op will be rastered
    #             for op in raster_ops:
    #                 if (
    #                     op.color is not None
    #                     and op.color.rgb == element_color.rgb
    #                     and op not in default_raster_ops
    #                 ):
    #                     if not rasters_one_pass:
    #                         op.add_reference(element.node, pos=element_pos)
    #                     elif not element_added:
    #                         raster_elements.append((element, element.bbox()))
    #                     element_added = True
    #
    #             for op in vector_ops:
    #                 if (
    #                     op.color is not None
    #                     and op.color.rgb == element_color.rgb
    #                     and op not in default_cut_ops
    #                     and op not in default_engrave_ops
    #                 ):
    #                     op.add_reference(element.node, pos=element_pos)
    #                     element_added = True
    #             if (
    #                 element.stroke is None
    #                 or element.stroke.rgb is None
    #                 or element.stroke.rgb == 0xFFFFFF
    #             ):
    #                 if debug:
    #                     debug(
    #                         "classify: not classifying - white element at back: {e}".format(
    #                             e=self.element_label_id(element, short=False),
    #                         )
    #                     )
    #                 continue
    #
    #         elif rasters_one_pass:
    #             for op in raster_ops:
    #                 if op.color is not None and op.color.rgb == element_color.rgb:
    #                     op.add_reference(element.node, pos=element_pos)
    #                     element_added = True
    #         else:
    #             raster_elements.append((element, element.bbox()))
    #             continue
    #
    #         if element_added:
    #             continue
    #
    #         if element_vector:
    #             is_cut = Color.distance_sq("red", element_color) <= 18825
    #             if is_cut:
    #                 for op in default_cut_ops:
    #                     op.add_reference(element.node, pos=element_pos)
    #                     element_added = True
    #             else:
    #                 for op in default_engrave_ops:
    #                     op.add_reference(element.node, pos=element_pos)
    #                     element_added = True
    #         elif (
    #             rasters_one_pass
    #             and isinstance(element, (Shape, SVGText))
    #             and not dot
    #             and raster_ops
    #         ):
    #             for op in raster_ops:
    #                 op.add_reference(element.node, pos=element_pos)
    #             element_added = True
    #
    #         if element_added:
    #             continue
    #
    #         # Need to add a new operation to classify into
    #         op = None
    #         if dot:
    #             op = DotsOpNode(default=True)
    #             special_ops.append(op)
    #         elif isinstance(element, SVGImage):
    #             op = ImageOpNode(default=True)
    #             special_ops.append(op)
    #         elif isinstance(element, (Shape, SVGText)):
    #             if element_vector:
    #                 if (
    #                     is_cut
    #                 ):  # This will be initialised because criteria are same as above
    #                     op = CutOpNode(color=abs(element_color))
    #                 else:
    #                     op = EngraveOpNode(
    #                         operation="Engrave", color=abs(element_color)
    #                     )
    #                     if element_color == Color("white"):
    #                         op.output = False
    #                 vector_ops.append(op)
    #             elif rasters_one_pass:
    #                 op = RasterOpNode(color="Transparent", default=True)
    #                 default_raster_ops.append(op)
    #                 raster_ops.append(op)
    #         if op is not None:
    #             new_ops.append(op)
    #             add_op_function(op)
    #             # element cannot be added to op before op is added to operations - otherwise refelem is not created.
    #             op.add_reference(element.node, pos=element_pos)
    #             if debug:
    #                 debug(
    #                     "classify: added op: {op}".format(
    #                         op=str(op),
    #                     )
    #                 )
    #
    #     # End loop "for element in elements"
    #
    #     if rasters_one_pass:
    #         return
    #
    #     # Now deal with two-pass raster elements
    #     # It is ESSENTIAL that elements are added to operations in the same order as original.
    #     # The easiest way to ensure this is to create groups using a copy of raster_elements and
    #     # then ensure that groups have elements in the same order as in raster_elements.
    #     if debug:
    #         debug(
    #             "classify: raster pass two: {n} elements".format(
    #                 n=len(raster_elements),
    #             )
    #         )
    #
    #     # Debugging print statements have been left in as comments as this code can
    #     # be complex to debug and even print statements can be difficult to craft
    #
    #     # This is a list of groups, where each group is a list of tuples, each an element and its bbox.
    #     # Initial list has a separate group for each element.
    #     raster_groups = [[e] for e in raster_elements]
    #     raster_elements = [e[0] for e in raster_elements]
    #     # print("initial", list(map(lambda g: list(map(lambda e: e[0].id,g)), raster_groups)))
    #
    #     # We are using old-fashioned iterators because Python cannot cope with consolidating a list whilst iterating over it.
    #     for i in range(len(raster_groups) - 2, -1, -1):
    #         g1 = raster_groups[i]
    #         for j in range(len(raster_groups) - 1, i, -1):
    #             g2 = raster_groups[j]
    #             if self.group_elements_overlap(g1, g2):
    #                 # print("g1", list(map(lambda e: e[0].id,g1)))
    #                 # print("g2", list(map(lambda e: e[0].id,g2)))
    #
    #                 # if elements in the group overlap
    #                 # add the element tuples from group 2 to group 1
    #                 g1.extend(g2)
    #                 # and remove group 2
    #                 del raster_groups[j]
    #
    #                 # print("g1+g2", list(map(lambda e: e[0].id,g1)))
    #                 # print("reduced", list(map(lambda g: list(map(lambda e: e[0].id,g)), raster_groups)))
    #     if debug:
    #         debug(
    #             "classify: condensed to {n} raster groups".format(
    #                 n=len(raster_groups),
    #             )
    #         )
    #
    #     # Remove bbox and add element colour from groups
    #     # Change `list` to `groups` which are a list of tuples, each tuple being element and its classification color
    #     raster_groups = list(
    #         map(
    #             lambda g: tuple(((e[0], self.element_classify_color(e[0])) for e in g)),
    #             raster_groups,
    #         )
    #     )
    #
    #     # print("grouped", list(map(lambda g: list(map(lambda e: e[0].id,g)), raster_groups)))
    #
    #     # Add groups to operations of matching colour (and remove from list)
    #     # groups added to at least one existing raster op will not be added to default raster ops.
    #     groups_added = []
    #     for op in raster_ops:
    #         if (
    #             op not in default_raster_ops
    #             and op.color is not None
    #             and op.color.rgb is not None
    #         ):
    #             # Make a list of elements to add (same tupes)
    #             elements_to_add = []
    #             groups_count = 0
    #             for group in raster_groups:
    #                 for e in group:
    #                     if e[1].rgb == op.color.rgb:
    #                         # An element in this group matches op color
    #                         # So add elements to list
    #                         elements_to_add.extend(group)
    #                         if group not in groups_added:
    #                             groups_added.append(group)
    #                         groups_count += 1
    #                         break  # to next group
    #             if elements_to_add:
    #                 if debug:
    #                     debug(
    #                         "classify: adding {e} elements in {g} groups to {label}".format(
    #                             e=len(elements_to_add),
    #                             g=groups_count,
    #                             label=str(op),
    #                         )
    #                     )
    #                 # Create simple list of elements sorted by original element order
    #                 elements_to_add = sorted(
    #                     [e[0] for e in elements_to_add], key=raster_elements.index
    #                 )
    #                 for element in elements_to_add:
    #                     op.add_reference(element.node, pos=element_pos)
    #
    #     # Now remove groups added to at least one op
    #     for group in groups_added:
    #         raster_groups.remove(group)
    #
    #     if not raster_groups:  # added all groups
    #         return
    #
    #     #  Because groups don't matter further simplify back to a simple element_list
    #     elements_to_add = []
    #     for g in raster_groups:
    #         elements_to_add.extend(g)
    #     elements_to_add = sorted(
    #         [e[0] for e in elements_to_add], key=raster_elements.index
    #     )
    #     if debug:
    #         debug(
    #             "classify: {e} elements in {g} raster groups to add to default raster op(s)".format(
    #                 e=len(elements_to_add),
    #                 g=len(raster_groups),
    #             )
    #         )
    #
    #     # Remaining elements are added to one of the following groups of operations:
    #     # 1. to default raster ops if they exist; otherwise
    #     # 2. to empty raster ops if they exist and are all the same color; otherwise to
    #     # 3. a new default Raster operation.
    #     if not default_raster_ops:
    #         # Because this is a check for an empty operation, this functionality relies on all elements being classified at the same time.
    #         # If you add elements individually, after the first raster operation the empty ops will no longer be empty and a default Raster op will be created instead.
    #         default_raster_ops = [op for op in raster_ops if len(op.children) == 0]
    #         color = False
    #         for op in default_raster_ops:
    #             if op.color is None or op.color.rgb is None:
    #                 op_color = "None"
    #             else:
    #                 op_color = op.color.rgb
    #             if color is False:
    #                 color = op_color
    #             elif color != op_color:
    #                 default_raster_ops = []
    #                 break
    #     if not default_raster_ops:
    #         op = RasterOpNode(color="Transparent", default=True)
    #         default_raster_ops.append(op)
    #         add_op_function(op)
    #         if debug:
    #             debug(
    #                 "classify: default raster op added: {op}".format(
    #                     op=str(op),
    #                 )
    #             )
    #     else:
    #         if debug:
    #             for op in default_raster_ops:
    #                 debug(
    #                     "classify: default raster op selected: {op}".format(op=str(op))
    #                 )
    #
    #     for element in elements_to_add:
    #         for op in default_raster_ops:
    #             op.add_reference(element.node, pos=element_pos)

    # No longer used and still uses old element.node syntax
    # @staticmethod
    # def element_label_id(element, short=True):
    #     if element.node is None:
    #         if short:
    #             return element.id
    #         return f"{element.id}: {str(element)}"
    #     elif ":" in element.node.label and short:
    #         return element.node.label.split(":", 1)[0]
    #     else:
    #         return element.node.label

    @staticmethod
    def bbox_overlap(b1, b2):
        if b1[0] <= b2[2] and b1[2] >= b2[0] and b1[1] <= b2[3] and b1[3] >= b2[1]:
            return True
        return False

    def group_elements_overlap(self, g1, g2):
        for e1 in g1:
            for e2 in g2:
                if self.bbox_overlap(e1[1], e2[1]):
                    return True
        return False

    def remove_empty_groups(self):
        something_was_deleted = True
        while something_was_deleted:
            something_was_deleted = False
            for node in self.elems_nodes():
                if node.type in ("file", "group"):
                    if len(node.children) == 0:
                        node.remove_node()
                        something_was_deleted = True

    @staticmethod
    def element_classify_color(element: SVGElement):
        element_color = element.stroke
        if element_color is None or element_color.rgb is None:
            element_color = element.fill
        return element_color

    def load(self, pathname, **kwargs):
        kernel = self.kernel
        _ = kernel.translation
        filename_to_process = pathname
        # Let's check first if we have a preprocessor
        # Use-case: if we identify functionalities in the file
        # which aren't supported by mk yet, we could ask a program
        # to convert these elements into supported artifacts
        # This may change the fileformat (and filename)
        preferred_loader = None
        if "preferred_loader" in kwargs:
            preferred_loader = kwargs["preferred_loader"]
        fn_name, fn_extension = os.path.splitext(filename_to_process)
        if fn_extension:
            preproc = self.lookup(f"preprocessor/{fn_extension}")
            # print (f"Preprocessor routine for preprocessor/{fn_extension}: {preproc}")
            if preproc is not None:
                filename_to_process = preproc(pathname)
                # print (f"Gave: {pathname}, received: {filename_to_process}")
        for loader, loader_name, sname in kernel.find("load"):
            for description, extensions, mimetype in loader.load_types():
                valid = False
                if str(filename_to_process).lower().endswith(extensions):
                    if preferred_loader is None or (preferred_loader == loader_name):
                        valid = True
                if valid:
                    self.set_start_time("load")
                    self.set_start_time("full_load")
                    with self.static("load elements"):
                        try:
                            # We could stop the attachment to shadowtree for the duration
                            # of the load to avoid unnecessary actions, this will provide
                            # about 8% speed increase, but probably not worth the risk
                            # with attachment: 77.2 sec
                            # without attachm: 72.1 sec
                            # self.unlisten_tree(self)
                            elemcount_then = self.count_elems()
                            opcount_then = self.count_op()
                            results = loader.load(
                                self, self, filename_to_process, **kwargs
                            )
                            elemcount_now = self.count_elems()
                            opcount_now = self.count_op()
                            self.remove_empty_groups()
                            # self.listen_tree(self)
                            self._filename = pathname
                            self.set_end_time("load", display=True)
                            self.signal("file;loaded")
                            if (
                                elemcount_now != elemcount_then
                                or opcount_then != opcount_now
                            ):
                                return True
                            elif results:
                                self.signal(
                                    "warning",
                                    _("File is Empty"),
                                    _("File is Malformed"),
                                )
                                return True

                        except FileNotFoundError:
                            return False
                        except BadFileError as e:
                            kernel._console_channel(
                                _("File is Malformed") + ": " + str(e)
                            )
                            self.signal("warning", str(e), _("File is Malformed"))
                        except OSError:
                            return False

        return False

    def load_types(self, all=True):
        kernel = self.kernel
        _ = kernel.translation
        filetypes = []
        if all:
            filetypes.append(_("All valid types"))
            exts = []
            for loader, loader_name, sname in kernel.find("load"):
                for description, extensions, mimetype in loader.load_types():
                    for ext in extensions:
                        exts.append(f"*.{ext}")
            filetypes.append(";".join(exts))
        for loader, loader_name, sname in kernel.find("load"):
            for description, extensions, mimetype in loader.load_types():
                exts = []
                for ext in extensions:
                    exts.append(f"*.{ext}")
                filetypes.append(f"{description} ({extensions[0]})")
                filetypes.append(";".join(exts))
        return "|".join(filetypes)

    def save(self, pathname, version="default"):
        kernel = self.kernel
        for saver, save_name, sname in kernel.find("save"):
            for description, extension, mimetype, _version in saver.save_types():
                if pathname.lower().endswith(extension) and _version == version:
                    saver.save(self, pathname, version)
                    self._filename = pathname
                    self.signal("file;saved")
                    return True
        return False

    def save_types(self):
        kernel = self.kernel
        filetypes = []
        for saver, save_name, sname in kernel.find("save"):
            for description, extension, mimetype, _version in saver.save_types():
                filetypes.append(f"{description} ({extension})")
                filetypes.append(f"*.{extension}")
        return "|".join(filetypes)

    def simplify_node(self, node):
        """
        Delegate for older simplify node. This calls geomstr.simplify()

        @param node:
        @return:
        """
        if node.type not in ("elem path", "elem polyline"):
            # We can only simplify static geometries.
            return False, 0, 0
        try:
            g = node.as_geometry()
        except AttributeError:
            return
        changed, before, after = g.simplify()
        if changed:
            # Replace node geometry with simplified geometry.
            node.geometry = g
        return changed, before, after


def linearize_path(path, interp=50, point=False):
    import numpy as np

    current_polygon = []
    for subpath in path.as_subpaths():
        p = Path(subpath)
        s = []
        for segment in p:
            t = type(segment).__name__
            if t == "Move":
                s.append((segment.end[0], segment.end[1]))
            elif t in ("Line", "Close"):
                s.append((segment.end[0], segment.end[1]))
            else:
                s.extend(
                    (s[0], s[1]) for s in segment.npoint(np.linspace(0, 1, interp))
                )
        if point:
            s = list(map(Point, s))
        current_polygon.append(s)
    return current_polygon<|MERGE_RESOLUTION|>--- conflicted
+++ resolved
@@ -118,13 +118,11 @@
         kernel.register(
             "format/effect hatch",
             "{element_type} - {distance} {angle} ({children})",
-<<<<<<< HEAD
         )
         kernel.register(
             "format/effect wobble",
             "{element_type} - {type} {radius} ({children})",
-=======
->>>>>>> 141f35f0
+
         )
         kernel.register("format/reference", "*{reference}")
         kernel.register(
