"""
This is a giant list of console commands that deal with and often implement the elements system in the program.
"""

import os.path
import re
from copy import copy
from math import cos, gcd, isinf, pi, sin, sqrt, tau
from random import randint, shuffle

from meerk40t.core.node.elem_image import ImageNode
from meerk40t.core.node.elem_path import PathNode
from meerk40t.core.node.node import Fillrule, Linecap, Linejoin, Node
from meerk40t.core.node.op_cut import CutOpNode
from meerk40t.core.node.op_dots import DotsOpNode
from meerk40t.core.node.op_engrave import EngraveOpNode
from meerk40t.core.node.op_hatch import HatchOpNode
from meerk40t.core.node.op_image import ImageOpNode
from meerk40t.core.node.op_raster import RasterOpNode
from meerk40t.core.node.util_console import ConsoleOperation
from meerk40t.core.node.util_input import InputOperation
from meerk40t.core.node.util_output import OutputOperation
from meerk40t.core.node.util_wait import WaitOperation
from meerk40t.core.units import (
    UNITS_PER_INCH,
    UNITS_PER_MM,
    UNITS_PER_PIXEL,
    UNITS_PER_POINT,
    Length,
)
<<<<<<< HEAD
from meerk40t.kernel import CommandSyntaxError
=======
from meerk40t.kernel import CommandSyntaxError, Service, Settings
>>>>>>> 1b575093
from meerk40t.svgelements import (
    SVG_RULE_EVENODD,
    SVG_RULE_NONZERO,
    Angle,
    Close,
    Color,
    CubicBezier,
    Line,
    Matrix,
    QuadraticBezier,
    Viewbox,
)

from .element_types import *


def plugin(kernel, lifecycle=None):
    _ = kernel.translation
    if lifecycle == "register":
        kernel.add_service("penbox", Penbox(kernel))


def index_range(index_string):
    """
    Parses index ranges in the form <idx>,<idx>-<idx>,<idx>
    @param index_string:
    @return:
    """
    indexes = list()
    for s in index_string.split(","):
        q = list(s.split("-"))
        if len(q) == 1:
            indexes.append(int(q[0]))
        else:
            start = int(q[0])
            end = int(q[1])
            if start > end:
                for q in range(end, start + 1):
                    indexes.append(q)
            else:
                for q in range(start, end + 1):
                    indexes.append(q)
    return indexes


class Penbox(Service):
    def __init__(self, kernel, *args, **kwargs):
        Service.__init__(self, kernel, "penbox")
        self.pen_data = Settings(self.kernel.name, "penbox.cfg")
        self.pens = {}
        self.load_persistent_penbox()

        _ = kernel.translation

        # ==========
        # PENBOX COMMANDS
        # ==========

        @self.console_argument("key", help=_("Penbox key"))
        @self.console_command(
            "penbox",
            help=_("Penbox base operation"),
            input_type=None,
            output_type="penbox",
        )
        def penbox(command, channel, _, key=None, remainder=None, **kwargs):
            if remainder is None or key is None:
                channel("----------")
                if key is None:
                    for key in self.pens:
                        channel(str(key))
                else:
                    try:
                        for i, value in enumerate(self.pens[key]):
                            channel(f"{i}: {str(value)}")
                    except KeyError:
                        channel(_("penbox does not exist"))
                channel("----------")
            return "penbox", key

        @self.console_argument("count", help=_("Penbox count"), type=int)
        @self.console_command(
            "add",
            help=_("add pens to the chosen penbox"),
            input_type="penbox",
            output_type="penbox",
        )
        def penbox_add(
            command, channel, _, count=None, data=None, remainder=None, **kwargs
        ):
            if count is None:
                raise CommandSyntaxError
            current = self.pens.get(data)
            if current is None:
                current = list()
                self.pens[data] = current
            current.extend([dict() for _ in range(count)])
            return "penbox", data

        @self.console_argument("count", help=_("Penbox count"), type=int)
        @self.console_command(
            "del",
            help=_("delete pens to the chosen penbox"),
            input_type="penbox",
            output_type="penbox",
        )
        def penbox_del(
            command, channel, _, count=None, data=None, remainder=None, **kwargs
        ):
            if count is None:
                raise CommandSyntaxError
            current = self.pens.get(data)
            if current is None:
                current = list()
                self.pens[data] = current
            for _ in range(count):
                try:
                    del current[-1]
                except IndexError:
                    break
            return "penbox", data

        @self.console_argument("index", help=_("Penbox index"), type=index_range)
        @self.console_argument("key", help=_("Penbox key"), type=str)
        @self.console_argument("value", help=_("Penbox key"), type=str)
        @self.console_command(
            "set",
            help=_("set value in penbox"),
            input_type="penbox",
            output_type="penbox",
        )
        def penbox_set(
            command,
            channel,
            _,
            index=None,
            key=None,
            value=None,
            data=None,
            remainder=None,
            **kwargs,
        ):
            if not value:
                raise CommandSyntaxError
            current = self.pens.get(data)
            if current is None:
                current = list()
                self.pens[data] = current
            rex = re.compile(r"([+-]?[0-9]+)(?:[,-]([+-]?[0-9]+))?")
            m = rex.match(value)
            if not m:
                raise CommandSyntaxError
            value = float(m.group(1))
            end = m.group(2)
            if end:
                end = float(end)

            if not end:
                for i in index:
                    try:
                        current[i][key] = value
                    except IndexError:
                        pass
            else:
                r = len(index)
                try:
                    s = (end - value) / (r - 1)
                except ZeroDivisionError:
                    s = 0
                d = 0
                for i in index:
                    try:
                        current[i][key] = value + d
                    except IndexError:
                        pass
                    d += s
            return "penbox", data

        # ==========
        # PENBOX OPERATION COMMANDS
        # ==========

        @self.console_argument("key", help=_("Penbox key"))
        @self.console_command(
            "penbox_pass",
            help=_("Set the penbox_pass for the given operation"),
            input_type="ops",
            output_type="ops",
        )
        def penbox_pass(
            command, channel, _, key=None, remainder=None, data=None, **kwargs
        ):
            if data is not None:
                if key is not None:
                    for op in data:
                        try:
                            op.settings["penbox_pass"] = key
                            channel(f"{str(op)} penbox_pass changed to {key}.")
                        except AttributeError:
                            pass
                else:
                    if key is None:
                        channel("----------")
                        for op in data:
                            try:
                                key = op.settings.get("penbox_pass")
                                if key is None:
                                    channel(f"{str(op)} penbox_pass is not set.")
                                else:
                                    channel(f"{str(op)} penbox_pass is set to {key}.")
                            except AttributeError:
                                pass  # No op.settings.
                        channel("----------")
            return "ops", data

        @self.console_argument("key", help=_("Penbox key"))
        @self.console_command(
            "penbox_value",
            help=_("Set the penbox_value for the given operation"),
            input_type="ops",
            output_type="ops",
        )
        def penbox_value(
            command, channel, _, key=None, remainder=None, data=None, **kwargs
        ):
            if data is not None:
                if key is not None:
                    for op in data:
                        try:
                            op.settings["penbox_value"] = key
                            channel(f"{str(op)} penbox_value changed to {key}.")
                        except AttributeError:
                            pass
                else:
                    if key is None:
                        channel("----------")
                        for op in data:
                            try:
                                key = op.settings.get("penbox_value")
                                if key is None:
                                    channel(f"{str(op)} penbox_value is not set.")
                                else:
                                    channel(f"{str(op)} penbox_value is set to {key}.")
                            except AttributeError:
                                pass  # No op.settings.
                        channel("----------")
            return "ops", data

        # --------------------------- END COMMANDS ------------------------------

    def load_persistent_penbox(self):
        settings = self.pen_data
        pens = settings.read_persistent_string_dict("pens", suffix=True)
        for pen in pens:
            length = int(pens[pen])
            box = list()
            for i in range(length):
                penbox = dict()
                settings.read_persistent_string_dict(f"{pen} {i}", penbox, suffix=True)
                box.append(penbox)
            self.pens[pen] = box

    def save_persistent_penbox(self):
        sections = {}
        for section in self.pens:
            sections[section] = len(self.pens[section])
        self.pen_data.write_persistent_dict("pens", sections)
        for section in self.pens:
            for i, p in enumerate(self.pens[section]):
                self.pen_data.write_persistent_dict(f"{section} {i}", p)

    def shutdown(self, *args, **kwargs):
        self.save_persistent_penbox()
        self.pen_data.write_configuration()<|MERGE_RESOLUTION|>--- conflicted
+++ resolved
@@ -28,11 +28,7 @@
     UNITS_PER_POINT,
     Length,
 )
-<<<<<<< HEAD
-from meerk40t.kernel import CommandSyntaxError
-=======
 from meerk40t.kernel import CommandSyntaxError, Service, Settings
->>>>>>> 1b575093
 from meerk40t.svgelements import (
     SVG_RULE_EVENODD,
     SVG_RULE_NONZERO,
