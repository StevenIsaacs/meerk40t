"""
This is a giant list of console commands that deal with and often implement the elements system in the program.
"""

from math import sqrt

from meerk40t.core.node.node import Fillrule, Linecap, Linejoin, Node
from meerk40t.core.units import (
    UNITS_PER_MM,
    UNITS_PER_PIXEL,
    UNITS_PER_POINT,
    Angle,
    Length,
)
from meerk40t.kernel import CommandSyntaxError
from meerk40t.svgelements import (
    SVG_RULE_EVENODD,
    SVG_RULE_NONZERO,
    Color,
    Matrix,
    Path,
    Polygon,
    Polyline,
)
from meerk40t.tools.geomstr import Geomstr


def plugin(kernel, lifecycle=None):
    _ = kernel.translation
    if lifecycle == "postboot":
        init_commands(kernel)


def init_commands(kernel):
    self = kernel.elements

    _ = kernel.translation

    classify_new = self.post_classify

    # ==========
    # ELEMENT/SHAPE COMMANDS
    # ==========
    @self.console_argument("x_pos", type=Length)
    @self.console_argument("y_pos", type=Length)
    @self.console_argument("r_pos", type=Length)
    @self.console_command(
        "circle",
        help=_("circle <x> <y> <r>"),
        input_type=("elements", None),
        output_type="elements",
        all_arguments_required=True,
    )
    def element_circle(channel, _, x_pos, y_pos, r_pos, data=None, post=None, **kwargs):
        node = self.elem_branch.add(
            cx=float(x_pos),
            cy=float(y_pos),
            rx=float(r_pos),
            ry=float(r_pos),
            stroke=self.default_stroke,
            stroke_width=self.default_strokewidth,
            fill=self.default_fill,
            type="elem ellipse",
        )
        self.set_emphasis([node])
        node.focus()
        if data is None:
            data = list()
        data.append(node)
        # Newly created! Classification needed?
        post.append(classify_new(data))
        return "elements", data

    @self.console_argument("r_pos", type=Length)
    @self.console_command(
        "circle_r",
        help=_("circle_r <r>"),
        input_type=("elements", None),
        output_type="elements",
        all_arguments_required=True,
    )
    def element_circle_r(channel, _, r_pos, data=None, post=None, **kwargs):
        node = self.elem_branch.add(
            cx=0,
            cy=0,
            rx=float(r_pos),
            ry=float(r_pos),
            stroke=self.default_stroke,
            stroke_width=self.default_strokewidth,
            fill=self.default_fill,
            type="elem ellipse",
        )
        node.altered()
        self.set_emphasis([node])
        node.focus()
        if data is None:
            data = list()
        data.append(node)
        # Newly created! Classification needed?
        post.append(classify_new(data))
        return "elements", data

    @self.console_argument("x_pos", type=Length)
    @self.console_argument("y_pos", type=Length)
    @self.console_argument("rx_pos", type=Length)
    @self.console_argument("ry_pos", type=Length)
    @self.console_command(
        "ellipse",
        help=_("ellipse <cx> <cy> <rx> <ry>"),
        input_type=("elements", None),
        output_type="elements",
        all_arguments_required=True,
    )
    def element_ellipse(
        channel, _, x_pos, y_pos, rx_pos, ry_pos, data=None, post=None, **kwargs
    ):
        node = self.elem_branch.add(
            cx=float(x_pos),
            cy=float(y_pos),
            rx=float(rx_pos),
            ry=float(ry_pos),
            stroke=self.default_stroke,
            stroke_width=self.default_strokewidth,
            fill=self.default_fill,
            type="elem ellipse",
        )
        node.altered()
        self.set_emphasis([node])
        node.focus()
        if data is None:
            data = list()
        data.append(node)
        # Newly created! Classification needed?
        post.append(classify_new(data))
        return "elements", data

    @self.console_argument(
        "x_pos",
        type=self.length_x,
        help=_("x position for top left corner of rectangle."),
    )
    @self.console_argument(
        "y_pos",
        type=self.length_y,
        help=_("y position for top left corner of rectangle."),
    )
    @self.console_argument(
        "width", type=self.length_x, help=_("width of the rectangle.")
    )
    @self.console_argument(
        "height", type=self.length_y, help=_("height of the rectangle.")
    )
    @self.console_option(
        "rx", "x", type=self.length_x, help=_("rounded rx corner value.")
    )
    @self.console_option(
        "ry", "y", type=self.length_y, help=_("rounded ry corner value.")
    )
    @self.console_command(
        "rect",
        help=_("adds rectangle to scene"),
        input_type=("elements", None),
        output_type="elements",
        all_arguments_required=True,
    )
    def element_rect(
        channel,
        _,
        x_pos,
        y_pos,
        width,
        height,
        rx=None,
        ry=None,
        data=None,
        post=None,
        **kwargs,
    ):
        """
        Draws a svg rectangle with optional rounded corners.
        """
        node = self.elem_branch.add(
            x=x_pos,
            y=y_pos,
            width=width,
            height=height,
            rx=rx,
            ry=ry,
            stroke=self.default_stroke,
            stroke_width=self.default_strokewidth,
            fill=self.default_fill,
            type="elem rect",
        )
        self.set_emphasis([node])
        node.focus()
        if data is None:
            data = list()
        data.append(node)
        # Newly created! Classification needed?
        post.append(classify_new(data))
        return "elements", data

    @self.console_argument("x0", type=self.length_x, help=_("start x position"))
    @self.console_argument("y0", type=self.length_y, help=_("start y position"))
    @self.console_argument("x1", type=self.length_x, help=_("end x position"))
    @self.console_argument("y1", type=self.length_y, help=_("end y position"))
    @self.console_command(
        "line",
        help=_("adds line to scene"),
        input_type=("elements", None),
        output_type="elements",
        all_arguments_required=True,
    )
    def element_line(command, x0, y0, x1, y1, data=None, post=None, **kwargs):
        """
        Draws a svg line in the scene.
        """
        node = self.elem_branch.add(
            x1=x0,
            y1=y0,
            x2=x1,
            y2=y1,
            stroke=self.default_stroke,
            stroke_width=self.default_strokewidth,
            type="elem line",
        )
        node.altered()
        self.set_emphasis([node])
        node.focus()
        if data is None:
            data = list()
        data.append(node)
        # Newly created! Classification needed?
        post.append(classify_new(data))
        return "elements", data


    @self.console_command(
        "effect-remove",
        help=_("remove effects from element"),
        input_type=(None, "elements"),
    )
    def effect_remove(
        command, channel, _, data=None,        post=None,
        **kwargs,
    ):
        if data is None:
            data = list(self.elems(emphasized=True))

        if len(data) == 0:
            return
        for node in data:
            nparent = node.parent
            if nparent.type.startswith("effect"):
                was_emphasized = node.emphasized
                node._parent = None # Otherwise add_node will fail below
                try:
                    idx = nparent._children.index(node)
                    if idx >= 0:
                        nparent._children.pop(idx)
                except IndexError:
                    pass
                nparent.parent.add_node(node)
                if len(nparent.children) == 0:
                    nparent.remove_node()
                node.emphasized = was_emphasized
        self.signal("refresh_scene", "Scene")


    @self.console_option("etype", "e", type=str, default="scanline")
    @self.console_option("distance", "d", type=Length, default="1mm")
    @self.console_option("angle", "a", type=Angle, default="0deg")
    @self.console_option("angle_delta", "b", type=Angle, default="0deg")
    @self.console_command(
        "effect-hatch",
        help=_("adds hatch-effect to scene"),
        input_type=(None, "elements"),
    )
    def effect_hatch(
<<<<<<< HEAD
        command,
        channel,
        _,
        data=None,
=======
        command, channel, _, data=None,        etype=None,
>>>>>>> 21ff4140
        angle=None,
        angle_delta=None,
        distance=None,
        post=None,
        **kwargs,
    ):
        """
        Add an effect hatch object
        """
        if data is None:
            data = list(self.elems(emphasized=True))
        if len(data) == 0:
            channel(_("No selected elements."))
            return
        if etype is None:
            etype = "scanline"
        first_node = data[0]

        node = first_node.parent.add(
            type="effect hatch",
            label="Hatch Effect",
            hatch_type=etype,
            hatch_angle=angle.radians,
            hatch_angle_delta=angle_delta.radians,
            hatch_distance=distance,
        )
        for n in data:
            node.append_child(n)

        # Newly created! Classification needed?
        post.append(classify_new([node]))

        self.set_emphasis([node])
        node.focus()

    @self.console_option("wtype", "w", type=str, default="circle")
    @self.console_option("radius", "r", type=Length, default="0.5mm")
    @self.console_option("interval", "i", type=Length, default="0.05mm")
    @self.console_command(
        "effect-wobble",
        help=_("adds wobble-effect to selected elements"),
        input_type=(None, "elements"),
    )
    def effect_wobble(
            command, channel, _, data=None,
            wtype=None,
            radius=None,
            interval=None,
            post=None,
            **kwargs,
    ):
        """
        Add an effect hatch object
        """
        if data is None:
            data = list(self.elems(emphasized=True))
        if len(data) == 0:
            return
        if wtype is None:
            wtype = "circle"
        wtype = wtype.lower()
        allowed = ("circle", "circle_right", "circle_left", "sinewave", "sawtooth", "jigsaw", "gear", "slowtooth",)
        if wtype not in allowed:
            channel (f"Invalid wobble type, allowed: {','.join(allowed)}")
            return
        if radius is None:
            radius = "0.5mm"
        if interval is None:
            interval = "0.05mm"
        try:
            rlen = Length(radius)
        except ValueError:
            channel ("Invalid value for radius")
            return
        try:
            ilen = Length(interval)
        except ValueError:
            channel ("Invalid value for interval")
            return
        first_node = data[0]
        node = first_node.parent.add(
            type="effect wobble",
            label="Wobble Effect",
            wobble_type=wtype,
            wobble_radius=rlen.length_mm,
            wobble_interval=ilen.length_mm,
        )
        for n in data:
            node.append_child(n)

        # Newly created! Classification needed?
        post.append(classify_new([node]))

        self.set_emphasis([node])
        node.focus()


    @self.console_option(
        "size", "s", type=float, default=16, help=_("font size to for object")
    )
    @self.console_argument("text", type=str, help=_("quoted string of text"))
    @self.console_command(
        "text",
        help=_("text <text>"),
        input_type=(None, "elements"),
        output_type="elements",
    )
    def element_text(
        command, channel, _, data=None, text=None, size=None, post=None, **kwargs
    ):
        if text is None:
            channel(_("No text specified"))
            return
        node = self.elem_branch.add(
            text=text, matrix=Matrix(f"scale({UNITS_PER_PIXEL})"), type="elem text"
        )
        node.font_size = size
        node.stroke = self.default_stroke
        node.stroke_width = self.default_strokewidth
        node.fill = self.default_fill
        node.altered()
        self.set_emphasis([node])
        node.focus()
        if data is None:
            data = list()
        data.append(node)
        # Newly created! Classification needed?
        post.append(classify_new(data))
        return "elements", data

    @self.console_argument(
        "anchor", type=str, default="start", help=_("set text anchor")
    )
    @self.console_command(
        "text-anchor",
        help=_("set text object text-anchor; start, middle, end"),
        input_type=(
            None,
            "elements",
        ),
        output_type="elements",
    )
    def element_text_anchor(command, channel, _, data, anchor=None, **kwargs):
        if anchor not in ("start", "middle", "end"):
            raise CommandSyntaxError(
                _("Only 'start', 'middle', and 'end' are valid anchors.")
            )
        if data is None:
            data = list(self.elems(emphasized=True))
        if len(data) == 0:
            channel(_("No selected elements."))
            return
        for e in data:
            if hasattr(e, "can_modify") and not e.can_modify:
                channel(_("Can't modify a locked element: {name}").format(name=str(e)))
                continue
            if e.type == "elem text":
                old_anchor = e.anchor
                e.anchor = anchor
                channel(f"Node {e} anchor changed from {old_anchor} to {anchor}")

            e.altered()
        return "elements", data

    @self.console_argument("new_text", type=str, help=_("set new text contents"))
    @self.console_command(
        "text-edit",
        help=_("set text object text to new text"),
        input_type=(
            None,
            "elements",
        ),
        output_type="elements",
        all_arguments_required=True,
    )
    def element_text_edit(command, channel, _, data, new_text=None, **kwargs):
        if data is None:
            data = list(self.elems(emphasized=True))
        if len(data) == 0:
            channel(_("No selected elements."))
            return
        for e in data:
            if hasattr(e, "can_modify") and not e.can_modify:
                channel(_("Can't modify a locked element: {name}").format(name=str(e)))
                continue
            if e.type == "elem text":
                old_text = e.text
                e.text = new_text
            elif hasattr(e, "mktext"):
                old_text = e.mktext
                e.mktext = new_text
                for property_op in self.kernel.lookup_all("path_updater/.*"):
                    property_op(self.kernel.root, e)
            else:
                continue
            channel(f"Node {e} anchor changed from {old_text} to {new_text}")
            e.altered()

        return "elements", data

    def calculate_text_bounds(data):
        # A render operation will use the LaserRender class
        # and will re-calculate the element bounds
        make_raster = self.lookup("render-op/make_raster")
        if not make_raster:
            # No renderer is registered to perform render.
            return
        for e in data:
            e.set_dirty_bounds()
        # arbitrary bounds...
        bounds = (0, 0, float(Length("5cm")), float(Length("5cm")))
        image = make_raster(
            data,
            bounds=bounds,
            width=500,
            height=500,
        )

    @self.console_argument("prop", type=str, help=_("property to set"))
    @self.console_argument("new_value", type=str, help=_("new property value"))
    @self.console_command(
        "property-set",
        help=_("set property to new value"),
        input_type=(
            None,
            "elements",
        ),
        output_type="elements",
        all_arguments_required=True,
    )
    def element_property_set(
        command, channel, _, data, post=None, prop=None, new_value=None, **kwargs
    ):
        """
        Generic node manipulation routine, use with care
        """
        if data is None:
            data = list(self.elems(emphasized=True))
        if len(data) == 0:
            channel(_("No selected elements."))
            return
        if prop is None:
            channel(_("You need to provide the property to set."))
            return
        classify_required = False
        prop = prop.lower()
        if len(new_value) == 0:
            new_value = None
        if prop in ("fill", "stroke") and self.classify_on_color:
            classify_required = True
        # Let's distinguish a couple of special cases...
        prevalidated = False
        if prop in ("fill", "stroke", "color"):
            if new_value is not None:
                if new_value.lower() == "none":
                    # The text...
                    new_value = None
                try:
                    new_value = Color(new_value)
                    prevalidated = True
                except ValueError:
                    channel(_("Invalid color value: {value}").format(value=new_value))
                    return
        elif prop in ("x", "y", "width", "height", "stroke_width"):
            if new_value is None:
                channel(_("Invalid length: {value}").format(value=new_value))
                return
            else:
                try:
                    new_value = float(Length(new_value))
                    prevalidated = True
                except ValueError:
                    channel(_("Invalid length: {value}").format(value=new_value))
                    return

        changed = []
        text_elems = []

        if prop == "lock":
            if new_value.lower() in ("1", "true"):
                setval = True
            elif new_value.lower() in ("0", "false"):
                setval = False
            else:
                try:
                    setval = bool(new_value)
                except ValueError:
                    channel(
                        _("Can't set '{val}' for {field}.").format(
                            val=new_value, field=prop
                        )
                    )
                    return
            # print (f"Will set lock to {setval} ({new_value})")
            for e in data:
                if hasattr(e, "lock"):
                    e.lock = setval
                    changed.append(e)
        else:
            for e in data:
                if prop in ("x", "y"):
                    if not e.can_move(self.lock_allows_move):
                        channel(
                            _("Element can not be moved: {name}").format(name=str(e))
                        )
                        continue
                    # We need to adjust the matrix
                    if hasattr(e, "matrix"):
                        dx = 0
                        dy = 0
                        otx = e.matrix.value_trans_x()
                        oty = e.matrix.value_trans_y()
                        if prop == "x":
                            dx = new_value - otx
                        else:
                            dy = new_value - oty
                        e.matrix.post_translate(dx, dy)
                    else:
                        channel(
                            _("Element has no matrix to modify: {name}").format(
                                name=str(e)
                            )
                        )
                        continue
                elif prop in ("width", "height"):
                    if new_value == 0:
                        channel(_("Can't set {field} to zero").format(field=prop))
                        continue
                    if hasattr(e, "can_scale") and not e.can_scale:
                        channel(
                            _("Element can not be scaled: {name}").format(name=str(e))
                        )
                        continue
                    if hasattr(e, "matrix") and hasattr(e, "bounds"):
                        bb = e.bounds
                        sx = 1.0
                        sy = 1.0
                        wd = bb[2] - bb[0]
                        ht = bb[3] - bb[1]
                        if prop == "width":
                            sx = new_value / wd
                        else:
                            sy = new_value / ht
                        e.matrix.post_scale(sx, sy)
                    else:
                        channel(
                            _("Element has no matrix to modify: {name}").format(
                                name=str(e)
                            )
                        )
                        continue
                elif hasattr(e, prop):
                    if hasattr(e, "can_modify") and not e.can_modify:
                        channel(
                            _("Can't modify a locked element: {name}").format(
                                name=str(e)
                            )
                        )
                        continue
                    try:
                        oldval = getattr(e, prop)
                        if prevalidated:
                            setval = new_value
                        else:
                            if oldval is not None:
                                proptype = type(oldval)
                                setval = proptype(new_value)
                                if isinstance(oldval, bool):
                                    if new_value.lower() in ("1", "true"):
                                        setval = True
                                    elif new_value.lower() in ("0", "false"):
                                        setval = False
                            else:
                                setval = new_value
                        setattr(e, prop, setval)
                    except TypeError:
                        channel(
                            _(
                                "Can't set '{val}' for {field} (invalid type, old={oldval})."
                            ).format(val=new_value, field=prop, oldval=oldval)
                        )
                    except ValueError:
                        channel(
                            _(
                                "Can't set '{val}' for {field} (invalid value, old={oldval})."
                            ).format(val=new_value, field=prop, oldval=oldval)
                        )

                    if "font" in prop:
                        # We need to force a recalculation of the underlying wxfont property
                        if hasattr(e, "wxfont"):
                            delattr(e, "wxfont")
                            text_elems.append(e)
                    if prop in ("mktext", "mkfont"):
                        for property_op in self.kernel.lookup_all("path_updater/.*"):
                            property_op(self.kernel.root, e)
                else:
                    channel(
                        _("Element {name} has no property {field}").format(
                            name=str(e), field=prop
                        )
                    )
                    continue
                e.altered()
                changed.append(e)
        if len(changed) > 0:
            if len(text_elems) > 0:
                # Recalculate bounds
                calculate_text_bounds(text_elems)
            self.signal("refresh_scene", "Scene")
            self.signal("element_property_update", changed)
            self.validate_selected_area()
            if classify_required:
                post.append(classify_new(changed))

        return "elements", data

    @self.console_command(
        "recalc", input_type=("elements", None), output_type="elements"
    )
    def recalc(command, channel, _, data=None, post=None, **kwargs):
        if data is None:
            data = list(self.elems(emphasized=True))
        if len(data) == 0:
            channel(_("No selected elements."))
            return
        for e in data:
            e.set_dirty_bounds()
        self.signal("refresh_scene", "Scene")
        self.validate_selected_area()

    @self.console_command(
        "simplify", input_type=("elements", None), output_type="elements"
    )
    def simplify_path(command, channel, _, data=None, post=None, **kwargs):
        if data is None:
            data = list(self.elems(emphasized=True))
        data_changed = list()
        if len(data) == 0:
            channel("Requires a selected polygon")
            return None
        for node in data:
            try:
                sub_before = len(list(node.as_geometry().as_subpaths()))
            except AttributeError:
                sub_before = 0

            changed, before, after = self.simplify_node(node)
            if changed:
                node.altered()
                try:
                    sub_after = len(list(node.as_geometry().as_subpaths()))
                except AttributeError:
                    sub_after = 0
                channel(
                    f"Simplified {node.type} ({node.label}): from {before} to {after}"
                )
                channel(f"Subpaths before: {sub_before} to {sub_after}")
                data_changed.append(node)
            else:
                channel(f"Could not simplify {node.type} ({node.label})")
        if len(data_changed) > 0:
            self.signal("element_property_update", data_changed)
            self.signal("refresh_scene", "Scene")
        return "elements", data

    @self.console_command(
        "polycut", input_type=("elements", None), output_type="elements"
    )
    def create_pattern(command, channel, _, data=None, post=None, **kwargs):
        if data is None:
            data = list(self.elems(emphasized=True))
        if len(data) <= 1:
            channel("Requires a selected cutter polygon")
            return None
        data.sort(key=lambda n: n.emphasized_time)
        try:
            outer_path = data[0].as_path()
            inner_path = data[1].as_path()
        except AttributeError:
            # elem text does not have an as_path() object
            return "elements", data
        data[1].remove_node()

        from meerk40t.tools.pathtools import VectorMontonizer

        vm = VectorMontonizer()
        outer_path = Polygon(
            [outer_path.point(i / 1000.0, error=1e4) for i in range(1001)]
        )
        vm.add_polyline(outer_path)
        path = Path()
        for sub_inner in inner_path.as_subpaths():
            sub_inner = Path(sub_inner)
            pts_sub = [sub_inner.point(i / 1000.0, error=1e4) for i in range(1001)]
            for i in range(len(pts_sub) - 1, -1, -1):
                pt = pts_sub[i]
                if not vm.is_point_inside(pt[0], pt[1]):
                    del pts_sub[i]
            path += Path(Polyline(pts_sub))
        node = self.elem_branch.add(path=path, type="elem path")
        data.append(node)
        node.stroke = self.default_stroke
        node.stroke_width = self.default_strokewidth
        node.fill = self.default_fill
        node.altered()
        node.focus()
        post.append(classify_new(data))
        return "elements", data

    @self.console_argument("mlist", type=Length, help=_("list of positions"), nargs="*")
    @self.console_command(
        ("polygon", "polyline"),
        help=_("poly(gon|line) (Length Length)*"),
        input_type=("elements", None),
        output_type="elements",
        all_arguments_required=True,
    )
    def element_poly(command, channel, _, mlist, data=None, post=None, **kwargs):
        try:
            pts = [float(Length(p)) for p in mlist]
            if command == "polygon":
                shape = Polygon(pts)
            else:
                shape = Polyline(pts)
        except ValueError:
            raise CommandSyntaxError(
                _("Must be a list of spaced delimited length pairs.")
            )
        if shape.is_degenerate():
            channel(_("Shape is degenerate."))
            return "elements", data
        node = self.elem_branch.add(shape=shape, type="elem polyline")
        node.stroke = self.default_stroke
        node.stroke_width = self.default_strokewidth
        node.fill = self.default_fill
        node.altered()
        self.set_emphasis([node])
        node.focus()
        if data is None:
            data = list()
        data.append(node)
        # Newly created! Classification needed?
        post.append(classify_new(data))
        return "elements", data

    @self.console_option(
        "real",
        "r",
        action="store_true",
        type=bool,
        help="Display non-transformed path",
    )
    @self.console_command(
        "path_d_info",
        help=_("List the path_d of any recognized paths"),
        input_type="elements",
    )
    def element_pathd_info(command, channel, _, data, real=True, **kwargs):
        for node in data:
            try:
                g = node.as_geometry()
                path = g.as_path()
                ident = " (Identity)" if node.matrix.is_identity() else ""
                channel(f"{str(node)}{ident}: {path.d(transformed=not real)}")
            except AttributeError:
                channel(f"{str(node)}: Invalid")

    @self.console_argument(
        "path_d", type=str, help=_("svg path syntax command (quoted).")
    )
    @self.console_command(
        "path",
        help=_("path <svg path>"),
        output_type="elements",
    )
    def element_path(path_d, data, post=None, **kwargs):
        if path_d is None:
            raise CommandSyntaxError(_("Not a valid path_d string"))
        try:
            path = Path(path_d)
            path *= f"Scale({UNITS_PER_PIXEL})"
        except (ValueError, AttributeError):
            raise CommandSyntaxError(_("Not a valid path_d string (try quotes)"))

        node = self.elem_branch.add(path=path, type="elem path")
        node.stroke = self.default_stroke
        node.stroke_width = self.default_strokewidth
        node.fill = self.default_fill
        node.altered()
        self.set_emphasis([node])
        node.focus()
        if data is None:
            data = list()
        data.append(node)
        # Newly created! Classification needed?
        post.append(classify_new(data))
        return "elements", data

    @self.console_argument(
        "stroke_width",
        type=self.length,
        help=_("Stroke-width for the given stroke"),
    )
    @self.console_command(
        "stroke-width",
        help=_("stroke-width <length>"),
        input_type=(
            None,
            "elements",
        ),
        output_type="elements",
    )
    def element_stroke_width(command, channel, _, stroke_width, data=None, **kwargs):
        def width_string(value):
            if value is None:
                return "-"
            res = ""
            display_units = (
                (1, ""),
                (UNITS_PER_PIXEL, "px"),
                (UNITS_PER_POINT, "pt"),
                (UNITS_PER_MM, "mm"),
            )
            for unit in display_units:
                unit_value = value / unit[0]
                if res != "":
                    res += ", "
                res += f"{unit_value:.3f}{unit[1]}"
            return res

        if data is None:
            data = list(self.elems(emphasized=True))
        if stroke_width is None:
            # Display data about stroke widths.
            channel("----------")
            channel(_("Stroke-Width Values:"))
            for i, e in enumerate(self.elems()):
                name = str(e)
                if len(name) > 50:
                    name = name[:50] + "…"
                try:
                    stroke_width = e.stroke_width
                except AttributeError:
                    # Has no stroke width.
                    continue
                if not hasattr(e, "stroke_scaled"):
                    # Can't have a scaled stroke.
                    channel(
                        _(
                            "{index}: {name} - {typename}\n   stroke-width = {stroke_width}\n   scaled-width = {scaled_stroke_width}"
                        ).format(
                            index=i,
                            typename="scaled-stroke",
                            stroke_width=width_string(stroke_width),
                            scaled_stroke_width=width_string(None),
                            name=name,
                        )
                    )
                    continue
                factor = 1.0
                if e.stroke_scaled:
                    typename = "scaled-stroke"
                    try:
                        factor = e.stroke_factor
                    except AttributeError:
                        pass
                else:
                    typename = "non-scaling-stroke"
                implied_value = factor * stroke_width
                channel(
                    _(
                        "{index}: {name} - {typename}\n   stroke-width = {stroke_width}\n   scaled-width = {scaled_stroke_width}"
                    ).format(
                        index=i,
                        typename=typename,
                        stroke_width=width_string(stroke_width),
                        scaled_stroke_width=width_string(implied_value),
                        name=name,
                    )
                )
            channel("----------")
            return

        if len(data) == 0:
            channel(_("No selected elements."))
            return
        for e in data:
            if hasattr(e, "lock") and e.lock:
                channel(_("Can't modify a locked element: {name}").format(name=str(e)))
                continue
            e.stroke_width = stroke_width
            try:
                e.stroke_width_zero()
            except AttributeError:
                pass
            # No full modified required, we are effectively only adjusting
            # the painted_bounds
            e.translated(0, 0)
        self.signal("element_property_update", data)
        self.signal("refresh_scene", "Scene")
        return "elements", data

    @self.console_command(
        ("enable_stroke_scale", "disable_stroke_scale"),
        help=_("stroke-width <length>"),
        input_type=(
            None,
            "elements",
        ),
        hidden=True,
        output_type="elements",
    )
    def element_stroke_scale_enable(command, channel, _, data=None, **kwargs):
        if data is None:
            data = list(self.elems(emphasized=True))
        if len(data) == 0:
            channel(_("No selected elements."))
            return
        for e in data:
            if hasattr(e, "lock") and e.lock:
                channel(_("Can't modify a locked element: {name}").format(name=str(e)))
                continue
            e.stroke_scaled = command == "enable_stroke_scale"
            e.altered()
        self.signal("element_property_update", data)
        self.signal("refresh_scene", "Scene")
        return "elements", data

    @self.console_option("filter", "f", type=str, help="Filter indexes")
    @self.console_argument(
        "cap",
        type=str,
        help=_("Linecap to apply to the path (one of butt, round, square)"),
    )
    @self.console_command(
        "linecap",
        help=_("linecap <cap>"),
        input_type=(
            None,
            "elements",
        ),
        output_type="elements",
    )
    def element_cap(command, channel, _, cap=None, data=None, filter=None, **kwargs):
        if data is None:
            data = list(self.elems(emphasized=True))
        apply = data
        if filter is not None:
            apply = list()
            for value in filter.split(","):
                try:
                    value = int(value)
                except ValueError:
                    continue
                try:
                    apply.append(data[value])
                except IndexError:
                    channel(_("index {index} out of range").format(index=value))
        if cap is None:
            channel("----------")
            channel(_("Linecaps:"))
            i = 0
            for e in self.elems():
                name = str(e)
                if len(name) > 50:
                    name = name[:50] + "…"
                if hasattr(e, "linecap"):
                    if e.linecap == Linecap.CAP_SQUARE:
                        capname = "square"
                    elif e.linecap == Linecap.CAP_BUTT:
                        capname = "butt"
                    else:
                        capname = "round"
                    channel(
                        _("{index}: linecap = {linecap} - {name}").format(
                            index=i, linecap=capname, name=name
                        )
                    )
                i += 1
            channel("----------")
            return
        else:
            capvalue = None
            if cap.lower() == "butt":
                capvalue = Linecap.CAP_BUTT
            elif cap.lower() == "round":
                capvalue = Linecap.CAP_ROUND
            elif cap.lower() == "square":
                capvalue = Linecap.CAP_SQUARE
            if capvalue is not None:
                for e in apply:
                    if hasattr(e, "linecap"):
                        if hasattr(e, "lock") and e.lock:
                            channel(
                                _("Can't modify a locked element: {name}").format(
                                    name=str(e)
                                )
                            )
                            continue
                        e.linecap = capvalue
                        e.altered()
            return "elements", data

    @self.console_option("filter", "f", type=str, help="Filter indexes")
    @self.console_argument(
        "join",
        type=str,
        help=_(
            "jointype to apply to the path (one of arcs, bevel, miter, miter-clip, round)"
        ),
    )
    @self.console_command(
        "linejoin",
        help=_("linejoin <join>"),
        input_type=(
            None,
            "elements",
        ),
        output_type="elements",
    )
    def element_join(command, channel, _, join=None, data=None, filter=None, **kwargs):
        if data is None:
            data = list(self.elems(emphasized=True))
        apply = data
        if filter is not None:
            apply = list()
            for value in filter.split(","):
                try:
                    value = int(value)
                except ValueError:
                    continue
                try:
                    apply.append(data[value])
                except IndexError:
                    channel(_("index {index} out of range").format(index=value))
        if join is None:
            channel("----------")
            channel(_("Linejoins:"))
            i = 0
            for e in self.elems():
                name = str(e)
                if len(name) > 50:
                    name = name[:50] + "…"
                if hasattr(e, "linejoin"):
                    if e.linejoin == Linejoin.JOIN_ARCS:
                        joinname = "arcs"
                    elif e.linejoin == Linejoin.JOIN_BEVEL:
                        joinname = "bevel"
                    elif e.linejoin == Linejoin.JOIN_MITER_CLIP:
                        joinname = "miter-clip"
                    elif e.linejoin == Linejoin.JOIN_MITER:
                        joinname = "miter"
                    elif e.linejoin == Linejoin.JOIN_ROUND:
                        joinname = "round"
                    channel(
                        _("{index}: linejoin = {linejoin} - {name}").format(
                            index=i, linejoin=joinname, name=name
                        )
                    )
                i += 1
            channel("----------")
            return
        else:
            joinvalue = None
            if join.lower() == "arcs":
                joinvalue = Linejoin.JOIN_ARCS
            elif join.lower() == "bevel":
                joinvalue = Linejoin.JOIN_BEVEL
            elif join.lower() == "miter":
                joinvalue = Linejoin.JOIN_MITER
            elif join.lower() == "miter-clip":
                joinvalue = Linejoin.JOIN_MITER_CLIP
            elif join.lower() == "round":
                joinvalue = Linejoin.JOIN_ROUND
            if joinvalue is not None:
                for e in apply:
                    if hasattr(e, "linejoin"):
                        if hasattr(e, "lock") and e.lock:
                            channel(
                                _("Can't modify a locked element: {name}").format(
                                    name=str(e)
                                )
                            )
                            continue
                        e.linejoin = joinvalue
                        e.altered()
            return "elements", data

    @self.console_option("filter", "f", type=str, help="Filter indexes")
    @self.console_argument(
        "rule",
        type=str,
        help=_("rule to apply to fill the path (one of {nonzero}, {evenodd})").format(
            nonzero=SVG_RULE_NONZERO, evenodd=SVG_RULE_EVENODD
        ),
    )
    @self.console_command(
        "fillrule",
        help=_("fillrule <rule>"),
        input_type=(
            None,
            "elements",
        ),
        output_type="elements",
    )
    def element_rule(command, channel, _, rule=None, data=None, filter=None, **kwargs):
        if data is None:
            data = list(self.elems(emphasized=True))
        apply = data
        if filter is not None:
            apply = list()
            for value in filter.split(","):
                try:
                    value = int(value)
                except ValueError:
                    continue
                try:
                    apply.append(data[value])
                except IndexError:
                    channel(_("index {index} out of range").format(index=value))
        if rule is None:
            channel("----------")
            channel(_("fillrules:"))
            i = 0
            for e in self.elems():
                name = str(e)
                if len(name) > 50:
                    name = name[:50] + "…"
                if hasattr(e, "fillrule"):
                    if e.fillrule == Fillrule.FILLRULE_EVENODD:
                        rulename = SVG_RULE_EVENODD
                    elif e.fillrule == Fillrule.FILLRULE_NONZERO:
                        rulename = SVG_RULE_NONZERO
                    channel(
                        _("{index}: fillrule = {fillrule} - {name}").format(
                            index=i, fillrule=rulename, name=name
                        )
                    )
                i += 1
            channel("----------")
            return
        else:
            rulevalue = None
            if rule.lower() == SVG_RULE_EVENODD:
                rulevalue = Fillrule.FILLRULE_EVENODD
            elif rule.lower() == SVG_RULE_NONZERO:
                rulevalue = Fillrule.FILLRULE_NONZERO
            if rulevalue is not None:
                for e in apply:
                    if hasattr(e, "fillrule"):
                        if hasattr(e, "lock") and e.lock:
                            channel(
                                _("Can't modify a locked element: {name}").format(
                                    name=str(e)
                                )
                            )
                            continue
                        e.fillrule = rulevalue
                        e.altered()
            return "elements", data

    @self.console_option(
        "classify", "c", type=bool, action="store_true", help="Reclassify element"
    )
    @self.console_option("filter", "f", type=str, help="Filter indexes")
    @self.console_argument(
        "color", type=Color, help=_("Color to color the given stroke")
    )
    @self.console_command(
        "stroke",
        help=_("stroke <svg color>"),
        input_type=(
            None,
            "elements",
        ),
        output_type="elements",
    )
    def element_stroke(
        command, channel, _, color, data=None, classify=None, filter=None, **kwargs
    ):
        if data is None:
            data = list(self.elems(emphasized=True))
            was_emphasized = True
            old_first = self.first_emphasized
        else:
            was_emphasized = False
            old_first = None
        apply = data
        if filter is not None:
            apply = list()
            for value in filter.split(","):
                try:
                    value = int(value)
                except ValueError:
                    continue
                try:
                    apply.append(data[value])
                except IndexError:
                    channel(_("index {index} out of range").format(index=value))
        if color is None:
            channel("----------")
            channel(_("Stroke Values:"))
            i = 0
            for e in self.elems():
                name = str(e)
                if len(name) > 50:
                    name = name[:50] + "…"
                if not hasattr(e, "stroke"):
                    pass
                elif hasattr(e, "stroke") and e.stroke is None or e.stroke == "none":
                    channel(f"{i}: stroke = none - {name}")
                else:
                    channel(f"{i}: stroke = {e.stroke.hex} - {name}")
                i += 1
            channel("----------")
            return
        self.set_start_time("full_load")
        if color == "none":
            self.set_start_time("stroke")
            for e in apply:
                if hasattr(e, "lock") and e.lock:
                    channel(
                        _("Can't modify a locked element: {name}").format(name=str(e))
                    )
                    continue
                e.stroke = None
                e.translated(0, 0)
                # e.altered()
            self.set_end_time("stroke")
        else:
            self.set_start_time("stroke")
            for e in apply:
                if hasattr(e, "lock") and e.lock:
                    channel(
                        _("Can't modify a locked element: {name}").format(name=str(e))
                    )
                    continue
                e.stroke = Color(color)
                e.translated(0, 0)
                # e.altered()
            self.set_end_time("stroke")
        if classify is None:
            classify = False
        if classify:
            self.set_start_time("classify")
            self.remove_elements_from_operations(apply)
            self.classify(apply)
            if was_emphasized:
                for e in apply:
                    e.emphasized = True
                if len(apply) == 1:
                    apply[0].focus()
            if old_first is not None and old_first in apply:
                self.first_emphasized = old_first
            else:
                self.first_emphasized = None
            self.set_end_time("classify")
            # self.signal("rebuild_tree")
            self.signal("refresh_tree", apply)
        else:
            self.signal("element_property_update", apply)
            self.signal("refresh_scene", "Scene")
        return "elements", data

    @self.console_option(
        "classify", "c", type=bool, action="store_true", help="Reclassify element"
    )
    @self.console_option("filter", "f", type=str, help="Filter indexes")
    @self.console_argument("color", type=Color, help=_("Color to set the fill to"))
    @self.console_command(
        "fill",
        help=_("fill <svg color>"),
        input_type=(
            None,
            "elements",
        ),
        output_type="elements",
    )
    def element_fill(
        command, channel, _, color, data=None, classify=None, filter=None, **kwargs
    ):
        if data is None:
            data = list(self.elems(emphasized=True))
            was_emphasized = True
            old_first = self.first_emphasized
        else:
            was_emphasized = False
            old_first = None
        apply = data
        if filter is not None:
            apply = list()
            for value in filter.split(","):
                try:
                    value = int(value)
                except ValueError:
                    continue
                try:
                    apply.append(data[value])
                except IndexError:
                    channel(_("index {index} out of range").format(index=value))
        if color is None:
            channel("----------")
            channel(_("Fill Values:"))
            i = 0
            for e in self.elems():
                name = str(e)
                if len(name) > 50:
                    name = name[:50] + "…"
                if not hasattr(e, "fill"):
                    pass
                elif e.fill is None or e.fill == "none":
                    channel(
                        _("{index}: fill = none - {name}").format(index=i, name=name)
                    )
                else:
                    channel(
                        _("{index}: fill = {fill} - {name}").format(
                            index=i, fill=e.fill.hex, name=name
                        )
                    )
                i += 1
            channel("----------")
            return "elements", data
        elif color == "none":
            self.set_start_time("fill")
            for e in apply:
                if hasattr(e, "lock") and e.lock:
                    channel(
                        _("Can't modify a locked element: {name}").format(name=str(e))
                    )
                    continue
                e.fill = None
                e.translated(0, 0)
                # e.altered()
            self.set_end_time("fill")
        else:
            self.set_start_time("fill")
            for e in apply:
                if hasattr(e, "lock") and e.lock:
                    channel(
                        _("Can't modify a locked element: {name}").format(name=str(e))
                    )
                    continue
                e.fill = Color(color)
                e.translated(0, 0)
                # e.altered()
            self.set_end_time("fill")
        if classify is None:
            classify = False
        if classify:
            self.set_start_time("classify")
            self.remove_elements_from_operations(apply)
            self.classify(apply)
            if was_emphasized:
                for e in apply:
                    e.emphasized = True
                if len(apply) == 1:
                    apply[0].focus()
            if old_first is not None and old_first in apply:
                self.first_emphasized = old_first
            else:
                self.first_emphasized = None
            self.signal("refresh_tree", apply)
            #                self.signal("rebuild_tree")
            self.set_end_time("classify")
        else:
            self.signal("element_property_update", apply)
            self.signal("refresh_scene", "Scene")
        return "elements", data

    @self.console_argument(
        "x_offset", type=self.length_x, help=_("x offset."), default="0"
    )
    @self.console_argument(
        "y_offset", type=self.length_y, help=_("y offset"), default="0"
    )
    @self.console_command(
        "frame",
        help=_("Draws a frame the current selected elements"),
        input_type=(
            None,
            "elements",
        ),
        output_type="elements",
    )
    def element_frame(
        command,
        channel,
        _,
        x_offset=None,
        y_offset=None,
        data=None,
        post=None,
        **kwargs,
    ):
        """
        Draws an outline of the current shape.
        """
        bounds = self.selected_area()
        if bounds is None:
            channel(_("Nothing Selected"))
            return
        x_pos = bounds[0]
        y_pos = bounds[1]
        width = bounds[2] - bounds[0]
        height = bounds[3] - bounds[1]
        x_pos -= x_offset
        y_pos -= y_offset
        width += x_offset * 2
        height += y_offset * 2
        node = self.elem_branch.add(
            x=x_pos,
            y=y_pos,
            width=width,
            height=height,
            stroke=Color("red"),
            type="elem rect",
        )
        self.set_emphasis([node])
        node.focus()
        if data is None:
            data = list()
        data.append(node)
        # Newly created! Classification needed?
        post.append(classify_new(data))
        return "elements", data

    @self.console_argument("angle", type=Angle, help=_("angle to rotate by"))
    @self.console_option("cx", "x", type=self.length_x, help=_("center x"))
    @self.console_option("cy", "y", type=self.length_y, help=_("center y"))
    @self.console_option(
        "absolute",
        "a",
        type=bool,
        action="store_true",
        help=_("angle_to absolute angle"),
    )
    @self.console_command(
        "rotate",
        help=_("rotate <angle>"),
        input_type=(
            None,
            "elements",
        ),
        output_type="elements",
    )
    def element_rotate(
        command,
        channel,
        _,
        angle,
        cx=None,
        cy=None,
        absolute=False,
        data=None,
        **kwargs,
    ):
        if angle is None:
            channel("----------")
            channel(_("Rotate Values:"))
            i = 0
            for node in self.elems():
                name = str(node)
                if len(name) > 50:
                    name = name[:50] + "…"
                channel(
                    _("{index}: rotate({angle}turn) - {name}").format(
                        index=i, angle=Angle(node.matrix.rotation).angle_turns[:-4], name=name
                    )
                )
                i += 1
            channel("----------")
            return
        if data is None:
            data = list(self.elems(emphasized=True))
        if len(data) == 0:
            channel(_("No selected elements."))
            return
        self.validate_selected_area()
        bounds = self.selected_area()
        if bounds is None:
            channel(_("No selected elements."))
            return

        if cx is None:
            cx = (bounds[2] + bounds[0]) / 2.0
        if cy is None:
            cy = (bounds[3] + bounds[1]) / 2.0
        images = []
        try:
            if not absolute:
                for node in data:
                    if hasattr(node, "lock") and node.lock:
                        continue
                    node.matrix.post_rotate(angle, cx, cy)
                    node.modified()
                    if hasattr(node, "update"):
                        images.append(node)
            else:
                for node in data:
                    if hasattr(node, "lock") and node.lock:
                        continue
                    start_angle = node.matrix.rotation
                    node.matrix.post_rotate(angle - start_angle, cx, cy)
                    node.modified()
                    if hasattr(node, "update"):
                        images.append(node)
        except ValueError:
            raise CommandSyntaxError
        for node in images:
            node.update(None)
        self.signal("refresh_scene", "Scene")
        return "elements", data

    @self.console_argument("scale_x", type=str, help=_("scale_x value"))
    @self.console_argument("scale_y", type=str, help=_("scale_y value"))
    @self.console_option("px", "x", type=self.length_x, help=_("scale x origin point"))
    @self.console_option("py", "y", type=self.length_y, help=_("scale y origin point"))
    @self.console_option(
        "absolute",
        "a",
        type=bool,
        action="store_true",
        help=_("scale to absolute size"),
    )
    @self.console_command(
        "scale",
        help=_("scale <scale> [<scale-y>]?"),
        input_type=(None, "elements"),
        output_type="elements",
    )
    def element_scale(
        command,
        channel,
        _,
        scale_x=None,
        scale_y=None,
        px=None,
        py=None,
        absolute=False,
        data=None,
        **kwargs,
    ):
        if scale_x is None:
            channel("----------")
            channel(_("Scale Values:"))
            i = 0
            for node in self.elems():
                name = str(node)
                if len(name) > 50:
                    name = name[:50] + "…"
                channel(
                    f"{i}: scale({node.matrix.value_scale_x()}, {node.matrix.value_scale_y()}) - {name}"
                )
                i += 1
            channel("----------")
            return
        if data is None:
            data = list(self.elems(emphasized=True))
        if len(data) == 0:
            channel(_("No selected elements."))
            return
        # print (f"Start: {scale_x} ({type(scale_x).__name__}), {scale_y} ({type(scale_y).__name__})")
        factor = 1
        if scale_x.endswith("%"):
            factor = 0.01
            scale_x = scale_x[:-1]
        try:
            scale_x = factor * float(scale_x)
        except ValueError:
            scale_x = 1
        if scale_y is None:
            scale_y = scale_x
        else:
            factor = 1
            if scale_y.endswith("%"):
                factor = 0.01
                scale_y = scale_y[:-1]
            try:
                scale_y = factor * float(scale_y)
            except ValueError:
                scale_y = 1
        # print (f"End: {scale_x} ({type(scale_x).__name__}), {scale_y} ({type(scale_y).__name__})")

        bounds = Node.union_bounds(data)
        if px is None:
            px = (bounds[2] + bounds[0]) / 2.0
        if py is None:
            py = (bounds[3] + bounds[1]) / 2.0
        if scale_x == 0 or scale_y == 0:
            channel(_("Scaling by Zero Error"))
            return
        matrix = Matrix(f"scale({scale_x},{scale_y},{px},{py})")
        images = []
        try:
            if not absolute:
                for node in data:
                    if hasattr(node, "lock") and node.lock:
                        continue
                    node.matrix *= matrix
                    node.scaled(sx=scale_x, sy=scale_y, ox=px, oy=py)
                    if hasattr(node, "update"):
                        images.append(node)
            else:
                for node in data:
                    if hasattr(node, "lock") and node.lock:
                        continue
                    osx = node.matrix.value_scale_x()
                    osy = node.matrix.value_scale_y()
                    nsx = scale_x / osx
                    nsy = scale_y / osy
                    matrix = Matrix(f"scale({nsx},{nsy},{px},{px})")
                    node.matrix *= matrix
                    node.scaled(sx=nsx, sy=nsy, ox=px, oy=py)
                    if hasattr(node, "update"):
                        images.append(node)
        except ValueError:
            raise CommandSyntaxError
        for node in images:
            node.update(None)
        self.signal("refresh_scene", "Scene")
        return "elements", data

    @self.console_option(
        "new_area", "n", type=self.area, help=_("provide a new area to cover")
    )
    @self.console_option(
        "density", "d", type=int, help=_("Defines the interpolation density")
    )
    @self.console_command(
        "area",
        help=_("provides information about/changes the area of a selected element"),
        input_type=(None, "elements"),
        output_type="elements",
    )
    def element_area(
        command,
        channel,
        _,
        new_area=None,
        density=None,
        data=None,
        **kwargs,
    ):
        if density is None:
            density = 200
        if new_area is None:
            display_only = True
        else:
            if new_area == 0:
                channel(_("You shouldn't collapse a shape to a zero-sized thing"))
                return
            display_only = False
        if data is None:
            data = list(self.elems(emphasized=True))
        if len(data) == 0:
            channel(_("No selected elements."))
            return
        total_area = 0
        if display_only:
            channel("----------")
            channel(_("Area values (Density={density})").format(density=density))

        units = ("mm", "cm", "in")
        square_unit = [0] * len(units)
        for idx, u in enumerate(units):
            value = float(Length(f"1{u}"))
            square_unit[idx] = value * value

        i = 0
        for elem in data:
            try:
                geometry = elem.as_geometry()
            except AttributeError:
                continue
            # this_length = geometry.length()
            this_area = geometry.area(density=density)

            if display_only:
                name = str(elem)
                if len(name) > 50:
                    name = name[:50] + "…"
                channel(f"{i}: {name}")
                for idx, u in enumerate(units):
                    this_area_local = this_area / square_unit[idx]
                    channel(
                        _(" Area= {area:.3f} {unit}²").format(
                            area=this_area_local, unit=u
                        )
                    )
            i += 1
            total_area += this_area
        if display_only:
            channel("----------")
        else:
            if total_area == 0:
                channel(_("You can't reshape a zero-sized shape"))
                return

            ratio = sqrt(new_area / total_area)
            self(f"scale {ratio}\n")

        return "elements", data
        # Do we have a new value to set? If yes scale by sqrt(of the fraction)

    @self.console_argument("tx", type=self.length_x, help=_("translate x value"))
    @self.console_argument("ty", type=self.length_y, help=_("translate y value"))
    @self.console_option(
        "absolute",
        "a",
        type=bool,
        action="store_true",
        help=_("translate to absolute position"),
    )
    @self.console_command(
        "translate",
        help=_("translate <tx> <ty>"),
        input_type=(None, "elements"),
        output_type="elements",
    )
    def element_translate(
        command, channel, _, tx, ty, absolute=False, data=None, **kwargs
    ):
        if tx is None:
            channel("----------")
            channel(_("Translate Values:"))
            i = 0
            for node in self.elems():
                name = str(node)
                if len(name) > 50:
                    name = name[:50] + "…"
                channel(
                    f"{i}: translate({node.matrix.value_trans_x():.1f}, {node.matrix.value_trans_y():.1f}) - {name}"
                )
                i += 1
            channel("----------")
            return
        if data is None:
            data = list(self.elems(emphasized=True))
        if len(data) == 0:
            channel(_("No selected elements."))
            return
        if tx is None:
            tx = 0
        if ty is None:
            ty = 0
        changes = False
        matrix = Matrix.translate(tx, ty)
        try:
            if not absolute:
                for node in data:
                    if not node.can_move(self.lock_allows_move):
                        continue

                    node.matrix *= matrix
                    node.translated(tx, ty)
                    changes = True
            else:
                for node in data:
                    if not node.can_move(self.lock_allows_move):
                        continue
                    otx = node.matrix.value_trans_x()
                    oty = node.matrix.value_trans_y()
                    ntx = tx - otx
                    nty = ty - oty
                    matrix = Matrix.translate(ntx, nty)
                    node.matrix *= matrix
                    node.translated(ntx, nty)
                    changes = True
        except ValueError:
            raise CommandSyntaxError
        if changes:
            self.signal("refresh_scene", "Scene")
        return "elements", data

    @self.console_argument("tx", type=self.length_x, help=_("New x value"))
    @self.console_argument("ty", type=self.length_y, help=_("New y value"))
    @self.console_command(
        "position",
        help=_("position <tx> <ty>"),
        input_type=(None, "elements"),
        output_type="elements",
    )
    def element_position(
        command, channel, _, tx, ty, absolute=False, data=None, **kwargs
    ):
        if data is None:
            data = list(self.elems(emphasized=True))
        if len(data) == 0:
            channel(_("No selected elements."))
            return
        if tx is None or ty is None:
            channel(_("You need to provide a new position."))
            return
        changes = False
        dbounds = Node.union_bounds(data)
        for node in data:
            if not node.can_move(self.lock_allows_move):
                continue
            nbounds = node.bounds
            dx = tx - dbounds[0]
            dy = ty - dbounds[1]
            if dx != 0 or dy != 0:
                node.matrix.post_translate(dx, dy)
                # node.modified()
                node.translated(dx, dy)
                changes = True
        if changes:
            self.signal("refresh_scene", "Scene")
        return "elements", data

    @self.console_command(
        "move_to_laser",
        help=_("translates the selected element to the laser head"),
        input_type=(None, "elements"),
        output_type="elements",
    )
    def element_move_to_laser(command, channel, _, data=None, **kwargs):
        if data is None:
            data = list(self.elems(emphasized=True))
        if len(data) == 0:
            channel(_("No selected elements."))
            return
        tx, ty = self.device.current
        try:
            bounds = Node.union_bounds(data)
            otx = bounds[0]
            oty = bounds[1]
            ntx = tx - otx
            nty = ty - oty
            for node in data:
                if not node.can_move(self.lock_allows_move):
                    continue
                node.matrix.post_translate(ntx, nty)
                # node.modified()
                node.translated(ntx, nty)
        except ValueError:
            raise CommandSyntaxError
        return "elements", data

    @self.console_argument(
        "x_pos", type=self.length_x, help=_("x position for top left corner")
    )
    @self.console_argument(
        "y_pos", type=self.length_y, help=_("y position for top left corner")
    )
    @self.console_argument("width", type=self.length_x, help=_("new width of selected"))
    @self.console_argument(
        "height", type=self.length_y, help=_("new height of selected")
    )
    @self.console_command(
        "resize",
        help=_("resize <x-pos> <y-pos> <width> <height>"),
        input_type=(None, "elements"),
        output_type="elements",
    )
    def element_resize(
        command, channel, _, x_pos, y_pos, width, height, data=None, **kwargs
    ):
        if height is None:
            raise CommandSyntaxError
        try:
            area = self.selected_area()
            if area is None:
                channel(_("resize: nothing selected"))
                return
            x, y, x1, y1 = area
            w, h = x1 - x, y1 - y
            if w == 0 or h == 0:  # dot
                channel(_("resize: cannot resize a dot"))
                return
            sx = width / w
            sy = height / h
            # Don't do anything if scale is 1
            if sx == 1.0 and sy == 1.0:
                scale_str = ""
            else:
                scale_str = f"scale({sx},{sy})"
            if x_pos == x and y_pos == y and scale_str == "":
                return
            #     trans1_str = ""
            #     trans2_str = ""
            # else:
            trans1_str = f"translate({round(x_pos, 7)},{round(y_pos, 7)})"
            trans2_str = f"translate({round(-x, 7)},{round(-y, 7)})"
            matrixstr = f"{trans1_str} {scale_str} {trans2_str}".strip()
            # channel(f"{matrixstr}")
            matrix = Matrix(matrixstr)
            if data is None:
                data = list(self.elems(emphasized=True))
            images = []
            for node in data:
                if hasattr(node, "lock") and node.lock:
                    channel(_("resize: cannot resize a locked element"))
                    continue
                node.matrix *= matrix
                node.modified()
                if hasattr(node, "update"):
                    images.append(node)
            for node in images:
                node.update(None)
            self.signal("refresh_scene", "Scene")
            return "elements", data
        except (ValueError, ZeroDivisionError, TypeError):
            raise CommandSyntaxError

    @self.console_argument("sx", type=float, help=_("scale_x value"))
    @self.console_argument("kx", type=float, help=_("skew_x value"))
    @self.console_argument("ky", type=float, help=_("skew_y value"))
    @self.console_argument("sy", type=float, help=_("scale_y value"))
    @self.console_argument("tx", type=self.length_x, help=_("translate_x value"))
    @self.console_argument("ty", type=self.length_y, help=_("translate_y value"))
    @self.console_command(
        "matrix",
        help=_("matrix <sx> <kx> <ky> <sy> <tx> <ty>"),
        input_type=(None, "elements"),
        output_type="elements",
    )
    def element_matrix(
        command, channel, _, sx, kx, ky, sy, tx, ty, data=None, **kwargs
    ):
        if data is None:
            data = list(self.elems(emphasized=True))
        if ty is None:
            channel("----------")
            channel(_("Matrix Values:"))
            i = 0
            for node in data:
                name = str(node)
                if len(name) > 50:
                    name = name[:50] + "…"
                channel(f"{i}: {str(node.matrix)} - {name}")
                i += 1
            channel("----------")
            return
        if len(data) == 0:
            channel(_("No selected elements."))
            return
        images = []
        try:
            # SVG 7.15.3 defines the matrix form as:
            # [a c  e]
            # [b d  f]
            m = Matrix(
                sx,
                kx,
                ky,
                sy,
                tx,
                ty,
            )
            for node in data:
                if hasattr(node, "lock") and node.lock:
                    continue
                node.matrix = Matrix(m)
                node.modified()
                if hasattr(node, "update"):
                    images.append(node)
        except ValueError:
            raise CommandSyntaxError
        for node in images:
            node.update(None)
        self.signal("refresh_scene", "Scene")
        return

    @self.console_command(
        "reset",
        help=_("reset affine transformations"),
        input_type=(None, "elements"),
        output_type="elements",
    )
    def reset(command, channel, _, data=None, **kwargs):
        if data is None:
            data = list(self.elems(emphasized=True))
        images = []
        for e in data:
            if hasattr(e, "lock") and e.lock:
                continue
            name = str(e)
            if len(name) > 50:
                name = name[:50] + "…"
            channel(_("reset - {name}").format(name=name))
            e.matrix.reset()
            e.modified()
            if hasattr(e, "update"):
                images.append(e)
        for e in images:
            e.update(None)
        self.signal("refresh_scene", "Scene")
        return "elements", data

    @self.console_command(
        "reify",
        help=_("reify affine transformations"),
        input_type=(None, "elements"),
        output_type="elements",
    )
    def element_reify(command, channel, _, data=None, **kwargs):
        if data is None:
            data = list(self.elems(emphasized=True))
        for e in data:
            try:
                if e.lock:
                    continue
            except AttributeError:
                pass

            name = str(e)
            if len(name) > 50:
                name = name[:50] + "…"
            try:
                e.stroke_reify()
            except AttributeError:
                pass

            try:
                e.shape.reify()
            except AttributeError as err:
                try:
                    e.path.reify()
                except AttributeError:
                    channel(_("Couldn't reify - %s - %s") % (name, err))
                    return "elements", data
            try:
                e.stroke_width_zero()
            except AttributeError:
                pass
            e.altered()
            channel(_("reified - %s") % name)
        return "elements", data

    @self.console_command(
        "circle_arc_path",
        help=_("Convert paths to use circular arcs."),
        input_type=(None, "elements"),
        output_type="elements",
    )
    def element_circ_arc_path(command, channel, _, data=None, **kwargs):
        if data is None:
            data = list(self.elems(emphasized=True))
        for e in data:
            try:
                if e.lock:
                    continue
            except AttributeError:
                pass
            if e.type == "elem path":
                g = e.geometry
                path = g.as_path()
                path.approximate_bezier_with_circular_arcs()
                e.geometry = Geomstr.svg(path)
                e.altered()

        return "elements", data

    @self.console_command(
        "classify",
        help=_("classify elements into operations"),
        input_type=(None, "elements"),
        output_type="elements",
    )
    def element_classify(command, channel, _, data=None, **kwargs):
        if data is None:
            data = list(self.elems(emphasized=True))
            was_emphasized = True
            old_first = self.first_emphasized
        else:
            was_emphasized = False
            old_first = None
        if len(data) == 0:
            channel(_("No selected elements."))
            return
        self.classify(data)
        if was_emphasized:
            for e in data:
                e.emphasized = True
            if len(data) == 1:
                data[0].focus()
            if old_first is not None and old_first in data:
                self.first_emphasized = old_first
            else:
                self.first_emphasized = None

        return "elements", data

    @self.console_command(
        "declassify",
        help=_("declassify selected elements"),
        input_type=(None, "elements"),
        output_type="elements",
    )
    def declassify(command, channel, _, data=None, **kwargs):
        if data is None:
            data = list(self.elems(emphasized=True))
            was_emphasized = True
            old_first = self.first_emphasized
        else:
            was_emphasized = False
            old_first = None
        if len(data) == 0:
            channel(_("No selected elements."))
            return
        self.remove_elements_from_operations(data)
        # restore emphasized flag as it is relevant for subsequent operations
        if was_emphasized:
            for e in data:
                e.emphasized = True
            if len(data) == 1:
                data[0].focus()
            if old_first is not None and old_first in data:
                self.first_emphasized = old_first
            else:
                self.first_emphasized = None
        return "elements", data

    # --------------------------- END COMMANDS ------------------------------<|MERGE_RESOLUTION|>--- conflicted
+++ resolved
@@ -277,14 +277,12 @@
         input_type=(None, "elements"),
     )
     def effect_hatch(
-<<<<<<< HEAD
         command,
         channel,
         _,
         data=None,
-=======
-        command, channel, _, data=None,        etype=None,
->>>>>>> 21ff4140
+        command, channel, _, data=None,        
+        etype=None,
         angle=None,
         angle_delta=None,
         distance=None,
