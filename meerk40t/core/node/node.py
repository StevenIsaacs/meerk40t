--- conflicted
+++ resolved
@@ -176,7 +176,6 @@
         self._points_dirty = False
         return self._points
 
-<<<<<<< HEAD
     def create_label(self, text=None):
         if text is None:
             text = "{element_type}:{id}"
@@ -187,12 +186,8 @@
             if hasattr(self, key) and mymap[key]=="None":
                 if getattr(self, key) is None:
                     mymap[key] = "-"
-            if key.startswith("st"):
-                print ("Map: key[%s] = %s (%s)" %(key, mymap[key], type(mymap[key]).__name__))
         return text.format_map(mymap)
 
-=======
->>>>>>> 33e8f376
     def default_map(self, default_map=None):
         if default_map is None:
             default_map = dict()
