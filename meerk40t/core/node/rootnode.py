--- conflicted
+++ resolved
@@ -1,4 +1,3 @@
-from meerk40t.core.node.node import Node
 from meerk40t.core.node.blobnode import BlobNode
 from meerk40t.core.node.branch_elems import BranchElementsNode
 from meerk40t.core.node.branch_ops import BranchOperationsNode
@@ -17,6 +16,7 @@
 from meerk40t.core.node.groupnode import GroupNode
 from meerk40t.core.node.lasercodenode import LaserCodeNode
 from meerk40t.core.node.layernode import LayerNode
+from meerk40t.core.node.node import Node
 from meerk40t.core.node.op_cut import CutOpNode
 from meerk40t.core.node.op_dots import DotsOpNode
 from meerk40t.core.node.op_engrave import EngraveOpNode
@@ -46,45 +46,7 @@
         self._root = self
         self.context = context
         self.listeners = []
-<<<<<<< HEAD
         self.bootstrap = bootstrap
-=======
-
-        self.bootstrap = {
-            "op cut": CutOpNode,
-            "op engrave": EngraveOpNode,
-            "op raster": RasterOpNode,
-            "op image": ImageOpNode,
-            "op dots": DotsOpNode,
-            "op hatch": HatchOpNode,
-            "util console": ConsoleOperation,
-            "util wait": WaitOperation,
-            "util origin": SetOriginOperation,
-            "util home": HomeOperation,
-            "util goto": GotoOperation,
-            "util input": InputOperation,
-            "util output": OutputOperation,
-            "lasercode": LaserCodeNode,
-            "blob": BlobNode,
-            "group": GroupNode,
-            "layer": LayerNode,
-            "elem ellipse": EllipseNode,
-            "elem line": LineNode,
-            "elem rect": RectNode,
-            "elem path": PathNode,
-            "elem point": PointNode,
-            "elem polyline": PolylineNode,
-            "elem image": ImageNode,
-            "elem text": TextNode,
-            "elem numpath": NumpathNode,
-            "reference": ReferenceNode,
-            "cutcode": CutNode,
-            "branch ops": BranchOperationsNode,
-            "branch elems": BranchElementsNode,
-            "branch reg": BranchRegmarkNode,
-            "file": FileNode,
-        }
->>>>>>> 62e0def4
         self.add(type="branch ops", label=_("Operations"))
         self.add(type="branch elems", label=_("Elements"))
         self.add(type="branch reg", label=_("Regmarks"))
@@ -247,6 +209,9 @@
     "op hatch": HatchOpNode,
     "util console": ConsoleOperation,
     "util wait": WaitOperation,
+    "util origin": SetOriginOperation,
+    "util home": HomeOperation,
+    "util goto": GotoOperation,
     "util input": InputOperation,
     "util output": OutputOperation,
     "lasercode": LaserCodeNode,
