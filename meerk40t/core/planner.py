--- conflicted
+++ resolved
@@ -1632,16 +1632,8 @@
         # Stay on path in same direction if gap <= 1/20" i.e. path not quite closed
         # Travel only if path is completely burned or gap > 1/20"
         if distance > 50:
-<<<<<<< HEAD
-            closest = None
-            for cut in context.candidate(
-                complete_path=complete_path, grouped_inner=grouped_inner
-            ):
-                s = cut.start
-=======
             for cut in context.candidate(complete_path=complete_path, grouped_inner=grouped_inner):
                 s = cut.start()
->>>>>>> f6a51a16
                 if (
                     abs(s[0] - curr.real) <= distance
                     and abs(s[1] - curr.imag) <= distance
