--- conflicted
+++ resolved
@@ -427,13 +427,10 @@
             y += int(self.context.bed_height * 39.3701)
         return x, y
 
-<<<<<<< HEAD
     def home(self, *values):
-=======
-    def home(self):
         self.offset_x = 0
         self.offset_y = 0
->>>>>>> 30e9283f
+
         x, y = self.calc_home_position()
         try:
             x = int(values[0])
