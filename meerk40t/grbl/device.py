--- conflicted
+++ resolved
@@ -367,7 +367,6 @@
         def resume(command, channel, _, data=None, remainder=None, **kwgs):
             self.driver.resume()
 
-<<<<<<< HEAD
         @self.console_command(
             "viewport_update",
             hidden=True,
@@ -375,7 +374,7 @@
         )
         def codes_update(**kwargs):
             self.realize()
-=======
+
         @self.console_argument("filename", type=str)
         @self.console_command("save_job", help=_("save job export"), input_type="plan")
         def gcode_save(channel, _, filename, data=None, **kwargs):
@@ -392,7 +391,6 @@
             except (PermissionError, IOError):
                 channel(_("Could not save: {filename}").format(filename=filename))
 
->>>>>>> a564bbce
 
     @property
     def current(self):
