from copy import copy
from math import ceil, isnan, sqrt

import wx
from PIL import Image

from meerk40t.core.elements.element_types import elem_nodes, place_nodes
from meerk40t.core.node.node import Fillrule, Linecap, Linejoin, Node
from meerk40t.svgelements import (
    Arc,
    Close,
    Color,
    CubicBezier,
    Line,
    Matrix,
    Move,
    QuadraticBezier,
)

from ..core.cutcode.cubiccut import CubicCut
from ..core.cutcode.cutcode import CutCode
from ..core.cutcode.dwellcut import DwellCut
from ..core.cutcode.gotocut import GotoCut
from ..core.cutcode.homecut import HomeCut
from ..core.cutcode.inputcut import InputCut
from ..core.cutcode.linecut import LineCut
from ..core.cutcode.outputcut import OutputCut
from ..core.cutcode.plotcut import PlotCut
from ..core.cutcode.quadcut import QuadCut
from ..core.cutcode.rastercut import RasterCut
from ..core.cutcode.waitcut import WaitCut
<<<<<<< HEAD
from ..tools.geomstr import (
    TYPE_CUBIC,
    TYPE_LINE,
    TYPE_QUAD,
    TYPE_ARC,
    Geomstr,
)  # , TYPE_RAMP
=======
from ..tools.geomstr import (  # , TYPE_RAMP
    TYPE_ARC,
    TYPE_CUBIC,
    TYPE_LINE,
    TYPE_QUAD,
    Geomstr,
)
>>>>>>> f208dd9b
from .fonts import wxfont_to_svg
from .icons import icons8_image_50
from .zmatrix import ZMatrix

DRAW_MODE_FILLS = 0x000001
DRAW_MODE_GUIDES = 0x000002
DRAW_MODE_GRID = 0x000004
DRAW_MODE_LASERPATH = 0x000008
DRAW_MODE_RETICLE = 0x000010
DRAW_MODE_SELECTION = 0x000020
DRAW_MODE_STROKES = 0x000040
DRAW_MODE_CACHE = 0x000080  # Set means do not cache.
DRAW_MODE_REFRESH = 0x000100
DRAW_MODE_ANIMATE = 0x000200
DRAW_MODE_PATH = 0x000400
DRAW_MODE_IMAGE = 0x000800
DRAW_MODE_TEXT = 0x001000
DRAW_MODE_BACKGROUND = 0x002000
DRAW_MODE_POINTS = 0x004000
DRAW_MODE_REGMARKS = 0x008000
DRAW_MODE_VARIABLES = 0x010000

DRAW_MODE_ICONS = 0x0040000
DRAW_MODE_INVERT = 0x400000
DRAW_MODE_FLIPXY = 0x800000
DRAW_MODE_LINEWIDTH = 0x1000000
DRAW_MODE_ALPHABLACK = 0x2000000  # Set means do not alphablack images
DRAW_MODE_ORIGIN = 0x4000000


def swizzlecolor(c):
    if c is None:
        return None
    if isinstance(c, int):
        c = Color(argb=c)
    try:
        return c.blue << 16 | c.green << 8 | c.red
    except (ValueError, TypeError):
        return None


def as_wx_color(c):
    if c is None:
        return None
    if isinstance(c, int):
        c = Color(argb=c)
    return wx.Colour(red=c.red, green=c.green, blue=c.blue, alpha=c.alpha)


def svgfont_to_wx(textnode):
    """
    Translates all svg-text-properties to their wxfont-equivalents
    @param textnode:
    @return:
    """
    if not hasattr(textnode, "wxfont"):
        textnode.wxfont = wx.Font()
    wxfont = textnode.wxfont

    try:
        wxfont.SetNumericWeight(textnode.weight)  # Gets numeric weight.
    except AttributeError:
        # Running version wx4.0. No set Numeric Weight, can only set bold or normal.
        weight = textnode.weight
        wxfont.SetWeight(
            wx.FONTWEIGHT_BOLD if weight > 600 else wx.FONTWEIGHT_NORMAL
        )  # Gets numeric weight.
    # if the font_list is empty, then we do have a not properly initialised textnode,
    # that needs to be resolved...
    if textnode.font_family is None:
        wxfont_to_svg(textnode)

    svg_to_wx_family(textnode, wxfont)
    svg_to_wx_fontstyle(textnode, wxfont)
    font_size = textnode.font_size
    try:
        wxfont.SetFractionalPointSize(font_size)
    except AttributeError:
        # If we cannot set the fractional point size, we scale up to adjust to fractional levels.
        integer_font_size = int(round(font_size))
        scale = font_size / integer_font_size
        if scale != 1.0:
            textnode.matrix.pre_scale(scale, scale)
            textnode.font_size = integer_font_size
        wxfont.SetPointSize(integer_font_size)
    wxfont.SetUnderlined(textnode.underline)
    wxfont.SetStrikethrough(textnode.strikethrough)


def svg_to_wx_family(textnode, wxfont):
    font_list = textnode.font_list
    # if font_list is None:
    #     print("Fontlist is empty...")
    # else:
    #     print ("Fontlist was: ", font_list)
    for ff in font_list:
        if ff == "fantasy":
            family = wx.FONTFAMILY_DECORATIVE
            wxfont.SetFamily(family)
            return
        elif ff == "serif":
            family = wx.FONTFAMILY_ROMAN
            wxfont.SetFamily(family)
            return
        elif ff == "cursive":
            family = wx.FONTFAMILY_SCRIPT
            wxfont.SetFamily(family)
            return
        elif ff == "sans-serif":
            family = wx.FONTFAMILY_SWISS
            wxfont.SetFamily(family)
            return
        elif ff == "monospace":
            family = wx.FONTFAMILY_TELETYPE
            wxfont.SetFamily(family)
            return
        if wxfont.SetFaceName(ff):
            # We found a correct face name.
            return


def svg_to_wx_fontstyle(textnode, wxfont):
    ff = textnode.font_style
    if ff == "normal":
        fontstyle = wx.FONTSTYLE_NORMAL
    elif ff == "italic":
        fontstyle = wx.FONTSTYLE_ITALIC
    elif ff == "oblique":
        fontstyle = wx.FONTSTYLE_SLANT
    else:
        fontstyle = wx.FONTSTYLE_NORMAL
    wxfont.SetStyle(fontstyle)


class LaserRender:
    """
    Laser Render provides GUI relevant methods of displaying the given elements.
    """

    def __init__(self, context):
        self.context = context
        self.context.setting(int, "draw_mode", 0)
        self.pen = wx.Pen()
        self.brush = wx.Brush()
        self.color = wx.Colour()

    def render(self, nodes, gc, draw_mode=None, zoomscale=1.0, alpha=255):
        """
        Render scene information.

        @param nodes: Node types to render.
        @param gc: graphics context
        @param draw_mode: draw_mode set
        @param zoomscale: set zoomscale at which this is drawn at
        @return:
        """
        if draw_mode is None:
            draw_mode = self.context.draw_mode
        if draw_mode & (DRAW_MODE_TEXT | DRAW_MODE_IMAGE | DRAW_MODE_PATH) != 0:
            if draw_mode & DRAW_MODE_PATH:  # Do not draw paths.
                path_elements = (
                    "elem ellipse",
                    "elem path",
                    "elem point",
                    "elem polyline",
                    "elem rect",
                    "elem line",
                )
                nodes = [e for e in nodes if e.type not in path_elements]
            if draw_mode & DRAW_MODE_IMAGE:  # Do not draw images.
                nodes = [e for e in nodes if e.type != "elem image"]
            if draw_mode & DRAW_MODE_TEXT:  # Do not draw text.
                nodes = [e for e in nodes if e.type != "elem text"]
            if draw_mode & DRAW_MODE_REGMARKS:  # Do not draw regmarked items.
                nodes = [e for e in nodes if e._parent.type != "branch reg"]
                nodes = [e for e in nodes if not e.type in place_nodes]
        _nodes = list(nodes)
        variable_translation = draw_mode & DRAW_MODE_VARIABLES
        nodecopy = [e for e in _nodes]
        self.validate_text_nodes(nodecopy, variable_translation)

        for node in _nodes:
            if node.type == "reference":
                self.render(
                    [node.node],
                    gc,
                    draw_mode=draw_mode,
                    zoomscale=zoomscale,
                    alpha=alpha,
                )
                continue
            if node.type in elem_nodes:
                if not node.is_visible:
                    continue
            try:
                node.draw(node, gc, draw_mode, zoomscale=zoomscale, alpha=alpha)
            except AttributeError:
                if False:
                    pass
                if node.type in (
                    "elem path",
                    "elem geomstr",
                    "elem ellipse",
                    "elem rect",
                    "elem line",
                    "elem polyline",
                ):
                    node.draw = self.draw_vector
                    node.make_cache = self.cache_geomstr
                elif node.type == "elem path":
                    node.draw = self.draw_vector
                    node.make_cache = self.cache_path
                elif node.type == "elem point":
                    node.draw = self.draw_point_node
                elif node.type in place_nodes:
                    node.draw = self.draw_placement_node
                elif node.type in (
                    "elem rect",
                    "elem line",
                    "elem polyline",
                    "elem ellipse",
                ):
                    node.draw = self.draw_vector
                    node.make_cache = self.cache_shape
                elif node.type == "elem image":
                    node.draw = self.draw_image_node
                elif node.type == "elem text":
                    node.draw = self.draw_text_node
                elif node.type == "cutcode":
                    node.draw = self.draw_cutcode_node
                else:
                    continue
                node.draw(node, gc, draw_mode, zoomscale=zoomscale, alpha=alpha)

    def make_path(self, gc, path):
        """
        Takes a svgelements.Path and converts it to a GraphicsContext.Graphics Path
        """
        p = gc.CreatePath()
        init = False
        for e in path.segments(transformed=True):
            if isinstance(e, Move):
                p.MoveToPoint(e.end[0], e.end[1])
                init = True
            elif isinstance(e, Line):
                if not init:
                    init = True
                    p.MoveToPoint(e.start[0], e.start[1])
                p.AddLineToPoint(e.end[0], e.end[1])
            elif isinstance(e, Close):
                if not init:
                    init = True
                    p.MoveToPoint(e.start[0], e.start[1])
                p.CloseSubpath()
            elif isinstance(e, QuadraticBezier):
                if not init:
                    init = True
                    p.MoveToPoint(e.start[0], e.start[1])
                p.AddQuadCurveToPoint(e.control[0], e.control[1], e.end[0], e.end[1])
            elif isinstance(e, CubicBezier):
                if not init:
                    init = True
                    p.MoveToPoint(e.start[0], e.start[1])
                p.AddCurveToPoint(
                    e.control1[0],
                    e.control1[1],
                    e.control2[0],
                    e.control2[1],
                    e.end[0],
                    e.end[1],
                )
            elif isinstance(e, Arc):
                if not init:
                    init = True
                    p.MoveToPoint(e.start[0], e.start[1])
                for curve in e.as_cubic_curves():
                    p.AddCurveToPoint(
                        curve.control1[0],
                        curve.control1[1],
                        curve.control2[0],
                        curve.control2[1],
                        curve.end[0],
                        curve.end[1],
                    )
        return p

    def make_geomstr(self, gc, path):
        """
        Takes a svgelements.Path and converts it to a GraphicsContext.Graphics Path
        """
        p = gc.CreatePath()
        for subpath in path.as_subpaths():
            if len(subpath) == 0:
                continue
            end = None
            for e in subpath.segments:
                seg_type = int(e[2].real)
                start = e[0]
                if end != start:
                    # Start point does not equal previous end point.
                    p.MoveToPoint(start.real, start.imag)
                c0 = e[1]
                c1 = e[3]
                end = e[4]

                if seg_type == TYPE_LINE:
                    p.AddLineToPoint(end.real, end.imag)
                elif seg_type == TYPE_QUAD:
                    p.AddQuadCurveToPoint(c0.real, c0.imag, end.real, end.imag)
                elif seg_type == TYPE_ARC:
                    radius = Geomstr.arc_radius(None, line=e)
                    center = Geomstr.arc_center(None, line=e)
                    start_t = Geomstr.angle(None, center, start)
                    end_t = Geomstr.angle(None, center, end)
                    p.AddArc(
                        center.real,
                        center.imag,
                        radius,
                        start_t,
                        end_t,
                        clockwise="ccw" != Geomstr.orientation(None, start, c0, end),
                    )
                elif seg_type == TYPE_CUBIC:
                    p.AddCurveToPoint(
                        c0.real, c0.imag, c1.real, c1.imag, end.real, end.imag
                    )
                else:
                    print(f"Unknown seg_type: {seg_type}")
            if subpath.first_point == end:
                p.CloseSubpath()

        return p

    def _set_linecap_by_node(self, node):
        if not hasattr(node, "linecap") or node.linecap is None:
            self.pen.SetCap(wx.CAP_ROUND)
        else:
            if node.linecap == Linecap.CAP_BUTT:

                self.pen.SetCap(wx.CAP_BUTT)
            elif node.linecap == Linecap.CAP_ROUND:
                self.pen.SetCap(wx.CAP_ROUND)
            elif node.linecap == Linecap.CAP_SQUARE:
                self.pen.SetCap(wx.CAP_PROJECTING)
            else:
                self.pen.SetCap(wx.CAP_ROUND)

    def _set_linejoin_by_node(self, node):
        if not hasattr(node, "linejoin") or node.linejoin is None:
            self.pen.SetJoin(wx.JOIN_MITER)
        else:
            if node.linejoin == Linejoin.JOIN_ARCS:
                self.pen.SetJoin(wx.JOIN_ROUND)
            elif node.linejoin == Linejoin.JOIN_BEVEL:
                self.pen.SetJoin(wx.JOIN_BEVEL)
            elif node.linejoin == Linejoin.JOIN_MITER:
                self.pen.SetJoin(wx.JOIN_MITER)
            elif node.linejoin == Linejoin.JOIN_MITER_CLIP:
                self.pen.SetJoin(wx.JOIN_MITER)
            else:
                self.pen.SetJoin(wx.JOIN_ROUND)

    def _get_fillstyle(self, node):
        if not hasattr(node, "fillrule") or node.fillrule is None:
            return wx.WINDING_RULE
        else:
            if node.fillrule == Fillrule.FILLRULE_EVENODD:
                return wx.ODDEVEN_RULE
            else:
                return wx.WINDING_RULE

    def _set_penwidth(self, width):
        try:
            if isnan(width):
                width = 1.0
            try:
                self.pen.SetWidth(width)
            except TypeError:
                self.pen.SetWidth(int(width))
        except OverflowError:
            pass  # Exceeds 32 bit signed integer.

    def set_pen(self, gc, stroke, alpha=None):
        c = stroke
        if c is not None and c != "none":
            swizzle_color = swizzlecolor(c)
            if alpha is None:
                alpha = c.alpha
            self.color.SetRGBA(swizzle_color | alpha << 24)  # wx has BBGGRR
            self.pen.SetColour(self.color)
            gc.SetPen(self.pen)
        else:
            gc.SetPen(wx.TRANSPARENT_PEN)

    def set_brush(self, gc, fill, alpha=None):
        c = fill
        if c is not None and c != "none":
            swizzle_color = swizzlecolor(c)
            if alpha is None:
                alpha = c.alpha
            self.color.SetRGBA(swizzle_color | alpha << 24)  # wx has BBGGRR
            self.brush.SetColour(self.color)
            gc.SetBrush(self.brush)
        else:
            gc.SetBrush(wx.TRANSPARENT_BRUSH)

    def draw_cutcode_node(
        self,
        node: Node,
        gc: wx.GraphicsContext,
        draw_mode,
        zoomscale=1.0,
        alpha=255,
        x: int = 0,
        y: int = 0,
    ):
        cutcode = node.cutcode
        self.draw_cutcode(cutcode, gc, x, y)

    def draw_cutcode(
        self, cutcode: CutCode, gc: wx.GraphicsContext, x: int = 0, y: int = 0
    ):
        """
        Draw cutcode object into wxPython graphics code.

        This code accepts x,y offset values. The cutcode laser offset can be set with a
        command with the rest of the cutcode remaining the same. So drawing the cutcode
        requires knowing what, if any offset is currently being applied.

        @param cutcode: flat cutcode object to draw.
        @param gc: wx.graphics context
        @param x: offset in x direction
        @param y: offset in y direction
        @return:
        """
        highlight_color = Color("magenta")
        wx_color = wx.Colour(swizzlecolor(highlight_color))
        highlight_pen = wx.Pen(wx_color, width=3, style=wx.PENSTYLE_SHORT_DASH)
        p = None
        last_point = None
        color = None
        for cut in cutcode:
            if cut.highlighted:
                c = highlight_color
            else:
                c = cut.color
            if c is None:
                c = 0
            try:
                if c.value is None:
                    c = 0
            except AttributeError:
                pass
            if c is not color:
                color = c
                last_point = None
                if p is not None:
                    gc.StrokePath(p)
                    del p
                p = gc.CreatePath()
                self._set_penwidth(7.0)
                self.set_pen(gc, c, alpha=127)
            start = cut.start
            end = cut.end
            if p is None:
                p = gc.CreatePath()
            if last_point != start:
                p.MoveToPoint(start[0] + x, start[1] + y)
            if isinstance(cut, LineCut):
                # Standard line cut. Applies to path object.
                p.AddLineToPoint(end[0] + x, end[1] + y)
            elif isinstance(cut, QuadCut):
                # Standard quadratic bezier cut
                p.AddQuadCurveToPoint(
                    cut.c()[0] + x, cut.c()[1] + y, end[0] + x, end[1] + y
                )
            elif isinstance(cut, CubicCut):
                # Standard cubic bezier cut
                p.AddCurveToPoint(
                    cut.c1()[0] + x,
                    cut.c1()[1] + y,
                    cut.c2()[0] + x,
                    cut.c2()[1] + y,
                    end[0] + x,
                    end[1] + y,
                )
            elif isinstance(cut, RasterCut):
                # Rastercut object.
                image = cut.image
                gc.PushState()
                matrix = Matrix.scale(cut.step_x, cut.step_y)
                matrix.post_translate(
                    cut.offset_x + x, cut.offset_y + y
                )  # Adjust image xy
                gc.ConcatTransform(wx.GraphicsContext.CreateMatrix(gc, ZMatrix(matrix)))
                try:
                    cache = cut._cache
                    cache_id = cut._cache_id
                except AttributeError:
                    cache = None
                    cache_id = -1
                if cache_id != id(image):
                    # Cached image is invalid.
                    cache = None
                if cache is None:
                    # No valid cache. Generate.
                    cut._cache_width, cut._cache_height = image.size
                    try:
                        cut._cache = self.make_thumbnail(image, maximum=5000)
                    except (MemoryError, RuntimeError):
                        cut._cache = None
                    cut._cache_id = id(image)
                if cut._cache is not None:
                    # Cache exists and is valid.
                    gc.DrawBitmap(cut._cache, 0, 0, cut._cache_width, cut._cache_height)
                    if cut.highlighted:
                        # gc.SetBrush(wx.RED_BRUSH)
                        gc.SetPen(highlight_pen)
                        gc.DrawRectangle(0, 0, cut._cache_width, cut._cache_height)
                else:
                    # Image was too large to cache, draw a red rectangle instead.
                    gc.SetBrush(wx.RED_BRUSH)
                    gc.DrawRectangle(0, 0, cut._cache_width, cut._cache_height)
                    gc.DrawBitmap(
                        icons8_image_50.GetBitmap(),
                        0,
                        0,
                        cut._cache_width,
                        cut._cache_height,
                    )
                gc.PopState()
            elif isinstance(cut, PlotCut):
                p.MoveToPoint(start[0] + x, start[1] + y)
                for ox, oy, pon, px, py in cut.plot:
                    if pon == 0:
                        p.MoveToPoint(px + x, py + y)
                    else:
                        p.AddLineToPoint(px + x, py + y)
            elif isinstance(cut, DwellCut):
                pass
            elif isinstance(cut, WaitCut):
                pass
            elif isinstance(cut, HomeCut):
                p.MoveToPoint(0, 0)
            elif isinstance(cut, GotoCut):
                p.MoveToPoint(start[0] + x, start[1] + y)
            elif isinstance(cut, InputCut):
                pass
            elif isinstance(cut, OutputCut):
                pass
            last_point = end
        if p is not None:
            gc.StrokePath(p)
            del p

    def cache_shape(self, node, gc):
        matrix = node.matrix
        node._cache_matrix = copy(matrix)
        # Ensure Sync.
        node.shape.transform = matrix
        cache = self.make_path(gc, node.shape)
        node._cache = cache

    def cache_path(self, node, gc):
        matrix = node.matrix
        node._cache_matrix = copy(matrix)
        # Ensure Sync.
        node.path.transform = matrix
        cache = self.make_path(gc, node.path)
        node._cache = cache

    def cache_geomstr(self, node, gc):
        matrix = node.matrix
        node._cache_matrix = copy(matrix)
        geom = node.as_geometry()
        cache = self.make_geomstr(gc, geom)
        node._cache = cache

    def draw_vector(self, node, gc, draw_mode, zoomscale=1.0, alpha=255):
        """
        Draw routine for vector objects.

        Vector objects are expected to have a make_cache routine which attaches a `_cache_matrix` and a `_cache`
        attribute to them which can be drawn as a GraphicsPath.
        """
        if hasattr(node, "mktext"):
            newtext = self.context.elements.wordlist_translate(
                node.mktext, elemnode=node, increment=False
            )
            oldtext = getattr(node, "_translated_text", "")
            if newtext != oldtext:
                node._translated_text = newtext
                kernel = self.context.elements.kernel
                for property_op in kernel.lookup_all("path_updater/.*"):
                    property_op(kernel.root, node)
                if hasattr(node, "_cache"):
                    node._cache = None
        matrix = node.matrix
        gc.PushState()
        try:
            cache = node._cache
        except AttributeError:
            cache = None
        if cache is None:
            node.make_cache(node, gc)
        try:
            cache_matrix = node._cache_matrix
        except AttributeError:
            cache_matrix = None
        stroke_factor = 1
        if matrix != cache_matrix:
            # Calculate the relative change matrix and apply it to this shape.
            q = ~node._cache_matrix * matrix
            gc.ConcatTransform(wx.GraphicsContext.CreateMatrix(gc, ZMatrix(q)))
            # Applying the matrix will scale our stroke, so we scale the stroke back down.
            if q.determinant == 0:
                # That should not be the case, but is often true for degenerate objects...
                stroke_factor = 1.0
            else:
                stroke_factor = 1.0 / sqrt(abs(q.determinant))
        self._set_linecap_by_node(node)
        self._set_linejoin_by_node(node)
        sw = node.implied_stroke_width * stroke_factor
        if draw_mode & DRAW_MODE_LINEWIDTH:
            # No stroke rendering.
            sw = 1000
        self._set_penwidth(sw)
        self.set_pen(
            gc,
            node.stroke,
            alpha=alpha,
        )
        self.set_brush(gc, node.fill, alpha=alpha)
        if draw_mode & DRAW_MODE_FILLS == 0 and node.fill is not None:
            gc.FillPath(node._cache, fillStyle=self._get_fillstyle(node))
        if draw_mode & DRAW_MODE_STROKES == 0 and node.stroke is not None:
            gc.StrokePath(node._cache)
        gc.PopState()

    def draw_placement_node(self, node, gc, draw_mode, zoomscale=1.0, alpha=255):
        """Default draw routine for the placement operation."""
        if node.type == "place current":
            # no idea how to draw yet...
            return
        gc.PushState()
        matrix = Matrix()
        if node.rotation is not None and node.rotation != 0:
            matrix.post_rotate(node.rotation, node.x, node.y)
            gc.ConcatTransform(wx.GraphicsContext.CreateMatrix(gc, ZMatrix(matrix)))
        # First x
        dif = 20 * zoomscale
        x_from = node.x
        y_from = node.y
        if node.corner == 0:
            # Top Left
            x_to = x_from + dif
            y_to = y_from + dif
            x_sign = 1
            y_sign = 1
        elif node.corner == 1:
            # Top Right
            x_to = x_from - dif
            y_to = y_from + dif
            x_sign = -1
            y_sign = 1
        elif node.corner == 2:
            # Bottom Right
            x_to = x_from - dif
            y_to = y_from - dif
            x_sign = -1
            y_sign = -1
        elif node.corner == 3:
            # Bottom Left
            x_to = x_from + dif
            y_to = y_from - dif
            x_sign = 1
            y_sign = -1
        else:
            # Center
            x_from -= dif
            y_from -= dif
            x_to = x_from + 2 * dif
            y_to = y_from + 2 * dif
            x_sign = 1
            y_sign = 1
        rpen = wx.Pen(wx.Colour(red=255, green=0, blue=0, alpha=alpha))
        gpen = wx.Pen(wx.Colour(red=0, green=255, blue=0, alpha=alpha))
        gc.SetPen(rpen)
        dif = 5 * zoomscale
        gc.StrokeLine(x_from, node.y, x_to, node.y)
        gc.StrokeLine(x_to - x_sign * dif, node.y - y_sign * dif, x_to, node.y)
        gc.StrokeLine(x_to - x_sign * dif, node.y + y_sign * dif, x_to, node.y)
        gc.SetPen(gpen)
        gc.StrokeLine(node.x, y_from, node.x, y_to)
        gc.StrokeLine(node.x - x_sign * dif, y_to - y_sign * dif, node.x, y_to)
        gc.StrokeLine(node.x + x_sign * dif, y_to - y_sign * dif, node.x, y_to)

        loops = 1
        if hasattr(node, "loops") and node.loops is not None:
            # No zero or negative values please
            loops = max(1, node.loops)
        if loops > 1:
            symbol = f"{loops}x"
            matrix = gc.GetTransform().Get()
            try:
                font_size = 10.0 / matrix[0]
            except ZeroDivisionError:
                font_size = 5000
            # print (font_size)
            if font_size < 1.0:
                font_size = 1.0
            try:
                font = wx.Font(
                    font_size,
                    wx.FONTFAMILY_SWISS,
                    wx.FONTSTYLE_NORMAL,
                    wx.FONTWEIGHT_NORMAL,
                )
            except TypeError:
                font = wx.Font(
                    int(font_size),
                    wx.FONTFAMILY_SWISS,
                    wx.FONTSTYLE_NORMAL,
                    wx.FONTWEIGHT_NORMAL,
                )
            gc.SetFont(font, wx.Colour(red=255, green=0, blue=0, alpha=alpha))
            (t_width, t_height) = gc.GetTextExtent(symbol)
            x = (x_from + x_to) / 2 - t_width / 2
            y = (y_from + y_to) / 2 - t_height / 2
            # is corner center then shift it a bit more
            if node.corner == 4:
                x += 0.25 * (x_to - x_from)
                y += 0.25 * (y_to - y_from)
            gc.DrawText(symbol, x, y)

        gc.PopState()

    def draw_point_node(self, node, gc, draw_mode, zoomscale=1.0, alpha=255):
        """Default draw routine for the laser path element."""
        if draw_mode & DRAW_MODE_POINTS:
            return
        point = node.point
        gc.PushState()
        gc.SetPen(wx.BLACK_PEN)
        dif = 5 * zoomscale
        gc.StrokeLine(point.x - dif, point.y, point.x + dif, point.y)
        gc.StrokeLine(point.x, point.y - dif, point.x, point.y + dif)
        gc.PopState()

    def draw_text_node(self, node, gc, draw_mode=0, zoomscale=1.0, alpha=255):
        if node is None:
            return
        text = node.text
        if text is None or text == "":
            return

        try:
            matrix = node.matrix
        except AttributeError:
            matrix = None

        svgfont_to_wx(node)
        font = node.wxfont

        gc.PushState()
        if matrix is not None and not matrix.is_identity():
            gc.ConcatTransform(wx.GraphicsContext.CreateMatrix(gc, ZMatrix(matrix)))
        #
        # sw = node.implied_stroke_width
        # if draw_mode & DRAW_MODE_LINEWIDTH:
        #     # No stroke rendering.
        #     sw = 1000
        # self._set_penwidth(sw)
        # self.set_pen(
        #     gc,
        #     node.stroke,
        #     alpha=alpha,
        # )
        # self.set_brush(gc, node.fill, alpha=255)

        if node.fill is None or node.fill == "none":
            fill_color = wx.BLACK
        else:
            fill_color = as_wx_color(node.fill)
        gc.SetFont(font, fill_color)

        if draw_mode & DRAW_MODE_VARIABLES:
            # Only if flag show the translated values
            text = self.context.elements.wordlist_translate(
                text, elemnode=node, increment=False
            )
        if node.texttransform is not None:
            ttf = node.texttransform.lower()
            if ttf == "capitalize":
                text = text.capitalize()
            elif ttf == "uppercase":
                text = text.upper()
            if ttf == "lowercase":
                text = text.lower()
        xmin, ymin, xmax, ymax = node.bbox(transformed=False)
        height = ymax - ymin
        width = xmax - xmin
        dy = 0
        dx = 0
        if node.anchor == "middle":
            dx -= width / 2
        elif node.anchor == "end":
            dx -= width
        gc.DrawText(text, dx, dy)
        gc.PopState()

    def draw_image_node(self, node, gc, draw_mode, zoomscale=1.0, alpha=255):
        image = node.active_image
        matrix = node.active_matrix
        gc.PushState()
        if matrix is not None and not matrix.is_identity():
            gc.ConcatTransform(wx.GraphicsContext.CreateMatrix(gc, ZMatrix(matrix)))
        if node._process_image_failed:
            image_width, image_height = image.size
            gc.SetBrush(wx.RED_BRUSH)
            gc.SetPen(wx.RED_PEN)
            gc.DrawRectangle(0, 0, image_width, image_height)
            gc.DrawBitmap(icons8_image_50.GetBitmap(), 0, 0, image_width, image_height)
        else:
            if draw_mode & DRAW_MODE_CACHE == 0:
                cache = None
                try:
                    cache = node._cache
                except AttributeError:
                    pass
                if cache is None:
                    try:
                        max_allowed = node.max_allowed
                    except AttributeError:
                        max_allowed = 2048
                    node._cache_width, node._cache_height = image.size
                    node._cache = self.make_thumbnail(
                        image,
                        maximum=max_allowed,
                        alphablack=draw_mode & DRAW_MODE_ALPHABLACK == 0,
                    )
                gc.DrawBitmap(node._cache, 0, 0, node._cache_width, node._cache_height)
            else:
                node._cache_width, node._cache_height = image.size
                try:
                    cache = self.make_thumbnail(
                        image, alphablack=draw_mode & DRAW_MODE_ALPHABLACK == 0
                    )
                    gc.DrawBitmap(cache, 0, 0, node._cache_width, node._cache_height)
                except MemoryError:
                    pass
        gc.PopState()
        txt = node._processing_message
        if txt is not None:
            gc.PushState()
            gc.SetTransform(wx.GraphicsContext.CreateMatrix(gc, ZMatrix(None)))
            font = wx.Font()
            font.SetPointSize(20)
            gc.SetFont(font, wx.BLACK)
            gc.DrawText(txt, 30, 30)
            gc.PopState()

    def measure_text(self, node):
        """
        Use default measure text routines to calculate height etc.

        Use the real draw of the font to calculate actual size.
        A 'real' height routine needs to draw the string on an
        empty canvas and find the first and last dots on a line...
        We are creating a temporary bitmap and paint on it...

        @param node:
        @return:
        """
        dimension_x = 1000
        dimension_y = 500
        scaling = 1
        bmp = wx.Bitmap(dimension_x, dimension_y, 32)
        dc = wx.MemoryDC()
        dc.SelectObject(bmp)
        dc.SetBackground(wx.BLACK_BRUSH)
        dc.Clear()
        gc = wx.GraphicsContext.Create(dc)

        draw_mode = self.context.draw_mode
        if draw_mode & DRAW_MODE_VARIABLES:
            # Only if flag show the translated values
            text = self.context.elements.wordlist_translate(
                node.text, elemnode=node, increment=False
            )
            node.bounds_with_variables_translated = True
        else:
            text = node.text
            node.bounds_with_variables_translated = False
        if node.texttransform:
            ttf = node.texttransform.lower()
            if ttf == "capitalize":
                text = text.capitalize()
            elif ttf == "uppercase":
                text = text.upper()
            if ttf == "lowercase":
                text = text.lower()
        svgfont_to_wx(node)
        use_font = node.wxfont
        gc.SetFont(use_font, wx.WHITE)
        f_width, f_height, f_descent, f_external_leading = gc.GetFullTextExtent(text)
        needs_revision = False
        revision_factor = 3
        if revision_factor * f_width >= dimension_x:
            dimension_x = revision_factor * f_width
            needs_revision = True
        if revision_factor * f_height > dimension_y:
            dimension_y = revision_factor * f_height
            needs_revision = True
        if needs_revision:
            # We need to create an independent instance of the font
            # as we may to need to change the font_size temporarily
            fontdesc = node.wxfont.GetNativeFontInfoDesc()
            use_font = wx.Font(fontdesc)
            while True:
                try:
                    fsize = use_font.GetFractionalPointSize()
                    fsize_org = node.wxfont.GetFractionalPointSize()
                except AttributeError:
                    fsize = use_font.GetPointSize()
                    fsize_org = node.wxfont.GetPointSize()
                # print (f"Revised bounds: {dimension_x} x {dimension_y}, font_size={fsize} (original={fsize_org}")
                if fsize < 100 or dimension_x < 2000 or dimension_y < 1000:
                    break
                # We consume an enormous amount of time and memory to create insanely big
                # temporary canvasses, so we intentionally reduce the resolution and accept
                # smaller deviations...
                scaling *= 10
                fsize /= 10
                dimension_x /= 10
                dimension_y /= 10
                try:
                    use_font.SetFractionalPointSize(fsize)
                except AttributeError:
                    use_font.SetPointSize(int(fsize))

            gc.Destroy()
            dc.SelectObject(wx.NullBitmap)
            dc.Destroy()
            del dc
            bmp = wx.Bitmap(int(dimension_x), int(dimension_y), 32)
            dc = wx.MemoryDC()
            dc.SelectObject(bmp)
            dc.SetBackground(wx.BLACK_BRUSH)
            dc.Clear()
            gc = wx.GraphicsContext.Create(dc)
            gc.SetFont(use_font, wx.WHITE)

        gc.DrawText(text, 0, 0)
        try:
            img = bmp.ConvertToImage()
            buf = img.GetData()
            image = Image.frombuffer(
                "RGB", tuple(bmp.GetSize()), bytes(buf), "raw", "RGB", 0, 1
            )
            node.text_cache = image
            img_bb = image.getbbox()
            if img_bb is None:
                node.raw_bbox = None
            else:
                newbb = (
                    scaling * img_bb[0],
                    scaling * img_bb[1],
                    scaling * img_bb[2],
                    scaling * img_bb[3],
                )
                node.raw_bbox = newbb
        except MemoryError:
            node.text_cache = None
            node.raw_bbox = None
        node.ascent = f_height - f_descent
        if node.baseline != "hanging":
            node.matrix.pre_translate(0, -node.ascent)
            if node.baseline == "middle":
                node.matrix.pre_translate(0, node.ascent / 2)
            node.baseline = "hanging"
        dc.SelectObject(wx.NullBitmap)
        dc.Destroy()
        del dc

    def validate_text_nodes(self, nodes, translate_variables):
        self.context.elements.set_start_time("validate_text_nodes")
        for item in nodes:
            if item.type == "elem text" and (
                item._bounds_dirty
                or item._paint_bounds_dirty
                or item.bounds_with_variables_translated != translate_variables
            ):
                # We never drew this cleanly; our initial bounds calculations will be off if we don't premeasure
                self.measure_text(item)
                item.set_dirty_bounds()
                dummy = item.bounds
        self.context.elements.set_end_time("validate_text_nodes")

    def make_raster(
        self,
        nodes,
        bounds,
        width=None,
        height=None,
        bitmap=False,
        step_x=1,
        step_y=1,
        keep_ratio=False,
    ):
        """
        Make Raster turns an iterable of elements and a bounds into an image of the designated size, taking into account
        the step size. The physical pixels in the image is reduced by the step size then the matrix for the element is
        scaled up by the same amount. This makes step size work like inverse dpi and correctly sets the image scale to
        the step scale for 1:1 sizes independent of the scale.

        This function requires both wxPython and Pillow.

        @param nodes: elements to render.
        @param bounds: bounds of those elements for the viewport.
        @param width: desired width of the resulting raster
        @param height: desired height of the resulting raster
        @param bitmap: bitmap to use rather than provisioning
        @param step_x: raster step rate, scale rate of the image.
        @param step_y: raster step rate, scale rate of the image.
        @param keep_ratio: get a picture with the same height / width
               ratio as the original
        @return:
        """
        if bounds is None:
            return None
        x_min = float("inf")
        y_min = float("inf")
        x_max = -float("inf")
        y_max = -float("inf")
        if not isinstance(nodes, (tuple, list)):
            _nodes = [nodes]
        else:
            _nodes = nodes

        # if it's a raster we will always translate text variables...
        variable_translation = True
        nodecopy = [e for e in _nodes]
        self.validate_text_nodes(nodecopy, variable_translation)

        for item in _nodes:

            # bb = item.bounds
            bb = item.paint_bounds
            if bb is None:
                # Fall back to bounds
                bb = item.bounds
            if bb is None:
                continue
            if bb[0] < x_min:
                x_min = bb[0]
            if bb[1] < y_min:
                y_min = bb[1]
            if bb[2] > x_max:
                x_max = bb[2]
            if bb[3] > y_max:
                y_max = bb[3]
        raster_width = max(x_max - x_min, 1)
        raster_height = max(y_max - y_min, 1)
        if width is None:
            width = raster_width / step_x
        if height is None:
            height = raster_height / step_y
        width = max(width, 1)
        height = max(height, 1)
        bmp = wx.Bitmap(int(ceil(abs(width))), int(ceil(abs(height))), 32)
        dc = wx.MemoryDC()
        dc.SelectObject(bmp)
        dc.SetBackground(wx.WHITE_BRUSH)
        dc.Clear()

        matrix = Matrix()

        # Scale affine matrix up by step amount scaled down.
        try:
            scale_x = width / raster_width
        except ZeroDivisionError:
            scale_x = 1

        try:
            scale_y = height / raster_height
        except ZeroDivisionError:
            scale_y = 1
        if keep_ratio:
            scale_x = min(scale_x, scale_y)
            scale_y = scale_x
        matrix.post_translate(-x_min, -y_min)
        matrix.post_scale(scale_x, scale_y)
        if scale_y < 0:
            matrix.pre_translate(0, -raster_height)
        if scale_x < 0:
            matrix.pre_translate(-raster_width, 0)

        gc = wx.GraphicsContext.Create(dc)
        gc.dc = dc
        gc.SetInterpolationQuality(wx.INTERPOLATION_BEST)
        gc.PushState()
        if not matrix.is_identity():
            gc.ConcatTransform(wx.GraphicsContext.CreateMatrix(gc, ZMatrix(matrix)))
        gc.SetBrush(wx.WHITE_BRUSH)
        gc.DrawRectangle(x_min - 1, y_min - 1, x_max + 1, y_max + 1)
        self.render(_nodes, gc, draw_mode=DRAW_MODE_CACHE | DRAW_MODE_VARIABLES)
        img = bmp.ConvertToImage()
        buf = img.GetData()
        image = Image.frombuffer(
            "RGB", tuple(bmp.GetSize()), bytes(buf), "raw", "RGB", 0, 1
        )

        gc.PopState()
        dc.SelectObject(wx.NullBitmap)
        gc.Destroy()
        del gc.dc
        del dc
        if bitmap:
            return bmp
        return image

    def make_thumbnail(
        self, pil_data, maximum=None, width=None, height=None, alphablack=True
    ):
        """Resizes the given pil image into wx.Bitmap object that fits the constraints."""
        image_width, image_height = pil_data.size
        if width is not None and height is None:
            height = width * image_height / float(image_width)
        if width is None and height is not None:
            width = height * image_width / float(image_height)
        if width is None and height is None:
            width = image_width
            height = image_height
        if maximum is not None and (width > maximum or height > maximum):
            scale_x = maximum / width
            scale_y = maximum / height
            scale = min(scale_x, scale_y)
            width = int(round(width * scale))
            height = int(round(height * scale))
        if image_width != width or image_height != height:
            pil_data = pil_data.resize((width, height))
        else:
            pil_data = pil_data.copy()
        if not alphablack:
            return wx.Bitmap.FromBufferRGBA(
                width, height, pil_data.convert("RGBA").tobytes()
            )
        if "transparency" in pil_data.info:
            pil_data = pil_data.convert("RGBA")
        try:
            # If transparent we paste 0 into the pil_data
            mask = pil_data.getchannel("A").point(lambda e: 255 - e)
            pil_data.paste(mask, None, mask)
        except ValueError:
            pass
        if pil_data.mode != "L":
            pil_data = pil_data.convert("L")
        black = Image.new("RGBA", pil_data.size, "black")
        black.putalpha(pil_data.point(lambda e: 255 - e))
        return wx.Bitmap.FromBufferRGBA(width, height, black.tobytes())<|MERGE_RESOLUTION|>--- conflicted
+++ resolved
@@ -29,15 +29,6 @@
 from ..core.cutcode.quadcut import QuadCut
 from ..core.cutcode.rastercut import RasterCut
 from ..core.cutcode.waitcut import WaitCut
-<<<<<<< HEAD
-from ..tools.geomstr import (
-    TYPE_CUBIC,
-    TYPE_LINE,
-    TYPE_QUAD,
-    TYPE_ARC,
-    Geomstr,
-)  # , TYPE_RAMP
-=======
 from ..tools.geomstr import (  # , TYPE_RAMP
     TYPE_ARC,
     TYPE_CUBIC,
@@ -45,7 +36,6 @@
     TYPE_QUAD,
     Geomstr,
 )
->>>>>>> f208dd9b
 from .fonts import wxfont_to_svg
 from .icons import icons8_image_50
 from .zmatrix import ZMatrix
