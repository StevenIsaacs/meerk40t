import wx
from wx import aui
from wx.aui import EVT_AUITOOLBAR_TOOL_DROPDOWN

from ..icons import (
    icons8_camera_50,
    icons8_connected_50,
    icons8_move_50,
    icons8_route_50,
)

ID_NAV = wx.NewId()
ID_CONTROLLER = wx.NewId()
ID_CAMERA = wx.NewId()
ID_CAMERA1 = wx.NewId()
ID_CAMERA2 = wx.NewId()
ID_CAMERA3 = wx.NewId()
ID_CAMERA4 = wx.NewId()
ID_CAMERA5 = wx.NewId()
ID_SPOOLER = wx.NewId()

_ = wx.GetTranslation


def register_control_tools(context, gui):
    toolbar = aui.AuiToolBar()

    toolbar.AddTool(
        ID_NAV,
        _("Navigation"),
        icons8_move_50.GetBitmap(),
        kind=wx.ITEM_NORMAL,
        short_help_string=_("Opens Navigation Window"),
    )
    toolbar.Bind(
        wx.EVT_TOOL,
        lambda v: context("window toggle Navigation\n"),
        id=ID_NAV,
    )
    if context.has_feature("modifier/Camera"):
        toolbar.AddTool(
            ID_CAMERA,
            _("Camera"),
            icons8_camera_50.GetBitmap(),
            kind=wx.ITEM_NORMAL,
            short_help_string=_("Opens Camera Window"),
        )

        def on_camera_click(event=None):
            eid = event.GetId()
            context.setting(int, "camera_default", 1)
            if eid == ID_CAMERA1:
                context.camera_default = 1
            elif eid == ID_CAMERA2:
                context.camera_default = 2
            elif eid == ID_CAMERA3:
                context.camera_default = 3
            elif eid == ID_CAMERA4:
                context.camera_default = 4
            elif eid == ID_CAMERA5:
                context.camera_default = 5

            v = context.camera_default
<<<<<<< HEAD
            context("window toggle -m {v} CameraInterface {v}\n".format(v=v))
=======
            context("window -p camera{index} toggle CameraInterface {index}\n".format(index=v))
>>>>>>> a714a710

        def on_camera_dropdown(event=None):
            if event.IsDropDownClicked():
                menu = wx.Menu()
                menu.Append(ID_CAMERA1, _("Camera %d") % 1)
                menu.Append(ID_CAMERA2, _("Camera %d") % 2)
                menu.Append(ID_CAMERA3, _("Camera %d") % 3)
                menu.Append(ID_CAMERA4, _("Camera %d") % 4)
                menu.Append(ID_CAMERA5, _("Camera %d") % 5)
                menu.Bind(wx.EVT_MENU, on_camera_click, id=ID_CAMERA1)
                menu.Bind(wx.EVT_MENU, on_camera_click, id=ID_CAMERA2)
                menu.Bind(wx.EVT_MENU, on_camera_click, id=ID_CAMERA3)
                menu.Bind(wx.EVT_MENU, on_camera_click, id=ID_CAMERA4)
                menu.Bind(wx.EVT_MENU, on_camera_click, id=ID_CAMERA5)
                gui.PopupMenu(menu)
            else:
                on_camera_click(event)
            toolbar.SetToolSticky(event.GetId(), False)

        toolbar.SetToolDropDown(ID_CAMERA, True)
        toolbar.Bind(
            EVT_AUITOOLBAR_TOOL_DROPDOWN,
            on_camera_dropdown,
            id=ID_CAMERA,
        )

    toolbar.AddTool(
        ID_SPOOLER,
        _("Spooler"),
        icons8_route_50.GetBitmap(),
        kind=wx.ITEM_NORMAL,
        short_help_string=_("Opens Spooler Window"),
    )
    toolbar.Bind(
        wx.EVT_TOOL,
        lambda v: context("window toggle JobSpooler\n"),
        id=ID_SPOOLER,
    )
    toolbar.AddTool(
        ID_CONTROLLER,
        _("Controller"),
        icons8_connected_50.GetBitmap(),
        kind=wx.ITEM_NORMAL,
        short_help_string=_("Opens Controller Window"),
    )
    toolbar.Bind(
        wx.EVT_TOOL,
        lambda v: context("window toggle -o Controller\n"),
        id=ID_CONTROLLER,
    )
    toolbar.Create(gui)

    pane = (
        aui.AuiPaneInfo()
        .Name("control_toolbar")
        .Top()
        .ToolbarPane()
        .FloatingSize(230, 58)
        .Layer(1)
        .Caption(_("Control"))
        .CaptionVisible(not context.pane_lock)
        .Hide()
    )
    pane.dock_proportion = 230
    pane.control = toolbar
    pane.submenu = _("Toolbars")
    gui.on_pane_add(pane)
    context.register("pane/control_toolbar", pane)

    return toolbar<|MERGE_RESOLUTION|>--- conflicted
+++ resolved
@@ -61,11 +61,7 @@
                 context.camera_default = 5
 
             v = context.camera_default
-<<<<<<< HEAD
-            context("window toggle -m {v} CameraInterface {v}\n".format(v=v))
-=======
-            context("window -p camera{index} toggle CameraInterface {index}\n".format(index=v))
->>>>>>> a714a710
+            context("window toggle -p camera{v} -m {v} CameraInterface {v}\n".format(v=v))
 
         def on_camera_dropdown(event=None):
             if event.IsDropDownClicked():
