"""
The RibbonBar is a scratch control widget. All the buttons are dynamically generated. The contents of those individual
ribbon panels are defined by implementing classes.

The primary method of defining a panel is by calling the `set_buttons()` on the panel.

control_panel.set_buttons(
    {
        "label": _("Red Dot On"),
        "icon": icons8_quick_mode_on_50,
        "tip": _("Turn Redlight On"),
        "action": lambda v: service("red on\n"),
        "toggle": {
            "label": _("Red Dot Off"),
            "action": lambda v: service("red off\n"),
            "icon": icons8_flash_off_50,
            "signal": "grbl_red_dot",
        },
        "rule_enabled": lambda v: has_red_dot_enabled(),
    }
)

Would, for example, register a button in the control panel the definitions for label, icon, tip, action are all
standard with regard to buttons.

The toggle defines an alternative set of values for the toggle state of the button.

The multi defines a series of alternative states, and creates a hybrid button with a drop-down to select the state
    desired.

Other properties like `rule_enabled` provides a check for whether this button should be enabled or not.

The `toggle_attr` will permit a toggle to set an attribute on the given `object` which would default to the root
context but could need to set a more local object attribute.

If a `signal` is assigned as an aspect of multi it triggers that option multi-button option.
If a `signal` is assigned within the toggle it sets the state of the given toggle. These should be compatible with
the signals issued by choice panels.

The action is a function which is run when the button is pressed.
"""

import copy
import platform
import threading

import wx

from meerk40t.kernel import Job
from meerk40t.svgelements import Color
<<<<<<< HEAD
from meerk40t.gui.icons import STD_ICON_SIZE
=======
from meerk40t.gui.icons import PyEmbeddedImage, STD_ICON_SIZE
>>>>>>> 45e51e10

_ = wx.GetTranslation

SMALL_RESIZE_FACTOR = 2 / 3
TINY_RESIZE_FACTOR = 0.5

COLOR_MODE_DEFAULT = 0
COLOR_MODE_COLOR = 1
COLOR_MODE_DARK = 2


class DropDown:
    """
    Dropdowns are the triangle click addons that expand the button list to having other functions.

    This primarily stores the position of the given dropdown.
    """

    def __init__(self):
        self.position = None

    def contains(self, pos):
        """
        Is this drop down hit by this position.

        @param pos:
        @return:
        """
        if self.position is None:
            return False
        x, y = pos
        return (
            self.position[0] < x < self.position[2]
            and self.position[1] < y < self.position[3]
        )


class Button:
    """
    Buttons store most of the relevant data as to how to display the current aspect of the given button. This
    includes things like tool-tip, the drop-down if needed, whether its in the overflow, the pressed and unpressed
    aspects of the buttons and enable/disable rules.
    """

    def __init__(self, context, parent, button_id, kind, description):
        self.context = context
        self.parent = parent
        self.id = button_id
        self.kind = kind
        self.button_dict = description
        self.enabled = True
        self.visible = True
        self._aspects = {}
        self.key = "original"
        self.object = None
        self.bitmapsize = "large"

        self.position = None
        self.toggle = False

        self.label = None
        self.bitmap = None
        self.bitmap_disabled = None
        self.bitmap_tiny_disabled = None
        self.bitmap_small_disabled = None
        self.bitmap_large_disabled = None
        self.bitmap_tiny = None
        self.bitmap_small = None
        self.bitmap_large = None
        self.tip = None
        self.client_data = None
        self.state = 0
        self.dropdown = None
        self.overflow = False

        self.state_pressed = None
        self.state_unpressed = None
        self.group = None
        self.toggle_attr = None
        self.identifier = None
        self.action = None
        self.action_right = None
        self.rule_enabled = None
        self.rule_visible = None
        self.min_width = 0
        self.min_height = 0
        self.default_width = 50
        self.set_aspect(**description)
        self.apply_enable_rules()
        self.sizes = {
            "large_label": (0, 0),
            "small_label": (0, 0),
            "tiny_label": (0, 0),
            "large": (0, 0),
            "small": (0, 0),
            "tiny": (0, 0),
        }

    # def calc_sizes(self, dc):
    #     def calc(bmap, uselabel):
    #         w = 0
    #         h = 0
    #         return w, h
    #     bw, bh = calc(self.bitmap_large, True)
    #     self.sizes["large_label"] = (bw, bh)
    #     bw, bh = calc(self.bitmap_large, False)
    #     self.sizes["large"] = (bw, bh)
    #     bw, bh = calc(self.bitmap_small, True)
    #     self.sizes["small_label"] = (bw, bh)
    #     bw, bh = calc(self.bitmap_small, False)
    #     self.sizes["small"] = (bw, bh)
    #     bw, bh = calc(self.bitmap_tiny, True)
    #     self.sizes["tiny_label"] = (bw, bh)
    #     bw, bh = calc(self.bitmap_tiny, False)
    #     self.sizes["tiny"] = (bw, bh)

    def set_aspect(
        self,
        label=None,
        icon=None,
        tip=None,
        group=None,
        toggle_attr=None,
        identifier=None,
        action=None,
        action_right=None,
        rule_enabled=None,
        rule_visible=None,
        object=None,
        **kwargs,
    ):
        """
        This sets all the different aspects that buttons generally have.

        @param label: button label
        @param icon: icon used for this button
        @param tip: tool tip for the button
        @param group: Group the button exists in for radio-toggles
        @param toggle_attr: The attribute that should be changed on toggle.
        @param identifier: Identifier in the group or toggle
        @param action: Action taken when button is pressed.
        @param action_right: Action taken when button is clicked with right mouse button.
        @param rule_enabled: Rule by which the button is enabled or disabled
        @param rule_visible: Rule by which the button will be hidden or shown
        @param object: object which the toggle_attr is an attr applied to
        @param kwargs:
        @return:
        """
        self.label = label
        self.icon = icon
        resize_param = kwargs.get("size")
        if resize_param is None:
            resize_param = STD_ICON_SIZE
        if resize_param is None:
            # We can get the real icon width, that means though
            # all buttons will have slightly different dimensions
            # so we set the minimum size
            siz = icon.GetBitmap().GetSize()
            wd = max(self.default_width, siz[0])
            small_resize = int(SMALL_RESIZE_FACTOR * wd)
            tiny_resize = int(TINY_RESIZE_FACTOR * wd)
            # print (f"No size parameter given for: {label}")

        else:
            self.default_width = resize_param
            small_resize = int(SMALL_RESIZE_FACTOR * resize_param)
            tiny_resize = int(TINY_RESIZE_FACTOR * resize_param)

        top = self.parent.parent.parent
        if top.art.color_mode == COLOR_MODE_DARK:
            targetcolor = Color("white")
            darkm = True
        else:
            targetcolor = None
            darkm = False
        # We need to cast the icon explicitly to PyEmbeddedImage
        # as otherwise a strange type error is thrown:
        # TypeError: GetBitmap() got an unexpected keyword argument 'force_darkmode'
        # Well...
<<<<<<< HEAD
        from meerk40t.gui.icons import PyEmbeddedImage
        from meerk40t.gui.icons import VectorIcon
=======

>>>>>>> 45e51e10

        if not isinstance(icon, VectorIcon):
            icon = PyEmbeddedImage(icon.data)
        self.bitmap_large = icon.GetBitmap(
            resize=resize_param,
            noadjustment=True,
            force_darkmode=darkm,
        )
        self.bitmap_large_disabled = icon.GetBitmap(
            resize=resize_param,
            color=Color("grey"),
            noadjustment=True,
            force_darkmode=darkm,
        )
        self.bitmap_small = icon.GetBitmap(
            resize=small_resize,
            noadjustment=True,
            force_darkmode=darkm,
        )
        self.bitmap_small_disabled = icon.GetBitmap(
            resize=small_resize, color=Color("grey"), noadjustment=True
        )
        self.bitmap_tiny = icon.GetBitmap(
            resize=tiny_resize,
            noadjustment=True,
            force_darkmode=darkm,
        )
        self.bitmap_tiny_disabled = icon.GetBitmap(
            resize=tiny_resize, color=Color("grey"), noadjustment=True
        )
        self.bitmap = self.bitmap_large
        self.bitmap_disabled = self.bitmap_large_disabled

        self.tip = tip
        self.group = group
        self.toggle_attr = toggle_attr
        self.identifier = identifier
        self.action = action
        self.action_right = action_right
        self.rule_enabled = rule_enabled
        self.rule_visible = rule_visible
        if object is not None:
            self.object = object
        else:
            self.object = self.context
        if self.kind == "hybrid":
            self.dropdown = DropDown()
        self.modified()

    def _restore_button_aspect(self, key):
        """
        Restores a saved button aspect for the given key. Given a key to the alternative aspect we restore the given
        aspect.

        @param key: aspect key to set.
        @return:
        """
        try:
            alt = self._aspects[key]
        except KeyError:
            return
        self.set_aspect(**alt)
        self.key = key

    def _store_button_aspect(self, key, **kwargs):
        """
        Stores visual aspects of the buttons within the "_aspects" dictionary.

        This stores the various icons, labels, help, and other properties found on the button.

        @param key: aspects to store.
        @param kwargs: Additional aspects to implement that are not necessarily currently set on the button.
        @return:
        """
        self._aspects[key] = {
            "action": self.action,
            "action_right": self.action_right,
            "label": self.label,
            "tip": self.tip,
            "icon": self.icon,
            "client_data": self.client_data,
        }
        self._update_button_aspect(key, **kwargs)

    def _update_button_aspect(self, key, **kwargs):
        """
        Directly update the button aspects via the kwargs, aspect dictionary *must* exist.

        @param self:
        @param key:
        @param kwargs:
        @return:
        """
        key_dict = self._aspects[key]
        for k in kwargs:
            if kwargs[k] is not None:
                key_dict[k] = kwargs[k]

    def apply_enable_rules(self):
        """
        Calls rule_enabled() and returns whether the given rule enables the button.

        @return:
        """
        if self.rule_enabled is not None:
            try:
                v = self.rule_enabled(0)
                if v != self.enabled:
                    self.enabled = v
                    self.modified()
            except (AttributeError, TypeError):
                pass
        if self.rule_visible is not None:
            v = self.rule_visible(0)
            if v != self.visible:
                self.visible = v
                if not self.visible:
                    self.position = None
                self.modified()
        else:
            if not self.visible:
                self.visible = True
                self.modified()

    def contains(self, pos):
        """
        Is this button hit by this position.

        @param pos:
        @return:
        """
        if self.position is None:
            return False
        x, y = pos
        return (
            self.position[0] < x < self.position[2]
            and self.position[1] < y < self.position[3]
        )

    def click(self, event=None, recurse=True):
        """
        Process button click of button at provided button_id

        @return:
        """
        if self.group:
            # Toggle radio buttons
            self.toggle = not self.toggle
            if self.toggle:  # got toggled
                button_group = self.parent.group_lookup.get(self.group, [])

                for obutton in button_group:
                    # Untoggle all other buttons in this group.
                    if obutton.group == self.group and obutton.id != self.id:
                        obutton.set_button_toggle(False)
            else:  # got untoggled...
                # so let's activate the first button of the group (implicitly defined as default...)
                button_group = self.parent.group_lookup.get(self.group)
                if button_group and recurse:
                    first_button = button_group[0]
                    first_button.set_button_toggle(True)
                    first_button.click(recurse=False)
                    return
        if self.action is not None:
            # We have an action to call.
            self.action(None)

        if self.state_pressed is None:
            # Unless button has a pressed state we have finished.
            return

        # There is a pressed state which requires that we have a toggle.
        self.toggle = not self.toggle
        if self.toggle:
            # Call the toggle_attr restore the pressed state.
            if self.toggle_attr is not None:
                setattr(self.object, self.toggle_attr, True)
                self.context.signal(self.toggle_attr, True, self.object)
            self._restore_button_aspect(self.state_pressed)
        else:
            # Call the toggle_attr restore the unpressed state.
            if self.toggle_attr is not None:
                setattr(self.object, self.toggle_attr, False)
                self.context.signal(self.toggle_attr, False, self.object)
            self._restore_button_aspect(self.state_unpressed)

    def drop_click(self):
        """
        Drop down of a hybrid button was clicked.

        We make a menu popup and fill it with the data about the multi-button

        @param event:
        @return:
        """
        if self.toggle:
            return
        top = self.parent.parent.parent
        menu = wx.Menu()
        item = menu.Append(wx.ID_ANY, "...")
        item.Enable(False)
        for v in self.button_dict["multi"]:
            item = menu.Append(wx.ID_ANY, v.get("label"))
            tip = v.get("tip")
            if tip:
                item.SetHelp(tip)
            if v.get("identifier") == self.identifier:
                item.SetItemLabel(v.get("label") + "(*)")
            icon = v.get("icon")
            if icon:
                # There seems to be a bug to display icons in a submenu consistently
                # print (f"Had a bitmap for {v.get('label')}")
                item.SetBitmap(icon.GetBitmap(resize=STD_ICON_SIZE/2))
            top.Bind(wx.EVT_MENU, self.drop_menu_click(v), id=item.GetId())
        top.PopupMenu(menu)

    def drop_menu_click(self, v):
        """
        Creates menu_item_click processors for the various menus created for a drop-click

        @param button:
        @param v:
        @return:
        """

        def menu_item_click(event):
            """
            Process menu item click.

            @param event:
            @return:
            """
            key_id = v.get("identifier")
            try:
                setattr(self.object, self.save_id, key_id)
            except AttributeError:
                pass
            self.state_unpressed = key_id
            self._restore_button_aspect(key_id)
            # self.ensure_realize()

        return menu_item_click

    def _setup_multi_button(self):
        """
        Store alternative aspects for multi-buttons, load stored previous state.

        @return:
        """
        multi_aspects = self.button_dict["multi"]
        # This is the key used for the multi button.
        multi_ident = self.button_dict.get("identifier")
        self.save_id = multi_ident
        try:
            self.object.setting(str, self.save_id, "default")
        except AttributeError:
            # This is not a context, we tried.
            pass
        initial_value = getattr(self.object, self.save_id, "default")

        for i, v in enumerate(multi_aspects):
            # These are values for the outer identifier
            key = v.get("identifier", i)
            self._store_button_aspect(key, **v)
            if "signal" in v:
                self._create_signal_for_multi(key, v["signal"])

            if key == initial_value:
                self._restore_button_aspect(key)

    def _create_signal_for_multi(self, key, signal):
        """
        Creates a signal to restore the state of a multi button.

        @param key:
        @param signal:
        @return:
        """

        def multi_click(origin, set_value):
            self._restore_button_aspect(key)

        self.context.listen(signal, multi_click)
        self.parent._registered_signals.append((signal, multi_click))

    def _setup_toggle_button(self):
        """
        Store toggle and original aspects for toggle-buttons

        @param self:
        @return:
        """
        resize_param = self.button_dict.get("size")

        self.state_pressed = "toggle"
        self.state_unpressed = "original"
        self._store_button_aspect(self.state_unpressed)

        toggle_button_dict = self.button_dict.get("toggle")
        key = toggle_button_dict.get("identifier", self.state_pressed)
        if "signal" in toggle_button_dict:
            self._create_signal_for_toggle(toggle_button_dict.get("signal"))
        self._store_button_aspect(key, **toggle_button_dict)

        # Set initial value by identifer and object
        if self.toggle_attr is not None and getattr(
            self.object, self.toggle_attr, False
        ):
            self.set_button_toggle(True)
            self.modified()

    def _create_signal_for_toggle(self, signal):
        """
        Creates a signal toggle which will listen for the given signal and set the toggle-state to the given set_value

        E.G. If a toggle has a signal called "tracing" and the context.signal("tracing", True) is called this will
        automatically set the toggle state.

        Note: It will not call any of the associated actions, it will simply set the toggle state.

        @param signal:
        @return:
        """

        def toggle_click(origin, set_value, *args):
            self.set_button_toggle(set_value)

        self.context.listen(signal, toggle_click)
        self.parent._registered_signals.append((signal, toggle_click))

    def set_button_toggle(self, toggle_state):
        """
        Set the button's toggle state to the given toggle_state

        @param toggle_state:
        @return:
        """
        self.toggle = toggle_state
        if toggle_state:
            self._restore_button_aspect(self.state_pressed)
        else:
            self._restore_button_aspect(self.state_unpressed)

    def modified(self):
        """
        This button was modified and should be redrawn.
        @return:
        """
        self.parent.modified()


class RibbonPanel:
    """
    Ribbon Panel is a panel of buttons within the page.
    """

    def __init__(self, context, parent, id, label, icon):
        self.context = context
        self.parent = parent
        self.id = id
        self.label = label
        self.icon = icon

        self._registered_signals = list()
        self.button_lookup = {}
        self.group_lookup = {}

        self.buttons = []
        self.position = None
        self._overflow = list()
        self._overflow_position = None

    def visible_buttons(self):
        for button in self.buttons:
            if button.visible:
                yield button

    @property
    def visible_button_count(self):
        pcount = 0
        for button in self.buttons:
            if button is not None and button.visible:
                pcount += 1
        return pcount

    def clear_buttons(self):
        self.buttons.clear()
        self.parent.modified()
        self._overflow = list()
        self._overflow_position = None

    def set_buttons(self, new_values):
        """
        Set buttons is the primary button configuration routine. It is responsible for clearing and recreating buttons.

        * The button definition is a dynamically created and stored dictionary.
        * Buttons are sorted by priority.
        * Multi buttons get a hybrid type.
        * Toggle buttons get a toggle type (Unless they are also multi).
        * Created button objects have attributes assigned to them.
            * toggle, parent, group, identifier, toggle_identifier, action, right, rule_enabled
        * Multi-buttons have an identifier attr which is applied to the root context, or given "object".
        * The identifier is used to set the state of the object, the attr-identifier is set to the value-identifier
        * Toggle buttons have a toggle_identifier, this is used to set the and retrieve the state of the toggle.


        @param new_values: dictionary of button values to use.
        @return:
        """
        # print (f"Setbuttons called for {self.label}")
        self.modified()
        self.clear_buttons()
        button_descriptions = []
        for desc, name, sname in new_values:
            button_descriptions.append(desc)

        # Sort buttons by priority
        def sort_priority(elem):
            return elem.get("priority", 0)

        button_descriptions.sort(key=sort_priority)

        for desc in button_descriptions:
            # Every registered button in the updated lookup gets created.
            b = self._create_button(desc)

            # Store newly created button in the various lookups
            self.button_lookup[b.id] = b
            group = desc.get("group")
            if group is not None:
                c_group = self.group_lookup.get(group)
                if c_group is None:
                    c_group = []
                    self.group_lookup[group] = c_group
                c_group.append(b)

    def _create_button(self, desc):
        """
        Creates a button and places it on the button_bar depending on the required definition.

        @param desc:
        @return:
        """
        show_tip = not self.context.disable_tool_tips
        # NewIdRef is only available after 4.1
        try:
            new_id = wx.NewIdRef()
        except AttributeError:
            new_id = wx.NewId()

        # Create kind of button. Multi buttons are hybrid. Else, regular button or toggle-type
        if "multi" in desc:
            # Button is a multi-type button
            b = Button(
                self.context, self, button_id=new_id, kind="hybrid", description=desc
            )
            self.buttons.append(b)
            b._setup_multi_button()
        else:
            bkind = "normal"
            if "group" in desc or "toggle" in desc:
                bkind = "toggle"
            b = Button(
                self.context, self, button_id=new_id, kind=bkind, description=desc
            )
            self.buttons.append(b)

        if "toggle" in desc:
            b._setup_toggle_button()
        return b

    def contains(self, pos):
        """
        Does the given position hit the current panel.

        @param pos:
        @return:
        """
        if self.position is None:
            return False
        x, y = pos
        return (
            self.position[0] < x < self.position[2]
            and self.position[1] < y < self.position[3]
        )

    def modified(self):
        """
        Modified call parent page.
        @return:
        """
        self.parent.modified()

    def overflow_click(self):
        """
        Click of overflow. Overflow exists if some icons are not able to be shown.

        We make a menu popup and fill it with the overflow commands.

        @param event:
        @return:
        """
        # print (f"Overflow click called for {self.label}")
        menu = wx.Menu()
        top = self.parent.parent  # .parent
        for v in self._overflow:
            item = menu.Append(wx.ID_ANY, v.label)
            item.Enable(v.enabled)
            item.SetHelp(v.tip)
            if v.icon:
                item.SetBitmap(v.icon.GetBitmap(resize=STD_ICON_SIZE/2))
            top.Bind(wx.EVT_MENU, v.click, id=item.Id)
        top.PopupMenu(menu)


class RibbonPage:
    """
    Ribbon Page is a page of buttons this is the series of ribbon panels as triggered by the different tags.
    """

    def __init__(self, context, parent, id, label, icon):
        self.context = context
        self.parent = parent
        self.id = id
        self.label = label
        self.icon = icon
        self.panels = []
        self.position = None
        self.tab_position = None
        self.visible = True

    def add_panel(self, panel, ref):
        """
        Adds a panel to this page.
        @param panel:
        @param ref:
        @return:
        """
        self.panels.append(panel)
        if ref is not None:
            # print(f"Setattr in add_panel: {ref} = {panel}")
            setattr(self, ref, panel)

    def contains(self, pos):
        """
        Does this position hit the tab position of this page.
        @param pos:
        @return:
        """
        if self.tab_position is None:
            return False
        x, y = pos
        return (
            self.tab_position[0] < x < self.tab_position[2]
            and self.tab_position[1] < y < self.tab_position[3]
        )

    def modified(self):
        """
        Call modified to parent RibbonBarPanel.

        @return:
        """
        self.parent.modified()


class RibbonBarPanel(wx.Control):
    def __init__(self, parent, id, context=None, pane=None, **kwds):
        super().__init__(parent, id, **kwds)
        self.context = context
        self.pages = []
        self.pane = pane
        jobname = f"realize_ribbon_bar_{self.GetId()}"
        #  print (f"Requesting job with name: '{jobname}'")
        self._redraw_job = Job(
            process=self._paint_main_on_buffer,
            job_name=jobname,
            interval=0.1,
            times=1,
            run_main=True,
        )
        # Layout properties.
        self.art = Art(self)

        # Define Ribbon.
        self._redraw_lock = threading.Lock()
        self._paint_dirty = True
        self._layout_dirty = True
        self._ribbon_buffer = None

        # self._overflow = list()
        # self._overflow_position = None

        self.SetBackgroundStyle(wx.BG_STYLE_CUSTOM)
        self.Bind(wx.EVT_ERASE_BACKGROUND, self.on_erase_background)
        self.Bind(wx.EVT_ENTER_WINDOW, self.on_mouse_enter)
        self.Bind(wx.EVT_LEAVE_WINDOW, self.on_mouse_leave)
        self.Bind(wx.EVT_MOTION, self.on_mouse_move)
        self.Bind(wx.EVT_PAINT, self.on_paint)
        self.Bind(wx.EVT_SIZE, self.on_size)

        self.Bind(wx.EVT_LEFT_DOWN, self.on_click)
        self.Bind(wx.EVT_RIGHT_UP, self.on_click_right)

    # Preparation for individual page visibility
    def visible_pages(self):
        count = 0
        for p in self.pages:
            if p.visible:
                count += 1
        return count

    def first_page(self):
        # returns the first visible page
        for p in self.pages:
            if p.visible:
                return p
        return None

    def modified(self):
        """
        if modified then we flag the layout and paint as dirty and call for a refresh of the ribbonbar.
        @return:
        """
        # (f"Modified called for RibbonBar with {self.visible_pages()} pages")
        self._paint_dirty = True
        self._layout_dirty = True
        self.context.schedule(self._redraw_job)

    def redrawn(self):
        """
        if refresh needed then we flag the paint as dirty and call for a refresh of the ribbonbar.
        @return:
        """
        self._paint_dirty = True
        self.context.schedule(self._redraw_job)

    def on_size(self, event: wx.SizeEvent):
        self._set_buffer()
        self.modified()

    def on_erase_background(self, event):
        pass

    def on_mouse_enter(self, event: wx.MouseEvent):
        pass

    def on_mouse_leave(self, event: wx.MouseEvent):
        self.art.hover_tab = None
        self.art.hover_button = None
        self.art.hover_dropdown = None
        self.redrawn()

    def _check_hover_dropdown(self, drop, pos):
        if drop is not None and not drop.contains(pos):
            drop = None
        if drop is not self.art.hover_dropdown:
            self.art.hover_dropdown = drop
            self.redrawn()

    def _check_hover_button(self, pos):
        hover = self._overflow_at_position(pos)
        if hover is not None:
            self.SetToolTip(_("There is more to see - click to display"))
            return
        hover = self._button_at_position(pos)
        if hover is not None:
            self._check_hover_dropdown(hover.dropdown, pos)
        if hover is not None and hover is self.art.hover_button:
            return
        self.art.hover_button = hover
        if hover is None:
            hover = self._button_at_position(pos, use_all=True)
        if hover is not None:
            self.SetToolTip(hover.tip)
        else:
            self.SetToolTip("")

        self.redrawn()

    def _check_hover_tab(self, pos):
        hover = self._pagetab_at_position(pos)
        if hover is not self.art.hover_tab:
            self.art.hover_tab = hover
            self.redrawn()

    def on_mouse_move(self, event: wx.MouseEvent):
        pos = event.Position
        self._check_hover_button(pos)
        self._check_hover_tab(pos)

    def on_paint(self, event: wx.PaintEvent):
        """
        Ribbonbar paint event calls the paints the bitmap self._ribbon_buffer. If self._ribbon_buffer does not exist
        initially it is created in the self.scene.update_buffer_ui_thread() call.
        """
        if self._paint_dirty:
            self._paint_main_on_buffer()

        try:
            wx.BufferedPaintDC(self, self._ribbon_buffer)
        except (RuntimeError, AssertionError, TypeError):
            pass

    def _paint_main_on_buffer(self):
        """Performs redrawing of the data in the UI thread."""
        # print (f"Redraw job started for RibbonBar with {self.visible_pages()} pages")
        try:
            buf = self._set_buffer()
            dc = wx.MemoryDC()
        except RuntimeError:
            # Shutdown error
            return
        dc.SelectObject(buf)
        if self._redraw_lock.acquire(timeout=0.2):
            if self._layout_dirty:
                self.art.layout(dc, self)
                self._layout_dirty = False
            self.art.paint_main(dc, self)
            self._redraw_lock.release()
            self._paint_dirty = False
        dc.SelectObject(wx.NullBitmap)
        del dc

        self.Refresh()  # Paint buffer on screen.

    def prefer_horizontal(self):
        result = None
        if self.pane is not None:
            try:
                pane = self.pane.manager.GetPane(self.pane.name)
                if pane.IsDocked():
                    # if self.pane.name == "tools":
                    #     print (
                    #         f"Pane: {pane.name}: {pane.dock_direction}, State: {pane.IsOk()}/{pane.IsDocked()}/{pane.IsFloating()}"
                    #     )
                    if pane.dock_direction in (1, 3):
                        # Horizontal
                        result = True
                    elif pane.dock_direction in (2, 4):
                        # Vertical
                        result = False
                # else:
                #     if self.pane.name == "tools":
                #         print (
                #             f"Pane: {pane.name}: {pane.IsFloating()}"
                #         )
            except (AttributeError, RuntimeError):
                # Unknown error occurred
                pass

        if result is None:
            # Floating...
            width, height = self.ClientSize
            if width <= 0:
                width = 1
            if height <= 0:
                height = 1
            result = bool(width >= height)

        return result

    def _set_buffer(self):
        """
        Set the value for the self._Buffer bitmap equal to the panel's clientSize.
        """
        if (
            self._ribbon_buffer is None
            or self._ribbon_buffer.GetSize() != self.ClientSize
            or not self._ribbon_buffer.IsOk()
        ):
            width, height = self.ClientSize
            if width <= 0:
                width = 1
            if height <= 0:
                height = 1
            self._ribbon_buffer = wx.Bitmap(width, height)
        return self._ribbon_buffer

    def toggle_show_labels(self, v):
        self.art.show_labels = v
        self.modified()

    def _overflow_at_position(self, pos):
        for page in self.pages:
            if page is not self.art.current_page or not page.visible:
                continue
            for panel in page.panels:
                x, y = pos
                # print (f"Checking: {panel.label}: ({x},{y}) in ({panel._overflow_position})")
                if panel._overflow_position is None:
                    continue
                if (
                    panel._overflow_position[0] < x < panel._overflow_position[2]
                    and panel._overflow_position[1] < y < panel._overflow_position[3]
                ):
                    # print (f"Found a panel: {panel.label}")
                    return panel
        return None

    def _button_at_position(self, pos, use_all=False):
        """
        Find the button at the given position, so long as that button is enabled.

        @param pos:
        @return:
        """
        for page in self.pages:
            if page is not self.art.current_page or not page.visible:
                continue
            for panel in page.panels:
                for button in panel.visible_buttons():
                    if (
                        button.contains(pos)
                        and (button.enabled or use_all)
                        and not button.overflow
                    ):
                        return button
        return None

    def _pagetab_at_position(self, pos):
        """
        Find the page tab at the given position.

        @param pos:
        @return:
        """
        for page in self.pages:
            if page.visible and page.contains(pos):
                return page
        return None

    def on_click_right(self, event: wx.MouseEvent):
        """
        Handles the ``wx.EVT_RIGHT_DOWN`` event
        :param event: a :class:`MouseEvent` event to be processed.
        """
        pos = event.Position
        button = self._button_at_position(pos)
        if button is not None:
            action = button.action_right
            if action:
                action(event)
        else:
            # Click on background, off menu to edit and set colors
            def set_color(newmode):
                self.context.root.ribbon_color = newmode
                # Force refresh
                self.context.signal("ribbon_recreate", None)

            top = self  # .parent
            c_mode = self.context.root.setting(int, "ribbon_color", COLOR_MODE_DEFAULT)
            menu = wx.Menu()
            item = menu.Append(wx.ID_ANY, _("Colorscheme"))
            item.Enable(False)
            item = menu.Append(wx.ID_ANY, _("System Default"), "", wx.ITEM_CHECK)
            item.Check(bool(c_mode == COLOR_MODE_DEFAULT))
            top.Bind(
                wx.EVT_MENU, lambda v: set_color(COLOR_MODE_DEFAULT), id=item.GetId()
            )
            item = menu.Append(wx.ID_ANY, _("Colored"), "", wx.ITEM_CHECK)
            item.Check(bool(c_mode == COLOR_MODE_COLOR))
            top.Bind(
                wx.EVT_MENU, lambda v: set_color(COLOR_MODE_COLOR), id=item.GetId()
            )
            item = menu.Append(wx.ID_ANY, _("Black"), "", wx.ITEM_CHECK)
            item.Check(bool(c_mode == COLOR_MODE_DARK))
            top.Bind(wx.EVT_MENU, lambda v: set_color(COLOR_MODE_DARK), id=item.GetId())
            item = menu.AppendSeparator()
            item = menu.Append(wx.ID_ANY, _("Customize Toolbars"))

            def show_pref():
                self.context("window open Preferences\n")
                self.context.signal("preferences", "ribbon")

            top.Bind(
                wx.EVT_MENU,
                lambda v: show_pref(),
                id=item.GetId(),
            )
            top.PopupMenu(menu)

    def on_click(self, event: wx.MouseEvent):
        """
        The ribbon bar was clicked. We check the various parts of the ribbonbar that could have been clicked in the
        preferred click order. Overflow, pagetab, drop-down, button.
        @param event:
        @return:
        """
        pos = event.Position

        page = self._pagetab_at_position(pos)
        overflow = self._overflow_at_position(pos)
        if overflow is not None:
            overflow.overflow_click()
            self.modified()
            return

        button = self._button_at_position(pos)
        if page is not None and button is None:
            self.art.current_page = page
            self.apply_enable_rules()
            self.modified()
            return
        if button is None:
            return
        drop = button.dropdown
        if drop is not None and drop.contains(pos):
            button.drop_click()
            self.modified()
            return
        button.click()
        self.modified()

    def _all_buttons(self):
        """
        Helper to cycle through all buttons in the panels that are currently visible.
        @return:
        """
        for page in self.pages:
            if page is not self.art.current_page or not page.visible:
                continue
            for panel in page.panels:
                for button in panel.buttons:
                    yield button

    def apply_enable_rules(self):
        """
        Applies all enable rules for all buttons that are currently seen.
        @return:
        """
        for button in self._all_buttons():
            button.apply_enable_rules()

    def add_page(self, ref, id, label, icon):
        """
        Add a page to the ribbonbar.
        @param ref:
        @param id:
        @param label:
        @param icon:
        @return:
        """
        page = RibbonPage(
            self.context,
            self,
            id,
            label,
            icon,
        )
        if ref is not None:
            # print(f"Setattr in add_page: {ref} = {page}")
            setattr(self, ref, page)
        if self.art.current_page is None:
            self.art.current_page = page
        self.pages.append(page)
        self._layout_dirty = True
        return page

    def remove_page(self, pageid):
        """
        Remove a page from the ribbonbar.
        @param id:
        @return:
        """
        for pidx, page in enumerate(self.pages):
            if page.id == pageid:
                if self.art.current_page is page:
                    self.art.current_page = None
                for panel in page.panels:
                    panel.clear_buttons()
                    del panel
                self.pages.pop(pidx)
                break

        self._layout_dirty = True

    def validate_current_page(self):
        if self.art.current_page is None or not self.art.current_page.visible:
            self.art.current_page = self.first_page()

    def add_panel(self, ref, parent: RibbonPage, id, label, icon):
        """
        Add a panel to the ribbon bar. Parent must be a page.
        @param ref:
        @param parent:
        @param id:
        @param label:
        @param icon:
        @return:
        """
        panel = RibbonPanel(
            self.context,
            parent=parent,
            id=id,
            label=label,
            icon=icon,
        )
        parent.add_panel(panel, ref)
        self._layout_dirty = True
        return panel


class Art:
    def __init__(self, parent):
        self.RIBBON_ORIENTATION_AUTO = 0
        self.RIBBON_ORIENTATION_HORIZONTAL = 1
        self.RIBBON_ORIENTATION_VERTICAL = 2
        self.orientation = self.RIBBON_ORIENTATION_AUTO
        self.parent = parent
        self.between_button_buffer = 3
        self.panel_button_buffer = 3
        self.page_panel_buffer = 3
        self.between_panel_buffer = 5

        self.tab_width = 70
        self.tab_height = 20
        self.tab_tab_buffer = 10
        self.tab_initial_buffer = 30
        self.tab_text_buffer = 2
        self.edge_page_buffer = 4
        self.rounded_radius = 3

        self.bitmap_text_buffer = 5
        self.dropdown_height = 20
        self.overflow_width = 20
        self.text_dropdown_buffer = 7
        self.show_labels = True

        self.establish_colors()

        self.current_page = None
        self.hover_tab = None
        self.hover_button = None
        self.hover_dropdown = None

    def establish_colors(self):
        self.text_color = copy.copy(
            wx.SystemSettings().GetColour(wx.SYS_COLOUR_BTNTEXT)
        )
        self.text_color_inactive = copy.copy(self.text_color).ChangeLightness(50)
        self.text_color_disabled = wx.Colour("Dark Grey")
        self.black_color = copy.copy(
            wx.SystemSettings().GetColour(wx.SYS_COLOUR_BTNTEXT)
        )

        self.button_face_hover = copy.copy(
            wx.SystemSettings().GetColour(wx.SYS_COLOUR_HIGHLIGHT)
        ).ChangeLightness(150)
        # self.button_face_hover = copy.copy(
        #     wx.SystemSettings().GetColour(wx.SYS_COLOUR_GRADIENTACTIVECAPTION)
        # )
        self.inactive_background = copy.copy(
            wx.SystemSettings().GetColour(wx.SYS_COLOUR_INACTIVECAPTION)
        )
        self.inactive_text = copy.copy(
            wx.SystemSettings().GetColour(wx.SYS_COLOUR_GRAYTEXT)
        )
        self.tooltip_foreground = copy.copy(
            wx.SystemSettings().GetColour(wx.SYS_COLOUR_INFOTEXT)
        )
        self.tooltip_background = copy.copy(
            wx.SystemSettings().GetColour(wx.SYS_COLOUR_INFOBK)
        )
        self.button_face = copy.copy(
            wx.SystemSettings().GetColour(wx.SYS_COLOUR_BTNHILIGHT)
        )
        self.ribbon_background = copy.copy(
            wx.SystemSettings().GetColour(wx.SYS_COLOUR_BTNHILIGHT)
        )
        self.highlight = copy.copy(
            wx.SystemSettings().GetColour(wx.SYS_COLOUR_HOTLIGHT)
        )

        # Do we have a setting for the color?
        c_mode = self.parent.context.root.setting(int, "ribbon_color", 0)
        # 0 system default
        # 1 colored background
        # 2 forced dark_mode
        if c_mode < COLOR_MODE_DEFAULT or c_mode > COLOR_MODE_DARK:
            c_mode = COLOR_MODE_DEFAULT
        if (
            c_mode == COLOR_MODE_DEFAULT
            and wx.SystemSettings().GetColour(wx.SYS_COLOUR_WINDOW)[0] < 127
        ):
            c_mode = COLOR_MODE_DARK  # dark mode
        self.color_mode = c_mode

        if self.color_mode == COLOR_MODE_DARK:
            # This is rather crude, as a dark mode could also
            # be based eg on a dark blue scheme
            self.button_face = wx.BLACK
            self.ribbon_background = wx.BLACK
            self.text_color = wx.WHITE
            self.text_color_inactive = copy.copy(self.text_color)
            self.text_color_disabled = wx.Colour("Light Grey")
            self.black_color = wx.WHITE
            self.inactive_background = wx.BLACK
            OS_NAME = platform.system()
            if OS_NAME == "Windows":
                self.button_face_hover = wx.BLUE
        if self.color_mode == COLOR_MODE_COLOR:
            self.ribbon_background = copy.copy(
                wx.SystemSettings().GetColour(wx.SYS_COLOUR_GRADIENTINACTIVECAPTION)
            )
            self.button_face = copy.copy(
                wx.SystemSettings().GetColour(wx.SYS_COLOUR_GRADIENTACTIVECAPTION)
            )
            self.button_face_hover = wx.Colour("gold").ChangeLightness(150)
            self.highlight = wx.Colour("gold")

        self.default_font = wx.Font(
            10, wx.FONTFAMILY_SWISS, wx.FONTSTYLE_NORMAL, wx.FONTWEIGHT_NORMAL
        )
        self.small_font = wx.Font(
            8, wx.FONTFAMILY_SWISS, wx.FONTSTYLE_NORMAL, wx.FONTWEIGHT_NORMAL
        )
        self.tiny_font = wx.Font(
            6, wx.FONTFAMILY_SWISS, wx.FONTSTYLE_NORMAL, wx.FONTWEIGHT_NORMAL
        )

    def paint_main(self, dc, ribbon):
        """
        Main paint routine. This should delegate, in paint order, to the things on screen that require painting.
        @return:
        """
        self._paint_background(dc)
        self.parent.validate_current_page()

        if ribbon.visible_pages() > 1:
            for page in ribbon.pages:
                if page.visible:
                    self._paint_tab(dc, page)
        else:
            self.current_page = ribbon.first_page()
        if self.current_page is not None:
            if self.current_page.position is None:
                # print("Was dirty...")
                self.layout(dc, self.parent)

        for page in ribbon.pages:
            if page is not self.current_page or not page.visible:
                continue

            dc.SetBrush(wx.Brush(self.ribbon_background))
            x, y, x1, y1 = page.position
            dc.DrawRoundedRectangle(
                int(x), int(y), int(x1 - x), int(y1 - y), self.rounded_radius
            )
            for panel in page.panels:
                if panel is None:
                    continue
                self._paint_panel(dc, panel)
                for button in panel.visible_buttons():
                    self._paint_button(dc, button)

    def _paint_tab(self, dc: wx.DC, page: RibbonPage):
        """
        Paint the individual page tab.

        @param dc:
        @param page:
        @return:
        """
        horizontal = self.parent.prefer_horizontal()
        highlight_via_color = False

        dc.SetPen(wx.Pen(self.black_color))
        show_rect = True
        if page is not self.current_page:
            dc.SetBrush(wx.Brush(self.button_face))
            dc.SetTextForeground(self.text_color_inactive)
            if not highlight_via_color:
                show_rect = False
        else:
            dc.SetBrush(wx.Brush(self.highlight))
            dc.SetBrush(wx.Brush(self.highlight))
            dc.SetTextForeground(self.text_color)
            if not highlight_via_color:
                dc.SetBrush(wx.Brush(self.button_face))
        if page is self.hover_tab and self.hover_button is None:
            dc.SetBrush(wx.Brush(self.button_face_hover))
            show_rect = True
        x, y, x1, y1 = page.tab_position
        if show_rect:
            dc.DrawRoundedRectangle(
                int(x), int(y), int(x1 - x), int(y1 - y), self.rounded_radius
            )
        dc.SetFont(self.default_font)
        text_width, text_height = dc.GetTextExtent(page.label)
        tpx = int(x + (x1 - x - text_width) / 2)
        tpy = int(y + self.tab_text_buffer)
        if horizontal:
            dc.DrawText(page.label, tpx, tpy)
        else:
            tpx = int(x + self.tab_text_buffer)
            tpy = int(y1 - (y1 - y - text_width) / 2)
            dc.DrawRotatedText(page.label, tpx, tpy, 90)

    def _paint_background(self, dc: wx.DC):
        """
        Paint the background of the ribbonbar.
        @param dc:
        @return:
        """
        w, h = dc.Size
        dc.SetBrush(wx.Brush(self.ribbon_background))
        dc.SetPen(wx.TRANSPARENT_PEN)
        dc.DrawRectangle(0, 0, w, h)

    def _paint_panel(self, dc: wx.DC, panel: RibbonPanel):
        """
        Paint the ribbonpanel of the given panel.
        @param dc:
        @param panel:
        @return:
        """
        if not panel.position:
            # print(f"Panel position was not set for {panel.label}")
            return
        x, y, x1, y1 = panel.position
        # print(f"Painting panel {panel.label}: {panel.position}")
        dc.SetBrush(wx.Brush(self.ribbon_background))
        dc.SetPen(wx.Pen(self.black_color))
        dc.DrawRoundedRectangle(
            int(x), int(y), int(x1 - x), int(y1 - y), self.rounded_radius
        )
        """
        Paint the overflow of buttons that cannot be stored within the required width.

        @param dc:
        @return:
        """
        if not panel._overflow_position:
            return
        x, y, x1, y1 = panel._overflow_position
        dc.SetBrush(wx.Brush(self.highlight))
        dc.SetPen(wx.Pen(self.black_color))
        dc.DrawRoundedRectangle(
            int(x), int(y), int(x1 - x), int(y1 - y), self.rounded_radius
        )
        r = min((y1 - y) / 2, (x1 - x) / 2) - 2
        cx = (x + x1) / 2
        cy = -r / 2 + (y + y1) / 2
        # print (f"area: {x},{y}-{x1},{y1} - center={cx},{cy} r={r}")
        # points = [
        #     (
        #         int(cx + r * math.cos(math.radians(angle))),
        #         int(cy + r * math.sin(math.radians(angle))),
        #     )
        #     for angle in (0, 90, 180)
        # ]
        lp_x = int(cx - r)
        lp_y = int(cy)
        dp_x = int(cx)
        dp_y = int(cy + r)
        points = [(lp_x, lp_y), (dp_x, dp_y), (2 * dp_x - lp_x, lp_y)]
        dc.SetPen(wx.Pen(self.black_color))
        dc.SetBrush(wx.Brush(self.inactive_background))
        dc.DrawPolygon(points)

    def _paint_dropdown(self, dc: wx.DC, dropdown: DropDown):
        """
        Paint the dropdown on the button containing a dropdown.

        @param dc:
        @param dropdown:
        @return:
        """
        x, y, x1, y1 = dropdown.position
        if dropdown is self.hover_dropdown:
            dc.SetBrush(wx.Brush(wx.Colour(self.highlight)))
        else:
            dc.SetBrush(wx.TRANSPARENT_BRUSH)
        dc.SetPen(wx.TRANSPARENT_PEN)

        dc.DrawRoundedRectangle(
            int(x), int(y), int(x1 - x), int(y1 - y), self.rounded_radius
        )
        r = min((y1 - y) / 2, (x1 - x) / 2) - 2
        cx = (x + x1) / 2
        cy = -r / 2 + (y + y1) / 2
        # print (f"area: {x},{y}-{x1},{y1} - center={cx},{cy} r={r}")
        # points = [
        #     (
        #         int(cx + r * math.cos(math.radians(angle))),
        #         int(cy + r * math.sin(math.radians(angle))),
        #     )
        #     for angle in (0, 90, 180)
        # ]
        lp_x = int(cx - r)
        lp_y = int(cy)
        dp_x = int(cx)
        dp_y = int(cy + r)
        points = [(lp_x, lp_y), (dp_x, dp_y), (2 * dp_x - lp_x, lp_y)]
        dc.SetPen(wx.Pen(self.black_color))
        dc.SetBrush(wx.Brush(self.inactive_background))
        dc.DrawPolygon(points)

    def _paint_button(self, dc: wx.DC, button: Button):
        """
        Paint the given button on the screen.

        @param dc:
        @param button:
        @return:
        """
        if button.overflow or not button.visible or button.position is None:
            return
        bitmap = button.bitmap_large
        bitmap_small = button.bitmap_small
        bitmap_tiny = button.bitmap_tiny

        button.bitmapsize = "large"
        if not button.enabled:
            bitmap = button.bitmap_large_disabled
            bitmap_small = button.bitmap_small_disabled
            bitmap_tiny = button.bitmap_tiny_disabled

        dc.SetBrush(wx.Brush(self.button_face))
        dc.SetPen(wx.TRANSPARENT_PEN)
        dc.SetTextForeground(self.text_color)
        if not button.enabled:
            dc.SetBrush(wx.Brush(self.inactive_background))
            dc.SetPen(wx.TRANSPARENT_PEN)
            dc.SetTextForeground(self.text_color_disabled)
        if button.toggle:
            dc.SetBrush(wx.Brush(self.highlight))
            dc.SetPen(wx.Pen(self.black_color))
        if self.hover_button is button and self.hover_dropdown is None:
            dc.SetBrush(wx.Brush(self.button_face_hover))
            dc.SetPen(wx.Pen(self.black_color))

        x, y, x1, y1 = button.position
        w = int(round(x1 - x, 2))
        h = int(round(y1 - y, 2))

        # Lets clip the output
        dc.SetClippingRegion(int(x), int(y), int(w), int(h))

        dc.DrawRoundedRectangle(int(x), int(y), int(w), int(h), self.rounded_radius)
        bitmap_width, bitmap_height = bitmap.Size
        font = self.default_font
        # if button.label in  ("Circle", "Ellipse", "Wordlist", "Property Window"):
        #     print (f"N - {button.label}: {bitmap_width}x{bitmap_height} in {w}x{h}")
        if bitmap_height > h or bitmap_width > w:
            button.bitmapsize = "small"
            bitmap = bitmap_small
            font = self.small_font
            bitmap_width, bitmap_height = bitmap.Size
            # if button.label in  ("Circle", "Ellipse", "Wordlist", "Property Window"):
            #     print (f"S - {button.label}: {bitmap_width}x{bitmap_height} in {w}x{h}")
            if bitmap_height > h or bitmap_width > w:
                button.bitmapsize = "tiny"
                bitmap = bitmap_tiny
                font = self.tiny_font
                bitmap_width, bitmap_height = bitmap.Size
                # if button.label in  ("Circle", "Ellipse", "Wordlist", "Property Window"):
                #     print (f"T - {button.label}: {bitmap_width}x{bitmap_height} in {w}x{h}")

        bitmap_width, bitmap_height = bitmap.Size
        dc.DrawBitmap(bitmap, int(x + (w - bitmap_width) / 2), int(y))
        y += bitmap_height

        if button.label and self.show_labels:
            show_text = True
            label_text = list(button.label.split(" "))
            # We try to establish whether this would fit properly.
            # We allow a small oversize of 25% to the button,
            # before we try to reduce the fontsize
            font_candidates = [
                self.default_font,
                self.small_font,
                self.tiny_font,
            ]
            if button.bitmapsize == "tiny":
                font_candidates = font_candidates[2:]
            elif button.bitmapsize == "small":
                font_candidates = font_candidates[1:]
            wouldfit = False
            for testfont in font_candidates:
                test_y = y + self.bitmap_text_buffer
                dc.SetFont(testfont)
                wouldfit = True
                for word in label_text:
                    text_width, text_height = dc.GetTextExtent(word)
                    if text_width > w:
                        wouldfit = False
                        break
                if wouldfit:
                    font = testfont
                    break
            if not wouldfit:
                show_text = False
                label_text = list()

            # Previous algorithm with abbreviated text
            # test_y = y + self.bitmap_text_buffer
            # dc.SetFont(font)
            # for idx, word in enumerate(label_text):
            #     test_word = word
            #     while True:
            #         text_width, text_height = dc.GetTextExtent(test_word)
            #         if text_width <= w:
            #             break
            #         if test_word.endswith("..."):
            #             test_word = test_word[:-4]
            #         else:
            #             test_word = word[:-2]
            #         if len(test_word) > 0:
            #             test_word += "..."
            #         else:
            #             show_text = False
            #             break
            #     if len(test_word) > 0:
            #         if test_word.endswith("..."):
            #             label_text[idx] = test_word
            #             label_text = label_text[: idx + 1]
            #             break
            #     else:
            #         if idx == 0:
            #             show_text = False
            #         else:
            #             label_text = label_text[:idx]

            #         break

            #     test_y += text_height

        else:
            show_text = False
            label_text = list()
        if show_text:
            y += self.bitmap_text_buffer
            dc.SetFont(font)
            i = 0
            while i < len(label_text):
                # We know by definition that all single words
                # are okay for drawing, now we check whether
                # we can draw multiple in one line
                word = label_text[i]
                cont = True
                while cont:
                    cont = False
                    if i < len(label_text) - 1:
                        nextword = label_text[i + 1]
                        test = word + " " + nextword
                        tw, th = dc.GetTextExtent(test)
                        if tw < w:
                            word = test
                            i += 1
                            cont = True

                text_width, text_height = dc.GetTextExtent(word)
                dc.DrawText(
                    word,
                    int(x + (w / 2.0) - (text_width / 2)),
                    int(y),
                )
                y += text_height
                i += 1
        if button.dropdown is not None and button.dropdown.position is not None:
            self._paint_dropdown(dc, button.dropdown)
        dc.DestroyClippingRegion()

    def layout(self, dc: wx.DC, ribbon):
        """
        Performs the layout of the page. This is determined to be the size of the ribbon minus any edge buffering.

        @param dc:
        @param art:
        @return:
        """
        ribbon_width, ribbon_height = dc.Size
        # print(f"ribbon: {dc.Size}")
        horizontal = self.parent.prefer_horizontal()
        xpos = 0
        ypos = 0
        has_page_header = ribbon.visible_pages() > 1
        for pn, page in enumerate(ribbon.pages):
            if not page.visible:
                continue
            # Set tab positioning.
            # Compute tabwidth according to be displayed label,
            # if bigger than default then extend width
            if has_page_header:
                line_width, line_height = dc.GetTextExtent(page.label)

                tabwidth = max(line_width + 2 * self.tab_tab_buffer, self.tab_width)
                if horizontal:
                    t_x = pn * self.tab_tab_buffer + xpos + self.tab_initial_buffer
                    t_x1 = t_x + tabwidth
                    t_y = ypos
                    t_y1 = t_y + self.tab_height * 2
                else:
                    t_y = pn * self.tab_tab_buffer + ypos + self.tab_initial_buffer
                    t_y1 = t_y + tabwidth
                    t_x = xpos
                    t_x1 = t_x + self.tab_height * 2
                page.tab_position = (t_x, t_y, t_x1, t_y1)
                if horizontal:
                    xpos += tabwidth
                else:
                    ypos += tabwidth
            else:
                page.tab_position = (0, 0, 0, 0)
            if page is not self.current_page:
                continue

            page_width = ribbon_width - self.edge_page_buffer
            page_height = ribbon_height - self.edge_page_buffer
            if horizontal:
                page_width -= self.edge_page_buffer
                x = self.edge_page_buffer
                if has_page_header:
                    y = self.tab_height
                    page_height -= self.tab_height
                else:
                    x = self.edge_page_buffer
                    y = 0
            else:
                page_height -= self.edge_page_buffer
                y = self.edge_page_buffer
                if has_page_header:
                    x = self.tab_height
                    page_width -= self.tab_height
                else:
                    y = self.edge_page_buffer
                    x = 0

            # Page start position.
            if horizontal:
                if has_page_header:
                    y = self.tab_height
                    page_height += self.edge_page_buffer
                else:
                    x = self.edge_page_buffer
                    y = 0
            else:
                if has_page_header:
                    x = self.tab_height
                    page_width += self.edge_page_buffer
                else:
                    y = self.edge_page_buffer
                    x = 0
            # Set page position.
            page.position = (
                x,
                y,
                x + page_width,
                y + page_height,
            )

            # if self.parent.visible_pages() == 1:
            #     print(f"page: {page.position}")
            self.page_layout(dc, page)

    # def preferred_button_size_for_panel(self, dc, panel):
    #     # Provides
    #     x, y, max_x, max_y = panel.position
    #     panel_width = max_x - x
    #     panel_height = max_y - y
    #     button_sizes = []
    #     for button in panel.buttons:
    #         this_button_sizes = []
    #         # We calculate the space requirement for regular,
    #         # small and tiny buttons, both with and without
    #         # labels
    #         button_sizes.append(this_button_sizes)
    #     button_width = 0
    #     button_height = 0
    #     return button_width, button_height

    def preferred_button_size_for_page(self, dc, page):
        x, y, max_x, max_y = page.position
        page_width = max_x - x
        page_height = max_y - y
        horizontal = self.parent.prefer_horizontal()
        is_horizontal = (self.orientation == self.RIBBON_ORIENTATION_HORIZONTAL) or (
            horizontal and self.orientation == self.RIBBON_ORIENTATION_AUTO
        )
        # Count buttons and panels
        total_button_count = 0
        panel_count = 0
        for panel in page.panels:
            plen = panel.visible_button_count
            total_button_count += plen
            if plen > 0:
                panel_count += 1
            # else:
            #     print(f"No buttons for {panel.label} found during layout")
        # Calculate h/v counts for panels and buttons
        if is_horizontal:
            all_button_horizontal = max(total_button_count, 1)
            all_button_vertical = 1

            all_panel_horizontal = max(panel_count, 1)
            all_panel_vertical = 1
        else:
            all_button_horizontal = 1
            all_button_vertical = max(total_button_count, 1)

            all_panel_horizontal = 1
            all_panel_vertical = max(panel_count, 1)

        # Calculate optimal width/height for just buttons.
        button_width_across_panels = page_width
        button_width_across_panels -= (
            all_panel_horizontal - 1
        ) * self.between_panel_buffer
        button_width_across_panels -= 2 * self.page_panel_buffer

        button_height_across_panels = page_height
        button_height_across_panels -= (
            all_panel_vertical - 1
        ) * self.between_panel_buffer
        button_height_across_panels -= 2 * self.page_panel_buffer

        for p, panel in enumerate(page.panels):
            if p == 0:
                # Remove high-and-low perpendicular panel_button_buffer
                if is_horizontal:
                    button_height_across_panels -= 2 * self.panel_button_buffer
                else:
                    button_width_across_panels -= 2 * self.panel_button_buffer
            for b, button in enumerate(list(panel.visible_buttons())):
                if b == 0:
                    # First and last buffers.
                    if is_horizontal:
                        button_width_across_panels -= 2 * self.panel_button_buffer
                    else:
                        button_height_across_panels -= 2 * self.panel_button_buffer
                else:
                    # Each gap between buttons
                    if is_horizontal:
                        button_width_across_panels -= self.between_button_buffer
                    else:
                        button_height_across_panels -= self.between_button_buffer

        # Calculate width/height for each button.
        button_width = button_width_across_panels / all_button_horizontal
        button_height = button_height_across_panels / all_button_vertical

        return button_width, button_height

    def page_layout(self, dc, page):
        """
        Determine the layout of the page. This calls for each panel to be set relative to the number of buttons it
        contains.

        @param dc:
        @param art:
        @return:
        """
        x, y, max_x, max_y = page.position
        is_horizontal = (self.orientation == self.RIBBON_ORIENTATION_HORIZONTAL) or (
            self.parent.prefer_horizontal()
            and self.orientation == self.RIBBON_ORIENTATION_AUTO
        )
        button_width, button_height = self.preferred_button_size_for_page(dc, page)
        x += self.page_panel_buffer
        y += self.page_panel_buffer
        """
        THIS ALGORITHM NEEDS STILL TO BE IMPLEMENTED
        --------------------------------------------
        We discuss now the horizontal case, the same
        logic would apply for the vertical case.
        We iterate through the sizes and establish the space
        needed for every panel:
        1) We calculate the required button dimensions for all
        combinations of tiny/small/regular icons plus with/without labels
        2) We get the minimum amount of columns required to display
        the buttons (taking the vertical extent ie the amount
        of available rows into account).
        This will provide us with a solution that would need
        the least horizontal space.
        3) That may lead to a situation where you would still
        have horizontal space available for the panels.
        Hence we do a second pass where we assign additional space
        to all panels that need more than one row of icons.
        As we will do this for all possible size combinations,
        we will chose eventually that solution that has the
        fewest amount of buttons in overflow.
        """
        # 1 Calculate button sizes - this is not required
        # here, already done during button creation

        # 2 Loop over all sizes

        # Now that we have gathered all information we can assign
        # the space...
        for p, panel in enumerate(page.panels):
            if p != 0:
                # Non-first move between panel gap.
                if is_horizontal:
                    x += self.between_panel_buffer
                else:
                    y += self.between_panel_buffer

            if is_horizontal:
                single_panel_horizontal = max(panel.visible_button_count, 1)
                single_panel_vertical = 1
            else:
                single_panel_horizontal = 1
                single_panel_vertical = max(panel.visible_button_count, 1)

            panel_width = (
                single_panel_horizontal * button_width
                + (single_panel_horizontal - 1) * self.between_button_buffer
                + 2 * self.panel_button_buffer
            )
            panel_height = (
                single_panel_vertical * button_height
                + (single_panel_vertical - 1) * self.between_button_buffer
                + 2 * self.panel_button_buffer
            )

            panel.position = x, y, x + panel_width, y + panel_height
            # if self.parent.visible_pages() == 1:
            #     print(f"panel: {panel.position}")

            self.panel_layout(dc, panel)

            if is_horizontal:
                x += panel_width
            else:
                y += panel_height

    def panel_layout(self, dc: wx.DC, panel):
        x, y, max_x, max_y = panel.position
        panel_width = max_x - x
        panel_height = max_y - y
        # print(f"Panel: {panel.label}: {panel.position}")
        horizontal = self.parent.prefer_horizontal()
        is_horizontal = (self.orientation == self.RIBBON_ORIENTATION_HORIZONTAL) or (
            horizontal and self.orientation == self.RIBBON_ORIENTATION_AUTO
        )
        plen = panel.visible_button_count
        # if plen == 0:
        #     print(f"layout for panel '{panel.label}' without buttons!")

        distribute_evenly = False
        if is_horizontal:
            button_horizontal = max(plen, 1)
            button_vertical = 1
        else:
            button_horizontal = 1
            button_vertical = max(plen, 1)

        all_button_width = (
            panel_width
            - (button_horizontal - 1) * self.between_button_buffer
            - 2 * self.panel_button_buffer
        )
        all_button_height = (
            panel_height
            - (button_vertical - 1) * self.between_button_buffer
            - 2 * self.panel_button_buffer
        )

        button_width = all_button_width / button_horizontal
        button_height = all_button_height / button_vertical
        # 'tiny'-size of a default 50x50 icon
        minim_size = int(TINY_RESIZE_FACTOR * 50)
        button_width = max(minim_size, button_width)
        button_height = max(minim_size, button_height)

        x += self.panel_button_buffer
        y += self.panel_button_buffer
        panel._overflow.clear()
        panel._overflow_position = None
        lastbutton = None
        for b, button in enumerate(list(panel.visible_buttons())):
            button.bitmapsize = "large"
            bitmap_width, bitmap_height = button.bitmap_large.Size
            if bitmap_height > button_height or bitmap_width > button_width:
                button.bitmapsize = "small"
                bitmap_width, bitmap_height = button.bitmap_small.Size
                if bitmap_height > button_height or bitmap_width > button_width:
                    button.bitmapsize = "tiny"
            self.button_calc(dc, button)
            if b == 0:
                max_width = button.min_width
                max_height = button.min_height
            else:
                max_width = max(max_width, button.min_width)
                max_height = max(max_height, button.min_height)

        target_height = button_height
        target_width = button_width
        # if self.parent.visible_pages() == 1:
        #     print(f"Target: {target_width}x{target_height}")
        for b, button in enumerate(list(panel.visible_buttons())):
            button.overflow = False
            this_width = target_width
            this_height = target_height
            local_width = 1.25 * button.min_width
            local_height = 1.25 * button.min_height
            if not distribute_evenly:
                if button_horizontal > 1:
                    this_width = min(this_width, local_width)
                if button_vertical > 1:
                    this_height = min(this_height, local_height)
            if b != 0:
                # Move across button gap if not first button.
                if is_horizontal:
                    x += self.between_button_buffer
                else:
                    y += self.between_button_buffer
            button.position = x, y, x + this_width, y + this_height
            if is_horizontal:
                is_overflow = False
                if x + this_width > panel.position[2]:
                    is_overflow = True
                    # Let's establish whether there is place for another row of icons underneath
                    # print(
                    #     f"Horizontal Overflow: y={y}, b-height={max_height}, new max={y + 2 * max_height + self.panel_button_buffer}, panel: {panel.position[3]}"
                    # )
                    if (
                        y + 2 + max_height + self.panel_button_buffer
                        < panel.position[3]
                    ):
                        is_overflow = False
                        target_height = max_height
                        # Reset height of all previous buttons:
                        for bb, bbutton in enumerate(list(panel.visible_buttons())):
                            if bb >= b:
                                break
                            bbutton.position = (
                                bbutton.position[0],
                                bbutton.position[1],
                                bbutton.position[2],
                                bbutton.position[1] + max_height,
                            )
                        x = panel.position[0] + self.panel_button_buffer
                        y += max_height + self.panel_button_buffer
                        button.position = x, y, x + this_width, y + max_height
                if is_overflow:
                    button.overflow = True
                    panel._overflow.append(button)
                    if panel._overflow_position is None:
                        ppx, ppy, ppx1, ppy1 = panel.position
                        panel._overflow_position = (ppx1 - 15, ppy, ppx1, ppy1)
                        if (
                            lastbutton is not None
                            and lastbutton.position[2] >= ppx1 - 15
                        ):
                            # That overlaps, not good, so add this button
                            # to the overflow area too
                            lastbutton.overflow = True
                            panel._overflow.insert(0, lastbutton)
            else:
                is_overflow = False
                if y + this_height > panel.position[3]:
                    is_overflow = True
                    # print(
                    #     f"Vertical Overflow: x={x}, b-width={max_width}, new max={x + 2 * max_width + self.panel_button_buffer}, panel: {panel.position[2]}"
                    # )
                    # Let's establish whether there is place for another column of icons to the right
                    if x + 2 * max_width + self.panel_button_buffer < panel.position[2]:
                        is_overflow = False
                        target_width = max_width
                        # Reset width of all previous buttons:
                        for bb, bbutton in enumerate(list(panel.visible_buttons())):
                            if bb >= b:
                                break
                            bbutton.position = (
                                bbutton.position[0],
                                bbutton.position[1],
                                bbutton.position[0] + max_width,
                                bbutton.position[3],
                            )
                        y = panel.position[1] + self.panel_button_buffer
                        x += max_width + self.panel_button_buffer
                        button.position = x, y, x + max_width, y + this_height
                if is_overflow:
                    button.overflow = True
                    panel._overflow.append(button)
                    if panel._overflow_position is None:
                        ppx, ppy, ppx1, ppy1 = panel.position
                        panel._overflow_position = (ppx, ppy1 - 15, ppx1, ppy1)
                        if (
                            lastbutton is not None
                            and lastbutton.position[3] >= ppy1 - 15
                        ):
                            # That overlaps, not good, so add this button
                            # to the overflow area too
                            lastbutton.overflow = True
                            panel._overflow.insert(0, lastbutton)

            # print(f"button: {button.position}")
            self.button_layout(dc, button)

            if is_horizontal:
                x += this_width
            else:
                y += this_height
            lastbutton = button

    def button_calc(self, dc: wx.DC, button):
        default_w = button.default_width
        if button.bitmapsize == "small":
            default_w = int(SMALL_RESIZE_FACTOR * button.default_width)
            bitmap = button.bitmap_small
            dc.SetFont(self.small_font)
        elif button.bitmapsize == "tiny":
            default_w = int(TINY_RESIZE_FACTOR * button.default_width)
            bitmap = button.bitmap_tiny
            dc.SetFont(self.tiny_font)
        else:
            default_w = button.default_width
            bitmap = button.bitmap_large
            dc.SetFont(self.default_font)
        bitmap_width, bitmap_height = bitmap.Size
        bitmap_height = max(bitmap_height, default_w)
        bitmap_width = max(bitmap_width, default_w)

        # Calculate text height/width
        text_width = 0
        text_height = 0
        if button.label and self.show_labels:
            for word in button.label.split(" "):
                line_width, line_height = dc.GetTextExtent(word)
                text_width = max(text_width, line_width)
                text_height += line_height

        # Calculate button_width/button_height
        button_width = max(bitmap_width, text_width)
        button_height = bitmap_height
        button_height += 2 * self.panel_button_buffer
        button_width += 2 * self.panel_button_buffer
        if button.label and self.show_labels:
            # button_height += + self.panel_button_buffer
            button_height += self.bitmap_text_buffer + text_height

        button.min_width = button_width
        button.min_height = button_height
        # print (f"layout for {button.label} ({button.bitmapsize}): {button.min_width}x{button.min_height}, icon={bitmap_width}x{bitmap_height}")

    def button_layout(self, dc: wx.DC, button):
        x, y, max_x, max_y = button.position
        if button.bitmapsize == "small":
            bitmap = button.bitmap_small
        elif button.bitmapsize == "tiny":
            bitmap = button.bitmap_tiny
        else:
            bitmap = button.bitmap_large
        bitmap_width, bitmap_height = bitmap.Size
        if button.kind == "hybrid" and button.key != "toggle":
            # Calculate text height/width
            # Calculate dropdown
            # Same size regardless of bitmap-size
            sizx = 15
            sizy = 15
            # Let's see whether we have enough room
            extx = (x + max_x) / 2 + bitmap_width / 2 + sizx - 1
            exty = y + bitmap_height + sizy - 1
            extx = max(x - sizx, min(extx, max_x - 1))
            exty = max(y + sizy, min(exty, max_y - 1))
            gap = 5
            button.dropdown.position = (
                extx - sizx,
                exty - sizy - gap,
                extx,
                exty - gap,
            )
            # button.dropdown.position = (
            #     x + bitmap_width / 2,
            #     y + bitmap_height / 2,
            #     x + bitmap_width,
            #     y + bitmap_height,
            # )
            # print (
            #     f"Required for {button.label}: button: {x},{y} to {max_x},{max_y}," +
            #     f"dropd: {extx-sizx},{exty-sizy} to {extx},{exty}"
            # )<|MERGE_RESOLUTION|>--- conflicted
+++ resolved
@@ -41,6 +41,7 @@
 """
 
 import copy
+import math
 import platform
 import threading
 
@@ -48,11 +49,7 @@
 
 from meerk40t.kernel import Job
 from meerk40t.svgelements import Color
-<<<<<<< HEAD
-from meerk40t.gui.icons import STD_ICON_SIZE
-=======
 from meerk40t.gui.icons import PyEmbeddedImage, STD_ICON_SIZE
->>>>>>> 45e51e10
 
 _ = wx.GetTranslation
 
@@ -232,12 +229,8 @@
         # as otherwise a strange type error is thrown:
         # TypeError: GetBitmap() got an unexpected keyword argument 'force_darkmode'
         # Well...
-<<<<<<< HEAD
         from meerk40t.gui.icons import PyEmbeddedImage
         from meerk40t.gui.icons import VectorIcon
-=======
-
->>>>>>> 45e51e10
 
         if not isinstance(icon, VectorIcon):
             icon = PyEmbeddedImage(icon.data)
