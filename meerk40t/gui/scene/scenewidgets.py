<<<<<<< HEAD
from meerk40t.core.units import UNITS_PER_MM
=======
import math
import wx

>>>>>>> f6a51a16
from meerk40t.gui.scene.scene import Widget
from meerk40t.gui.wxutils import create_menu

from meerk40t.gui.laserrender import (
    DRAW_MODE_BACKGROUND,
    DRAW_MODE_GRID,
    DRAW_MODE_GUIDES,
    DRAW_MODE_LASERPATH,
    DRAW_MODE_RETICLE,
    DRAW_MODE_SELECTION,
    swizzlecolor,
)
from meerk40t.svgelements import Color

HITCHAIN_HIT = 0
HITCHAIN_DELEGATE = 1
HITCHAIN_HIT_AND_DELEGATE = 2
HITCHAIN_DELEGATE_AND_HIT = 3

RESPONSE_CONSUME = 0
RESPONSE_ABORT = 1
RESPONSE_CHAIN = 2
RESPONSE_DROP = 3

ORIENTATION_MODE_MASK = 0b00001111110000
ORIENTATION_DIM_MASK = 0b00000000001111
ORIENTATION_MASK = ORIENTATION_MODE_MASK | ORIENTATION_DIM_MASK
ORIENTATION_RELATIVE = 0b00000000000000
ORIENTATION_ABSOLUTE = 0b00000000010000
ORIENTATION_CENTERED = 0b00000000100000
ORIENTATION_HORIZONTAL = 0b00000001000000
ORIENTATION_VERTICAL = 0b00000010000000
ORIENTATION_GRID = 0b00000100000000
ORIENTATION_NO_BUFFER = 0b00001000000000
BUFFER = 10.0


class ElementsWidget(Widget):
    """
    The ElementsWidget is tasked with drawing the elements within the scene. It also
    server to process leftclick in order to emphasize the given object.
    """

    def __init__(self, scene, renderer):
        Widget.__init__(self, scene, all=True)
        self.renderer = renderer

    def hit(self):
        return HITCHAIN_HIT

    def process_draw(self, gc):
        context = self.scene.context
        matrix = self.scene.widget_root.scene_widget.matrix
        scale_x = matrix.value_scale_x()
        try:
            zoom_scale = 1 / scale_x
        except ZeroDivisionError:
            matrix.reset()
            zoom_scale = 1
        if zoom_scale < 1:
            zoom_scale = 1
        self.renderer.render(
            context.elements.elems_nodes(),
            gc,
            self.renderer.context.draw_mode,
            zoomscale=zoom_scale,
        )

    def event(self, window_pos=None, space_pos=None, event_type=None):
        if event_type == "leftclick":
            elements = self.scene.context.elements
            elements.set_emphasized_by_position(space_pos)
            elements.signal("select_emphasized_tree", 0)
            return RESPONSE_CONSUME
        return RESPONSE_DROP


class SelectionWidget(Widget):
    """
    Selection Widget it tasked with drawing the selection box and managing the events
    dealing with moving, resizing and altering the selected object.
    """

    def __init__(self, scene):
        Widget.__init__(self, scene, all=False)
        self.selection_pen = wx.Pen()
        self.selection_pen.SetColour(wx.Colour(0xA0, 0x7F, 0xA0))
        self.selection_pen.SetStyle(wx.PENSTYLE_DOT)
        self.save_width = None
        self.save_height = None
        self.tool = self.tool_translate
        self.cursor = None
        self.uniform = True

    def hit(self):
        elements = self.scene.context.elements
        try:
            bounds = elements.selected_area()
        except AttributeError:
            bounds = None
        if bounds is not None:
            self.left = bounds[0]
            self.top = bounds[1]
            self.right = bounds[2]
            self.bottom = bounds[3]

            # Adjust boundaries to ensure a minimum height / width so that
            # dots and horizontal / vertical lines get a move icon
            width = self.right - self.left
            height = self.bottom - self.top
            matrix = self.parent.matrix
            # Twice size of equivalent in event:hover
            try:
                xmin = 10 / matrix.value_scale_x()
                ymin = 10 / matrix.value_scale_y()
            except ZeroDivisionError:
                matrix.reset()
                ymin = 10
                xmin = 10
            if width < xmin:
                width = (xmin - width) / 2
                self.left -= width
                self.right += width
            if height < ymin:
                height = (ymin - height) / 2
                self.top -= height
                self.bottom += height

            self.clear()
            return HITCHAIN_HIT
        else:
            self.left = float("inf")
            self.top = float("inf")
            self.right = -float("inf")
            self.bottom = -float("inf")
            self.clear()
            return HITCHAIN_DELEGATE

    def event(self, window_pos=None, space_pos=None, event_type=None):
        elements = self.scene.context.elements
        if event_type == "hover_start":
            self.scene.cursor("sizing")
            return RESPONSE_CHAIN
        elif event_type == "hover_end" or event_type == "lost":
            self.scene.cursor("arrow")
            return RESPONSE_CHAIN
        elif event_type == "hover":
            matrix = self.parent.matrix
            xin = space_pos[0] - self.left
            yin = space_pos[1] - self.top
            # Half size of equivalent in hit
            xmin = 5 / matrix.value_scale_x()
            ymin = 5 / matrix.value_scale_y()
            # Adjust sizing of hover border as follows:
            # 1. If object is very small so move area is smaller than 1/2 or even non-existent, prefer move to size by setting border to zero
            # 2. Otherwise try to expand by up to 2 (to make it easier to hover) but never less than xmin and never expanded
            #    to be more than 1/4 of the width or height
            xmin = (
                min(xmin * 2.0, max(self.width / 4.0, xmin))
                if xmin <= self.width / 4.0
                else 0.0
            )
            ymin = (
                min(ymin * 2.0, max(self.height / 4.0, ymin))
                if ymin <= self.height / 4.0
                else 0.0
            )
            xmax = self.width - xmin
            ymax = self.height - ymin
            for e in elements.elems(emphasized=True):
                try:
                    if e.lock:
                        self.scene.cursor("sizing")
                        self.tool = self.tool_translate
                        return RESPONSE_CHAIN
                except (ValueError, AttributeError):
                    pass
            if xin >= xmax and yin >= ymax:
                self.scene.cursor("size_se")
                self.tool = self.tool_scalexy_se
            elif xin <= xmin and yin <= ymin:
                self.scene.cursor("size_nw")
                self.tool = self.tool_scalexy_nw
            elif xin >= xmax and yin <= ymin:
                self.scene.cursor("size_ne")
                self.tool = self.tool_scalexy_ne
            elif xin <= xmin and yin >= ymax:
                self.scene.cursor("size_sw")
                self.tool = self.tool_scalexy_sw
            elif xin <= xmin:
                self.scene.cursor("size_w")
                self.tool = self.tool_scalex_w
            elif yin <= ymin:
                self.scene.cursor("size_n")
                self.tool = self.tool_scaley_n
            elif xin >= xmax:
                self.scene.cursor("size_e")
                self.tool = self.tool_scalex_e
            elif yin >= ymax:
                self.scene.cursor("size_s")
                self.tool = self.tool_scaley_s
            else:
                self.scene.cursor("sizing")
                self.tool = self.tool_translate
            return RESPONSE_CHAIN
        dx = space_pos[4]
        dy = space_pos[5]

        if event_type == "rightdown":
            elements.set_emphasized_by_position(space_pos)
            if not elements.has_emphasis():
                return RESPONSE_CONSUME
            create_menu(
                self.scene.context.gui, elements.top_element(emphasized=True), elements
            )
            return RESPONSE_CONSUME
        elif event_type == "doubleclick":
            elements.set_emphasized_by_position(space_pos)
            elements.signal("activate_selected_nodes", 0)
            return RESPONSE_CONSUME
        elif event_type == "leftdown":
            self.save_width = self.width
            self.save_height = self.height
            self.uniform = True
            self.tool(space_pos, dx, dy, -1)
            return RESPONSE_CONSUME
        elif event_type == "middledown":
            self.save_width = self.width
            self.save_height = self.height
            self.uniform = False
            self.tool(space_pos, dx, dy, -1)
            return RESPONSE_CONSUME
        elif event_type in ("middleup", "leftup", "lost"):
            self.tool(space_pos, dx, dy, 1)
            elements.ensure_positive_bounds()
            return RESPONSE_CONSUME
        elif event_type == "move":
            if not elements.has_emphasis():
                return RESPONSE_CONSUME
            if self.save_width is None or self.save_height is None:
                self.save_width = self.width
                self.save_height = self.height
            self.tool(space_pos, dx, dy, 0)
            return RESPONSE_CONSUME
        return RESPONSE_CHAIN

    def tool_scalexy(self, position, dx, dy, event=0):
        elements = self.scene.context.elements
        if event == 1:
            for e in elements.flat(types=("elem",), emphasized=True):
                obj = e.object
                obj.node.modified()
        if event == 0:
            b = elements.selected_area()
            scalex = (position[0] - self.left) / self.save_width
            scaley = (position[1] - self.top) / self.save_height
            self.save_width *= scalex
            self.save_height *= scaley
            for obj in elements.elems(emphasized=True):
                try:
                    if obj.lock:
                        continue
                except AttributeError:
                    pass
                obj.transform.post_scale(scalex, scaley, self.left, self.top)
            for e in elements.flat(types=("group", "file")):
                e._bounds_dirty = True
            elements.update_bounds([b[0], b[1], position[0], position[1]])
            self.scene.request_refresh()

    def tool_scalexy_se(self, position, dx, dy, event=0):
        """
        Change scale vs the bottom right corner.
        """
        elements = self.scene.context.elements
        if event == 1:
            for e in elements.flat(types=("elem",), emphasized=True):
                obj = e.object
                obj.node.modified()
        if event == 0:
            b = elements.selected_area()
            scalex = (position[0] - self.left) / self.save_width
            scaley = (position[1] - self.top) / self.save_height
            if self.uniform:
                scale = (scaley + scalex) / 2.0
                scalex = scale
                scaley = scale
            self.save_width *= scalex
            self.save_height *= scaley
            for obj in elements.elems(emphasized=True):
                try:
                    if obj.lock:
                        continue
                except AttributeError:
                    pass
                obj.transform.post_scale(scalex, scaley, self.left, self.top)
            for e in elements.flat(types=("group", "file")):
                e._bounds_dirty = True
            elements.update_bounds(
                [b[0], b[1], b[0] + self.save_width, b[1] + self.save_height]
            )
            self.scene.request_refresh()

    def tool_scalexy_nw(self, position, dx, dy, event=0):
        """
        Change scale from the top left corner.
        """
        elements = self.scene.context.elements
        if event == 1:
            for e in elements.flat(types=("elem",), emphasized=True):
                obj = e.object
                obj.node.modified()
        if event == 0:
            b = elements.selected_area()
            scalex = (self.right - position[0]) / self.save_width
            scaley = (self.bottom - position[1]) / self.save_height
            if self.uniform:
                scale = (scaley + scalex) / 2.0
                scalex = scale
                scaley = scale
            self.save_width *= scalex
            self.save_height *= scaley
            for obj in elements.elems(emphasized=True):
                try:
                    if obj.lock:
                        continue
                except AttributeError:
                    pass
                obj.transform.post_scale(scalex, scaley, self.right, self.bottom)
            for e in elements.flat(types=("group", "file")):
                e._bounds_dirty = True
            elements.update_bounds(
                [b[2] - self.save_width, b[3] - self.save_height, b[2], b[3]]
            )
            self.scene.request_refresh()

    def tool_scalexy_ne(self, position, dx, dy, event=0):
        """
        Change scale from the top right corner.
        """
        elements = self.scene.context.elements
        if event == 1:
            for e in elements.flat(types=("elem",), emphasized=True):
                obj = e.object
                obj.node.modified()
        if event == 0:
            b = elements.selected_area()
            scalex = (position[0] - self.left) / self.save_width
            scaley = (self.bottom - position[1]) / self.save_height
            if self.uniform:
                scale = (scaley + scalex) / 2.0
                scalex = scale
                scaley = scale
            self.save_width *= scalex
            self.save_height *= scaley
            for obj in elements.elems(emphasized=True):
                try:
                    if obj.lock:
                        continue
                except AttributeError:
                    pass
                obj.transform.post_scale(scalex, scaley, self.left, self.bottom)
            for e in elements.flat(types=("group", "file")):
                e._bounds_dirty = True
            elements.update_bounds(
                [b[0], b[3] - self.save_height, b[0] + self.save_width, b[3]]
            )
            self.scene.request_refresh()

    def tool_scalexy_sw(self, position, dx, dy, event=0):
        """
        Change scale from the bottom left corner.
        """
        elements = self.scene.context.elements
        if event == 1:
            for e in elements.flat(types=("elem",), emphasized=True):
                obj = e.object
                obj.node.modified()
        if event == 0:
            b = elements.selected_area()
            scalex = (self.right - position[0]) / self.save_width
            scaley = (position[1] - self.top) / self.save_height
            if self.uniform:
                scale = (scaley + scalex) / 2.0
                scalex = scale
                scaley = scale
            self.save_width *= scalex
            self.save_height *= scaley
            for obj in elements.elems(emphasized=True):
                try:
                    if obj.lock:
                        continue
                except AttributeError:
                    pass
                obj.transform.post_scale(scalex, scaley, self.right, self.top)
            for e in elements.flat(types=("group", "file")):
                e._bounds_dirty = True
            elements.update_bounds(
                [b[2] - self.save_width, b[1], b[2], b[1] + self.save_height]
            )
            self.scene.request_refresh()

    def tool_scalex_e(self, position, dx, dy, event=0):
        """
        Change scale from the right side.
        """
        elements = self.scene.context.elements
        if event == 1:
            for e in elements.flat(types=("elem",), emphasized=True):
                obj = e.object
                obj.node.modified()
        if event == 0:
            b = elements.selected_area()
            scalex = (position[0] - self.left) / self.save_width
            self.save_width *= scalex
            for obj in elements.elems(emphasized=True):
                try:
                    if obj.lock:
                        continue
                except AttributeError:
                    pass
                obj.transform.post_scale(scalex, 1, self.left, self.top)
            for e in elements.flat(types=("group", "file")):
                e._bounds_dirty = True
            elements.update_bounds([b[0], b[1], position[0], b[3]])
            self.scene.request_refresh()

    def tool_scalex_w(self, position, dx, dy, event=0):
        """
        Change scale from the left side.
        """
        elements = self.scene.context.elements
        if event == 1:
            for e in elements.flat(types=("elem",), emphasized=True):
                obj = e.object
                obj.node.modified()
        if event == 0:
            b = elements.selected_area()
            scalex = (self.right - position[0]) / self.save_width
            self.save_width *= scalex
            for obj in elements.elems(emphasized=True):
                try:
                    if obj.lock:
                        continue
                except AttributeError:
                    pass
                obj.transform.post_scale(scalex, 1, self.right, self.top)
            for e in elements.flat(types=("group", "file")):
                e._bounds_dirty = True
            elements.update_bounds([position[0], b[1], b[2], b[3]])
            self.scene.request_refresh()

    def tool_scaley_s(self, position, dx, dy, event=0):
        """
        Change scale from the bottom side.
        """
        elements = self.scene.context.elements
        if event == 1:
            for e in elements.flat(types=("elem",), emphasized=True):
                obj = e.object
                obj.node.modified()
        if event == 0:
            b = elements.selected_area()
            scaley = (position[1] - self.top) / self.save_height
            self.save_height *= scaley
            for obj in elements.elems(emphasized=True):
                try:
                    if obj.lock:
                        continue
                except AttributeError:
                    pass
                obj.transform.post_scale(1, scaley, self.left, self.top)
            for e in elements.flat(types=("group", "file")):
                e._bounds_dirty = True
            elements.update_bounds([b[0], b[1], b[2], position[1]])
            self.scene.request_refresh()

    def tool_scaley_n(self, position, dx, dy, event=0):
        """
        Change scale from the top side.
        """
        elements = self.scene.context.elements
        if event == 1:
            for e in elements.flat(types=("elem",), emphasized=True):
                obj = e.object
                obj.node.modified()
        if event == 0:
            b = elements.selected_area()
            scaley = (self.bottom - position[1]) / self.save_height
            self.save_height *= scaley
            for obj in elements.elems(emphasized=True):
                try:
                    if obj.lock:
                        continue
                except AttributeError:
                    pass
                obj.transform.post_scale(1, scaley, self.left, self.bottom)
            for e in elements.flat(types=("group", "file")):
                e._bounds_dirty = True
            elements.update_bounds([b[0], position[1], b[2], b[3]])
            self.scene.request_refresh()

    def tool_translate(self, position, dx, dy, event=0):
        """
        Change the position of the selected elements.
        """
        elements = self.scene.context.elements
        if event == 1:
            for e in elements.flat(types=("elem",), emphasized=True):
                obj = e.object
                obj.node.modified()
        if event == 0:
            b = elements.selected_area()
            for e in elements.flat(types=("elem",), emphasized=True):
                obj = e.object
                obj.transform.post_translate(dx, dy)
            for e in elements.flat(types=("group", "file")):
                e._bounds_dirty = True
            self.translate(dx, dy)
            elements.update_bounds([b[0] + dx, b[1] + dy, b[2] + dx, b[3] + dy])
        self.scene.request_refresh()

    def process_draw(self, gc):
        """
        Draw routine for drawing the selection box.
        """
        if self.scene.context.draw_mode & DRAW_MODE_SELECTION != 0:
            return
        context = self.scene.context
        draw_mode = context.draw_mode
        elements = self.scene.context.elements
        bounds = elements.selected_area()
        matrix = self.parent.matrix
        if bounds is not None:
            try:
                linewidth = 2.0 / matrix.value_scale_x()
                font_size = 14.0 / matrix.value_scale_x()
            except ZeroDivisionError:
                matrix.reset()
                return
            try:
                self.selection_pen.SetWidth(linewidth)
            except TypeError:
                self.selection_pen.SetWidth(int(linewidth))
            if font_size < 1.0:
                font_size = 1.0  # Mac does not allow values lower than 1.
            try:
                font = wx.Font(font_size, wx.SWISS, wx.NORMAL, wx.BOLD)
            except TypeError:
                font = wx.Font(int(font_size), wx.SWISS, wx.NORMAL, wx.BOLD)
            gc.SetFont(font, wx.Colour(0x7F, 0x7F, 0x7F))
            gc.SetPen(self.selection_pen)
            x0, y0, x1, y1 = bounds
            center_x = (x0 + x1) / 2.0
            center_y = (y0 + y1) / 2.0
            gc.StrokeLine(center_x, 0, center_x, y0)
            gc.StrokeLine(0, center_y, x0, center_y)
            gc.StrokeLine(x0, y0, x1, y0)
            gc.StrokeLine(x1, y0, x1, y1)
            gc.StrokeLine(x1, y1, x0, y1)
            gc.StrokeLine(x0, y1, x0, y0)
            if draw_mode & DRAW_MODE_SELECTION == 0:
                p = self.scene.context
                units = p.units_name
                # scale(%.13f,%.13f)
                gc.DrawText(
                    "{distance:.2f}{units}".format(
                        distance=p.device.length(y0, 1, new_units=units, as_float=True),
                        units=units,
                    ),
                    center_x,
                    y0 / 2.0,
                )
                gc.DrawText(
                    "{distance:.2f}{units}".format(
                        distance=p.device.length(x0, 0, new_units=units, as_float=True),
                        units=units,
                    ),
                    x0 / 2.0,
                    center_y,
                )
                gc.DrawText(
                    "{distance:.2f}{units}".format(
                        distance=p.device.length(
                            (y1 - y0), 1, new_units=units, as_float=True
                        ),
                        units=units,
                    ),
                    x1,
                    center_y,
                )
                gc.DrawText(
                    "{distance:.2f}{units}".format(
                        distance=p.device.length(
                            (x1 - x0), 0, new_units=units, as_float=True
                        ),
                        units=units,
                    ),
                    center_x,
                    y1,
                )


class RectSelectWidget(Widget):
    """
    SceneWidget

    Rectangle Selection Widget, draws the selection rectangle if left-clicked and dragged
    """

    def __init__(self, scene):
        Widget.__init__(self, scene, all=True)
        self.selection_pen = wx.Pen()
        self.selection_pen.SetColour(wx.BLUE)
        self.selection_pen.SetWidth(25)
        self.selection_pen.SetStyle(wx.PENSTYLE_SHORT_DASH)
        self.start_location = None
        self.end_location = None

    def hit(self):
        return HITCHAIN_HIT

    def event(self, window_pos=None, space_pos=None, event_type=None):
        elements = self.scene.context.elements
        if event_type == "leftdown":
            self.start_location = space_pos
            self.end_location = space_pos
            return RESPONSE_CONSUME
        elif event_type == "leftclick":
            self.start_location = None
            self.end_location = None
            return RESPONSE_DROP
        elif event_type == "leftup":
            elements.validate_selected_area()
            for obj in elements.elems():
                try:
                    q = obj.bbox(True)
                except AttributeError:
                    continue  # This element has no bounds.
                if q is None:
                    continue
                sx = self.start_location[0]
                sy = self.start_location[1]
                ex = self.end_location[0]
                ey = self.end_location[1]
                right_drag = sx <= ex and sy <= ey
                sx = min(self.start_location[0], self.end_location[0])
                sy = min(self.start_location[1], self.end_location[1])
                ex = max(self.start_location[0], self.end_location[0])
                ey = max(self.start_location[1], self.end_location[1])
                xmin = q[0]
                ymin = q[1]
                xmax = q[2]
                ymax = q[3]
                if right_drag:
                    if (
                        sx <= xmin <= ex
                        and sy <= ymin <= ey
                        and sx <= xmax <= ex
                        and sy <= ymax <= ey
                    ):
                        obj.node.emphasized = True
                    else:
                        obj.node.emphasized = False
                else:
                    if (sx <= xmin <= ex or sx <= xmax <= ex) and (
                        sy <= ymin <= ey or sy <= ymax <= ey
                    ):
                        obj.node.emphasized = True
                    else:
                        obj.node.emphasized = False
            self.scene.request_refresh()
            self.start_location = None
            self.end_location = None
            return RESPONSE_CONSUME
        elif event_type == "move":
            self.scene.request_refresh()
            self.end_location = space_pos
            return RESPONSE_CONSUME
        elif event_type == "lost":
            self.start_location = None
            self.end_location = None
            return RESPONSE_CONSUME
        return RESPONSE_DROP

    def process_draw(self, gc):
        """
        Draw the selection rectangle
        """
        matrix = self.parent.matrix
        if self.start_location is not None and self.end_location is not None:
            x0 = self.start_location[0]
            y0 = self.start_location[1]
            x1 = self.end_location[0]
            y1 = self.end_location[1]
            linewidth = 2.0 / matrix.value_scale_x()
            if linewidth < 1:
                linewidth = 1
            try:
                self.selection_pen.SetWidth(linewidth)
            except TypeError:
                self.selection_pen.SetWidth(int(linewidth))
            gc.SetPen(self.selection_pen)
            gc.StrokeLine(x0, y0, x1, y0)
            gc.StrokeLine(x1, y0, x1, y1)
            gc.StrokeLine(x1, y1, x0, y1)
            gc.StrokeLine(x0, y1, x0, y0)


class ReticleWidget(Widget):
    """
    SceneWidget

    Draw the tracking reticles. Each different origin for the driver;position and emulator;position
    gives a new tracking reticle.
    """

    def __init__(self, scene):
        Widget.__init__(self, scene, all=False)
        self.reticles = {}
        self.pen = wx.Pen()

    def init(self, context):
        """
        Listen to driver;position and emulator;position
        """
        context.listen("driver;position", self.on_update_driver)
        context.listen("emulator;position", self.on_update_emulator)

    def final(self, context):
        """
        Unlisten to driver;position and emulator;position
        """
        context.unlisten("driver;position", self.on_update_driver)
        context.unlisten("emulator;position", self.on_update_emulator)

    def on_update_driver(self, origin, pos):
        """
        Update of driver adds and ensures the location of the d+origin position
        """
        self.reticles["d" + origin] = pos[2], pos[3]
        self.scene.request_refresh_for_animation()

    def on_update_emulator(self, origin, pos):
        """
        Update of emulator adds and ensures the location of the e+origin position
        """
        self.reticles["e" + origin] = pos[2], pos[3]

    def process_draw(self, gc):
        """
        Draw all the registered reticles.
        """
        context = self.scene.context
        try:
            if context.draw_mode & DRAW_MODE_RETICLE == 0:
                # Draw Reticles
                gc.SetBrush(wx.TRANSPARENT_BRUSH)
                for index, ret in enumerate(self.reticles):
                    r = self.reticles[ret]
                    self.pen.SetColour(Color.distinct(index + 2).hex)
                    gc.SetPen(self.pen)
                    x = r[0]
                    y = r[1]
                    if x is None or y is None:
                        x = 0
                        y = 0
                    x, y = self.scene.convert_scene_to_window([x, y])
                    gc.DrawEllipse(x - 5, y - 5, 10, 10)
        except AttributeError:
            pass


class LaserPathWidget(Widget):
    """
    Scene Widget.

    Draw the laserpath.

    These are blue lines that track the previous position of the laser-head.
    """

    def __init__(self, scene):
        Widget.__init__(self, scene, all=False)
        self.laserpath = [[0, 0] for _ in range(1000)], [[0, 0] for _ in range(1000)]
        self.laserpath_index = 0

    def init(self, context):
        context.listen("driver;position", self.on_update)
        context.listen("emulator;position", self.on_update)

    def final(self, context):
        context.unlisten("driver;position", self.on_update)
        context.unlisten("emulator;position", self.on_update)

    def on_update(self, origin, pos):
        laserpath = self.laserpath
        index = self.laserpath_index
        laserpath[0][index][0] = pos[0]
        laserpath[0][index][1] = pos[1]
        laserpath[1][index][0] = pos[2]
        laserpath[1][index][1] = pos[3]
        index += 1
        index %= len(laserpath[0])
        self.laserpath_index = index

    def clear_laserpath(self):
        self.laserpath = [[0, 0] for _ in range(1000)], [[0, 0] for _ in range(1000)]
        self.laserpath_index = 0

    def process_draw(self, gc):
        """
        Draw the blue lines of the LaserPath
        """
        context = self.scene.context
        if context.draw_mode & DRAW_MODE_LASERPATH == 0:
            gc.SetPen(wx.BLUE_PEN)
            starts, ends = self.laserpath
            try:
                gc.StrokeLineSegments(starts, ends)
            except OverflowError:
                pass  # I don't actually know why this would happen.


class GridWidget(Widget):
    """
    Interface Widget
    """

    def __init__(self, scene):
        Widget.__init__(self, scene, all=True)
        self.grid = None
        self.background = None
        self.grid_line_pen = wx.Pen()
        self.grid_line_pen.SetColour(wx.Colour(0xA0, 0xA0, 0xA0))
        self.grid_line_pen.SetWidth(1)

    def hit(self):
        return HITCHAIN_HIT

    def event(self, window_pos=None, space_pos=None, event_type=None):
        """
        Capture and deal with the doubleclick event.

        Doubleclick in the grid loads a menu to remove the background.
        """
        if event_type == "hover":
            return RESPONSE_CHAIN
        elif event_type == "doubleclick":
            menu = wx.Menu()
            _ = self.scene.context._
            if self.background is not None:
                item = menu.Append(wx.ID_ANY, _("Remove Background"), "")
                self.scene.gui.Bind(
                    wx.EVT_MENU,
                    lambda e: self.scene.gui.signal("background", None),
                    id=item.GetId(),
                )
                if menu.MenuItemCount != 0:
                    self.scene.gui.PopupMenu(menu)
                    menu.Destroy()
        self.grid = None
        return RESPONSE_CHAIN

    def calculate_grid(self):
        """
        Based on the current matrix calculate the grid within the bed-space.
        """
        context = self.scene.context
        width_in_nm = context.device.width_as_nm
        height_in_nm = context.device.height_as_nm
        step = context.device.length("10mm", as_float=True)
        starts = []
        ends = []
        if step == 0:
            self.grid = None
            return starts, ends
        x = 0.0
        while x < width_in_nm:
            starts.append((x, 0))
            ends.append((x, height_in_nm))
            x += step
        y = 0.0
        while y < height_in_nm:
            starts.append((0, y))
            ends.append((width_in_nm, y))
            y += step
        self.grid = starts, ends

    def process_draw(self, gc):
        """
        Draw the grid on the scene.
        """
        if self.scene.context.draw_mode & DRAW_MODE_BACKGROUND == 0:
            context = self.scene.context
            width_in_nm = context.device.width_as_nm
            height_in_nm = context.device.height_as_nm
            background = self.background
            if background is None:
                gc.SetBrush(wx.WHITE_BRUSH)
                gc.DrawRectangle(0, 0, width_in_nm, height_in_nm)
            elif isinstance(background, int):
                gc.SetBrush(wx.Brush(wx.Colour(swizzlecolor(background))))
                gc.DrawRectangle(0, 0, width_in_nm, height_in_nm)
            else:
                gc.DrawBitmap(background, 0, 0, width_in_nm, height_in_nm)

        if self.scene.context.draw_mode & DRAW_MODE_GRID == 0:
            if self.grid is None:
                self.calculate_grid()
            starts, ends = self.grid
            matrix = self.scene.widget_root.scene_widget.matrix
            try:
                scale_x = matrix.value_scale_x()
                line_width = 1.0 / scale_x
                if line_width < 1:
                    line_width = 1
                try:
                    self.grid_line_pen.SetWidth(line_width)
                except TypeError:
                    self.grid_line_pen.SetWidth(int(line_width))

                gc.SetPen(self.grid_line_pen)
                gc.StrokeLineSegments(starts, ends)
            except (OverflowError, ValueError, ZeroDivisionError):
                matrix.reset()

    def signal(self, signal, *args, **kwargs):
        """
        Signal commands which draw the background and updates the grid when needed recalculate the lines
        """
        if signal == "grid":
            self.grid = None
        elif signal == "background":
            self.background = args[0]


class GuideWidget(Widget):
    """
    Interface Widget

    Guide lines drawn at along the scene edges.
    """

    def __init__(self, scene):
        Widget.__init__(self, scene, all=False)
        self.scene.context.setting(bool, "show_negative_guide", True)

    def process_draw(self, gc):
        """
        Draw the guide lines
        """
        if self.scene.context.draw_mode & DRAW_MODE_GUIDES != 0:
            return
        gc.SetPen(wx.BLACK_PEN)
        w, h = gc.Size
        p = self.scene.context
        scaled_conversion = (
            p.device.length(str(1) + p.units_name, as_float=True)
            * self.scene.widget_root.scene_widget.matrix.value_scale_x()
        )
        if scaled_conversion == 0:
            return
        edge_gap = 5
        wpoints = w / 15.0
        hpoints = h / 15.0
        points = min(wpoints, hpoints)
        # tweak the scaled points into being useful.
        # points = scaled_conversion * round(points / scaled_conversion * 10.0) / 10.0
        points = scaled_conversion * float("{:.1g}".format(points / scaled_conversion))
        sx, sy = self.scene.convert_scene_to_window([0, 0])
        if points == 0:
            return
        offset_x = sx % points
        offset_y = sy % points

        starts = []
        ends = []
        x = offset_x
        length = 20
        font = wx.Font(10, wx.SWISS, wx.NORMAL, wx.BOLD)
        gc.SetFont(font, wx.BLACK)
        gc.DrawText(p.units_name, edge_gap, edge_gap)
        while x < w:
            if x >= 45:
                mark_point = (x - sx) / scaled_conversion
                if round(mark_point * 1000) == 0:
                    mark_point = 0.0  # prevents -0
                starts.append((x, edge_gap))
                ends.append((x, length + edge_gap))

                starts.append((x, h - edge_gap))
                ends.append((x, h - length - edge_gap))

<<<<<<< HEAD
                gc.DrawText("%g" % mark_point, x, edge_gap, -tau / 4)
=======
                    # gc.DrawText("%g %s" % (mark_point, p.units_name), x, 0, -tau / 4)
                    gc.DrawText("%g" % mark_point, x, edge_gap, - math.tau / 4)
>>>>>>> f6a51a16
            x += points

        y = offset_y
        while y < h:
            if y >= 20:
                mark_point = (y - sy) / scaled_conversion
                if round(mark_point * 1000) == 0:
                    mark_point = 0.0  # prevents -0
                if mark_point >= 0 or p.show_negative_guide:
                    starts.append((edge_gap, y))
                    ends.append((length + edge_gap, y))

                    starts.append((w - edge_gap, y))
                    ends.append((w - length - edge_gap, y))

                    # gc.DrawText("%g %s" % (mark_point + 0, p.units_name), 0, y + 0)
                    gc.DrawText("%g" % (mark_point + 0), edge_gap, y + 0)
            y += points
        if len(starts) > 0:
            gc.StrokeLineSegments(starts, ends)

    def signal(self, signal, *args, **kwargs):
        """
        Process guide signal to delete the current guide lines and force them to be recalculated.
        """
        if signal == "guide":
            pass<|MERGE_RESOLUTION|>--- conflicted
+++ resolved
@@ -1,10 +1,7 @@
-<<<<<<< HEAD
 from meerk40t.core.units import UNITS_PER_MM
-=======
 import math
 import wx
 
->>>>>>> f6a51a16
 from meerk40t.gui.scene.scene import Widget
 from meerk40t.gui.wxutils import create_menu
 
@@ -999,12 +996,7 @@
                 starts.append((x, h - edge_gap))
                 ends.append((x, h - length - edge_gap))
 
-<<<<<<< HEAD
-                gc.DrawText("%g" % mark_point, x, edge_gap, -tau / 4)
-=======
-                    # gc.DrawText("%g %s" % (mark_point, p.units_name), x, 0, -tau / 4)
-                    gc.DrawText("%g" % mark_point, x, edge_gap, - math.tau / 4)
->>>>>>> f6a51a16
+                gc.DrawText("%g" % mark_point, x, edge_gap, -math.tau / 4)
             x += points
 
         y = offset_y
