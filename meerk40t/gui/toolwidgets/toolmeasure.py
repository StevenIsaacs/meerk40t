from math import atan2, cos, sin, sqrt, tau

import wx

from meerk40t.core.units import Length
from meerk40t.gui.wxutils import get_matrix_scale, get_gc_scale, dip_size

from .toolpointlistbuilder import PointListTool

_ = wx.GetTranslation


class MeasureTool(PointListTool):
    """
    Measuring Tool.

    Works like polygon but displays lengths at each side
    and after 3 points the covered area as well
    """

    def __init__(self, scene, mode=None):
        PointListTool.__init__(self, scene, mode=mode)
        self.line_pen = wx.Pen()
        self.line_pen.SetColour(self.scene.colors.color_measure_line)
        self.line_pen.SetStyle(wx.PENSTYLE_DOT)
        self.line_pen.SetWidth(1000)
<<<<<<< HEAD
        self.magnification = dip_size(scene.gui, 100, 100)[1] / 100
=======
        fact = dip_size(self.scene.pane, 100, 100)
        self.font_size_factor = (fact[0] + fact[1]) / 100 * 0.5
>>>>>>> ad59c936

    def create_node(self):
        # No need to create anything
        return

    def point_added(self):
        # Nothing particular to do here
        return

    def draw_points(self, gc, points):
        if not self.point_series:
            return
        mat_fact = get_gc_scale(gc)
        try:
            font_size = 10.0 * self.magnification / mat_fact
        except ZeroDivisionError:
            font_size = 5000
        if font_size > 1e8:
            font_size = 5000
        font_size *= self.font_size_factor            
        # print ("Fontsize=%.3f, " % self.font_size)
        if font_size < 1.0:
            font_size = 1.0  # Mac does not allow values lower than 1.
        try:
            font = wx.Font(
                font_size,
                wx.FONTFAMILY_SWISS,
                wx.FONTSTYLE_NORMAL,
                wx.FONTWEIGHT_BOLD,
            )
        except TypeError:
            font = wx.Font(
                int(font_size),
                wx.FONTFAMILY_SWISS,
                wx.FONTSTYLE_NORMAL,
                wx.FONTWEIGHT_BOLD,
            )
        gc.SetFont(font, self.scene.colors.color_measure_text)

        # matrix = self.parent.matrix
        # linewidth = 2.0 / matrix_scale(matrix)
        try:
            linewidth = 2.0 / mat_fact
        except ZeroDivisionError:
            linewidth = 2000
        if linewidth < 1:
            linewidth = 1
        try:
            self.line_pen.SetWidth(linewidth)
        except TypeError:
            self.line_pen.SetWidth(int(linewidth))
        gc.SetPen(self.line_pen)
        gc.SetBrush(wx.TRANSPARENT_BRUSH)
        all_cx = 0
        all_cy = 0
        area_x_y = 0
        area_y_x = 0
        # https://www.wikihow.com/Calculate-the-Area-of-a-Polygon
        idx = -1
        last_x = 0
        last_y = 0
        for pt in points:
            idx += 1
            # print("%d, %.1f, %.1f" % (idx, pt[0],pt[1]))
            all_cx += pt[0]
            all_cy += pt[1]
            if idx > 0:
                area_x_y += last_x * pt[1]
                area_y_x += last_y * pt[0]
            last_x = pt[0]
            last_y = pt[1]

        # Complete calculation of area by closing the loop
        area_x_y += last_x * points[0][1]
        area_y_x += last_y * points[0][0]
        area = 0.5 * abs(area_x_y - area_y_x)

        points.append(points[0])
        first_point = None

        context = self.scene.context
        units = context.units_name

        pt_count = 0
        perimeter = 0
        for pt in points:
            pt_count += 1
            if first_point is not None:
                dx = pt[0] - first_point[0]
                dy = pt[1] - first_point[1]
                if dx == 0:
                    slope_angle = tau / 4
                else:
                    slope_angle = -1 * atan2(dy, dx)
                dlen = sqrt(dx * dx + dy * dy)
                cx = (pt[0] + first_point[0]) / 2
                cy = (pt[1] + first_point[1]) / 2

                perimeter += dlen

                s_txt = str(Length(amount=dlen, digits=2, preferred_units=units))
                (t_width, t_height) = gc.GetTextExtent(s_txt)

                tcx = cx - cos(slope_angle) * t_width / 2
                tcy = cy + sin(slope_angle) * t_width / 2
                # dx = tcx - cx
                # dy = tcy - dy
                gc.DrawText(s_txt, tcx, tcy, slope_angle)
            first_point = pt

        if pt_count > 3:
            # remove last point, as this one coincides with the first...
            pt_count -= 1
            all_cx = all_cx / pt_count
            all_cy = all_cy / pt_count
            # area is in base units^2, so back to units

            base_square = float(Length(f"1{units}"))
            base_square *= base_square
            area = area / base_square
            s_area = _("Area")
            s_perim = _("Perimeter")
            s_txt = (
                f"{s_area}={area:.1f}{units}²\n{s_perim}: "
                f"{str(Length(amount=perimeter, digits=1, preferred_units=units))}"
            )
            t_width, t_height = gc.GetTextExtent(s_txt)
            gc.DrawText(
                s_txt,
                all_cx - 0.5 * t_width,
                all_cy - 0.5 * t_height,
            )

        # Draw lines at last to make them more visible
        gc.DrawLines(points)<|MERGE_RESOLUTION|>--- conflicted
+++ resolved
@@ -24,12 +24,8 @@
         self.line_pen.SetColour(self.scene.colors.color_measure_line)
         self.line_pen.SetStyle(wx.PENSTYLE_DOT)
         self.line_pen.SetWidth(1000)
-<<<<<<< HEAD
-        self.magnification = dip_size(scene.gui, 100, 100)[1] / 100
-=======
         fact = dip_size(self.scene.pane, 100, 100)
         self.font_size_factor = (fact[0] + fact[1]) / 100 * 0.5
->>>>>>> ad59c936
 
     def create_node(self):
         # No need to create anything
