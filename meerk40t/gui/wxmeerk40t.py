# -*- coding: utf-8 -*-

import os
import platform
import sys
import traceback

from wx import aui

from meerk40t.gui.wxmscene import SceneWindow
from .devicepanel import DeviceManager
from .icons import (
    icons8_gas_industry_50,
    icons8_emergency_stop_button_50,
    icons8_home_filled_50,
    icons8_pause_50,
)

try:
    import wx
except ImportError as e:
    from ..core.exceptions import Mk40tImportAbort

    raise Mk40tImportAbort("wxpython")

from ..kernel import Module, ConsoleFunction
from ..main import APPLICATION_NAME, APPLICATION_VERSION
from .about import About
from .bufferview import BufferView
from .executejob import ExecuteJob
from .groupproperties import GroupProperty
from .imageproperty import ImageProperty
from .keymap import Keymap
from .laserrender import LaserRender
from .notes import Notes
from .operationproperty import OperationProperty

from meerk40t.gui.consolepanel import Console
from meerk40t.gui.navigationpanels import Navigation
from meerk40t.gui.spoolerpanel import JobSpooler
from .pathproperty import PathProperty
from .preferences import Preferences
from .rasterwizard import RasterWizard
from .rotarysettings import RotarySettings
from .simulation import Simulation
from .textproperty import TextProperty
from .wxmmain import MeerK40t

"""
Laser software for the Stock-LIHUIYU laserboard.

MeerK40t (pronounced MeerKat) is a built-from-the-ground-up MIT licensed
open-source laser cutting software. See https://github.com/meerk40t/meerk40t
for full details.

wxMeerK40t is the primary gui addon for MeerK40t. It requires wxPython for the interface.
The Transformations work in Windows/OSX/Linux for wxPython 4.0+ (and likely before)

"""

GUI_START = True

_ = wx.GetTranslation


def plugin(kernel, lifecycle):
    global GUI_START
    kernel_root = kernel.root
    if lifecycle == "init" and kernel.args.no_gui:
        GUI_START = False

        @kernel.console_command("gui", help=_("starts the gui"))
        def gui_start(**kwargs):
            kernel.console_command_remove("gui")
            meerk40tgui = kernel_root.open("module/wxMeerK40t")
            kernel.console("window open MeerK40t\n")
            meerk40tgui.MainLoop()

    elif lifecycle == "preregister":
        kernel.register("module/wxMeerK40t", wxMeerK40t)
        kernel_root.open("module/wxMeerK40t")

        # Registers the render-op make_raster. This is used to do cut planning.
        renderer = LaserRender(kernel_root)
        kernel_root.register("render-op/make_raster", renderer.make_raster)
    elif lifecycle == "postboot":
        choices = [
            {
                "attr": "show_negative_guide",
                "object": kernel.root,
                "default": True,
                "type": bool,
                "label": _("Show Negative Guide"),
                "tip": _(
                    "Extend the Guide rulers with negative values to assist lining up objects partially outside the left/top of the bed"
                ),
            },
            {
                "attr": "windows_save",
                "object": kernel.root,
                "default": True,
                "type": bool,
                "label": _("Save Window Positions"),
                "tip": _("Open Windows at the same place they were last closed"),
            },
            {
                "attr": "auto_spooler",
                "object": kernel.root,
                "default": True,
                "type": bool,
                "label": _("Launch Spooler on Job Start"),
                "tip": _(
                    "Open the Spooler window automatically when you Execute a Job"
                ),
            },
            {
                "attr": "mouse_wheel_pan",
                "object": kernel.root,
                "default": False,
                "type": bool,
                "label": _("MouseWheel Pan"),
                "tip": "\n".join(
                    (
                        _("Unset: MouseWheel=Zoom. Shift+MouseWheel=Horizontal pan."),
                        _(
                            "Set: MouseWheel=Vertical pan. Ctrl+MouseWheel=Zoom. Shift+MouseWheel=Horizontal pan."
                        ),
                    )
                ),
            },
            {
                "attr": "mouse_pan_invert",
                "object": kernel.root,
                "default": False,
                "type": bool,
                "label": _("Invert MouseWheel Pan"),
                "tip": _(
                    "Reverses the direction of the MouseWheel for horizontal & vertical pan"
                ),
            },
            {
                "attr": "mouse_zoom_invert",
                "object": kernel.root,
                "default": False,
                "type": bool,
                "label": _("Invert MouseWheel Zoom"),
                "tip": _("Reverses the direction of the MouseWheel for zoom"),
            },
            {
                "attr": "disable_tool_tips",
                "object": kernel.root,
                "default": False,
                "type": bool,
                "label": _("Disable ToolTips"),
                "tip": "\n".join(
                    (
                        _(
                            "If you do not want to see tooltips like this one, check this box."
                        ),
                        _("Particularly useful if you have a touch screen."),
                        _(
                            "Note: You will need to restart MeerK40t for any change to take effect."
                        ),
                    )
                ),
            },
        ]
        kernel.register_choices("preferences", choices)

    elif lifecycle == "mainloop":
        # Replace the default kernel data prompt for a wx Popup.

        def prompt_popup(data_type, prompt):
            with wx.TextEntryDialog(None, prompt, _("Information Required:"), "") as dlg:
                if dlg.ShowModal() == wx.ID_OK:
                    value = dlg.GetValue()
                else:
                    return
            try:
                return data_type(value)
            except ValueError:
                return None
        kernel.prompt = prompt_popup

        def interrupt_popup():
            dlg = wx.MessageDialog(
                None,
                _("Spooling Interrupted. Press OK to Continue."),
                _("Interrupt"),
                wx.OK,
            )
            dlg.ShowModal()
            dlg.Destroy()

        kernel_root.planner.register("function/interrupt", interrupt_popup)

        def interrupt():
            from ..device.lasercommandconstants import (
                COMMAND_FUNCTION,
                COMMAND_WAIT_FINISH,
            )

            yield COMMAND_WAIT_FINISH
            yield COMMAND_FUNCTION, kernel_root.lookup("function/interrupt")

        kernel_root.planner.register("plan/interrupt", interrupt)

        if GUI_START:
            meerk40tgui = kernel_root.open("module/wxMeerK40t")
            kernel.console("window open MeerK40t\n")
<<<<<<< HEAD
            for obj, window, sname in kernel.find("window/.*"):
                if kernel.read_persistent(bool, "%s/open_on_start" % window, False):
                    kernel.console("window open %s\n" % sname)
=======
            for window in kernel.derivable("window"):
                wsplit = window.split(":")
                window_name = wsplit[0]
                window_index = wsplit[-1] if len(wsplit) > 1 else None
                if kernel.read_persistent(
                    bool, "window/%s/open_on_start" % window, False
                ):
                    if window_index is not None:
                        kernel.console("window open -m {index} {window} {index}\n".format(index=window_index, window=window_name))
                    else:
                        kernel.console("window open {window}\n".format(window=window_name))
>>>>>>> af08f56f
            meerk40tgui.MainLoop()


def register_panel_go(window, context):
    # Define Go
    go = wx.BitmapButton(window, wx.ID_ANY, icons8_gas_industry_50.GetBitmap())

    def busy_go_plan(*args):
        with wx.BusyInfo(_("Processing and sending...")):
            context(
                "plan clear copy preprocess validate blob preopt optimize spool\nplan clear\n"
            )

    window.Bind(
        wx.EVT_BUTTON,
        busy_go_plan,
        go,
    )
    go.SetBackgroundColour(wx.Colour(0, 127, 0))
    go.SetToolTip(_("One Touch: Send Job To Laser "))
    go.SetSize(go.GetBestSize())
    pane = (
        aui.AuiPaneInfo()
        .Bottom()
        .Caption(_("Go"))
        .MinSize(40, 40)
        .FloatingSize(98, 98)
        .Name("go")
        .CaptionVisible(not context.pane_lock)
        .Hide()
    )
    pane.dock_proportion = 98
    pane.control = go

    window.on_pane_add(pane)
    context.register("pane/go", pane)


def register_panel_stop(window, context):
    # Define Stop.
    stop = wx.BitmapButton(
        window, wx.ID_ANY, icons8_emergency_stop_button_50.GetBitmap()
    )
    window.Bind(
        wx.EVT_BUTTON,
        ConsoleFunction(context, "estop\n"),
        stop,
    )
    stop.SetBackgroundColour(wx.Colour(127, 0, 0))
    stop.SetToolTip(_("Emergency stop/reset the controller."))
    stop.SetSize(stop.GetBestSize())
    pane = (
        aui.AuiPaneInfo()
        .Bottom()
        .Caption(_("Stop"))
        .MinSize(40, 40)
        .FloatingSize(98, 98)
        .Name("stop")
        .Hide()
        .CaptionVisible(not context.pane_lock)
    )
    pane.dock_proportion = 98
    pane.control = stop

    window.on_pane_add(pane)
    context.register("pane/stop", pane)


def register_panel_home(window, context):
    # Define Home.
    home = wx.BitmapButton(window, wx.ID_ANY, icons8_home_filled_50.GetBitmap())
    # home.SetBackgroundColour((200, 225, 250))
    window.Bind(wx.EVT_BUTTON, lambda e: context("home\n"), home)
    pane = (
        aui.AuiPaneInfo()
        .Bottom()
        .Caption(_("Home"))
        .MinSize(40, 40)
        .FloatingSize(98, 98)
        .Name("home")
        .Hide()
        .CaptionVisible(not context.pane_lock)
    )
    pane.dock_proportion = 98
    pane.control = home
    window.on_pane_add(pane)
    context.register("pane/home", pane)


def register_panel_pause(window, context):
    # Define Pause.
    pause = wx.BitmapButton(
        window, wx.ID_ANY, icons8_pause_50.GetBitmap(use_theme=False)
    )

    def on_pause_button(event=None):
        try:
            context("pause\n")
            # if self.pipe_state != 3:
            #     pause.SetBitmap(icons8_play_50.GetBitmap())
            # else:
            # pause.SetBitmap(icons8_pause_50.GetBitmap(use_theme=False))
        except AttributeError:
            pass

    window.Bind(
        wx.EVT_BUTTON,
        on_pause_button,
        pause,
    )
    pause.SetBackgroundColour(wx.Colour(255, 255, 0))
    pause.SetToolTip(_("Pause/Resume the controller"))
    pause.SetSize(pause.GetBestSize())
    pane = (
        aui.AuiPaneInfo()
        .Caption(_("Pause"))
        .Bottom()
        .MinSize(40, 40)
        .FloatingSize(98, 98)
        .Name("pause")
        .Hide()
        .CaptionVisible(not context.pane_lock)
    )
    pane.dock_proportion = 98
    pane.control = pause

    window.on_pane_add(pane)
    context.register("pane/pause", pane)


supported_languages = (
    ("en", u"English", wx.LANGUAGE_ENGLISH),
    ("it", u"italiano", wx.LANGUAGE_ITALIAN),
    ("fr", u"français", wx.LANGUAGE_FRENCH),
    ("de", u"Deutsch", wx.LANGUAGE_GERMAN),
    ("es", u"español", wx.LANGUAGE_SPANISH),
    ("zh", u"中文", wx.LANGUAGE_CHINESE),
    ("hu", u"Magyar", wx.LANGUAGE_HUNGARIAN),
    ("pt", u"português", wx.LANGUAGE_PORTUGUESE),
    ("pt-br", u"português brasileiro", wx.LANGUAGE_PORTUGUESE_BRAZILIAN),
)


def resource_path(relative_path):
    """Get absolute path to resource, works for dev and for PyInstaller"""
    base_path = getattr(sys, "_MEIPASS", os.path.dirname(os.path.abspath(__file__)))
    return os.path.join(base_path, relative_path)


class wxMeerK40t(wx.App, Module):
    """
    wxMeerK40t is the wx.App main class and a qualified Module for the MeerK40t kernel.
    Running MeerK40t without the wxMeerK40t gui is both possible and reasonable. This should not change the way the
    underlying code runs. It should just be a series of frames held together with the kernel.
    """

    def __init__(self, context, path):
        wx.App.__init__(self, 0)
        self.supported_languages = supported_languages
        import meerk40t.gui.icons as icons

        def run_later(command, *args):
            if wx.IsMainThread():
                command(*args)
            else:
                wx.CallAfter(command, *args)

        context._kernel.run_later = run_later

        icons.DARKMODE = wx.SystemSettings().GetColour(wx.SYS_COLOUR_WINDOW)[0] < 127
        icons.icon_r = 230
        icons.icon_g = 230
        icons.icon_b = 230
        Module.__init__(self, context, path)
        self.locale = None
        self.Bind(wx.EVT_CLOSE, self.on_app_close)
        self.Bind(wx.EVT_QUERY_END_SESSION, self.on_app_close)  # MAC DOCK QUIT.
        self.Bind(wx.EVT_END_SESSION, self.on_app_close)
        self.Bind(wx.EVT_END_PROCESS, self.on_app_close)
        # This catches events when the app is asked to activate by some other process
        self.Bind(wx.EVT_ACTIVATE_APP, self.OnActivate)

        # App started add the except hook
        sys.excepthook = handleGUIException

    def on_app_close(self, event=None):
        try:
            if self.context is not None:
                self.context("quit\n")
        except AttributeError:
            pass

    def OnInit(self):
        return True

    def BringWindowToFront(self):
        try:  # it's possible for this event to come when the frame is closed
            self.GetTopWindow().Raise()
        except Exception:
            pass

    def OnActivate(self, event):
        # if this is an activate event, rather than something else, like iconize.
        if event.GetActive():
            self.BringWindowToFront()
        event.Skip()

    def MacReopenApp(self):
        """Called when the doc icon is clicked, and ???"""
        self.BringWindowToFront()

    def MacNewFile(self):
        try:
            if self.context is not None:
                self.context.elements.clear_all()
        except AttributeError:
            pass

    def MacPrintFile(self, file_path):
        pass

    def MacOpenFile(self, filename):
        try:
            if self.context is not None:
                self.context.elements.load(os.path.realpath(filename))
        except AttributeError:
            pass

    def MacOpenFiles(self, filenames):
        try:
            if self.context is not None:
                for filename in filenames:
                    self.context.elements.load(os.path.realpath(filename))
        except AttributeError:
            pass

    @staticmethod
    def sub_register(kernel):
        kernel.register("window/MeerK40t", MeerK40t)
        kernel.register("window/PathProperty", PathProperty)
        kernel.register("window/TextProperty", TextProperty)
        kernel.register("window/ImageProperty", ImageProperty)
        kernel.register("window/OperationProperty", OperationProperty)
        kernel.register("window/GroupProperty", GroupProperty)
        kernel.register("window/Console", Console)
        kernel.register("window/Preferences", Preferences)
        kernel.register("window/Rotary", RotarySettings)
        kernel.register("window/About", About)
        kernel.register("window/Keymap", Keymap)
        kernel.register("window/Navigation", Navigation)
        kernel.register("window/Notes", Notes)
        kernel.register("window/JobSpooler", JobSpooler)
        kernel.register("window/ExecuteJob", ExecuteJob)
        kernel.register("window/BufferView", BufferView)
        kernel.register("window/RasterWizard", RasterWizard)
        kernel.register("window/Simulation", Simulation)
        kernel.register("window/Scene", SceneWindow)
        kernel.register("window/DeviceManager", DeviceManager)

        from meerk40t.gui.wxmribbon import register_panel

        kernel.register("wxpane/Ribbon", register_panel)

        from meerk40t.gui.wxmscene import register_panel

        kernel.register("wxpane/ScenePane", register_panel)

        from meerk40t.gui.wxmtree import register_panel

        kernel.register("wxpane/Tree", register_panel)

        from meerk40t.gui.laserpanel import register_panel

        kernel.register("wxpane/LaserPanel", register_panel)

        from meerk40t.gui.position import register_panel

        kernel.register("wxpane/Position", register_panel)

        if kernel.root.setting(bool, "developer_mode", False):
            from meerk40t.gui.auitoolbars import register_toolbars

            kernel.register("wxpane/Toolbars", register_toolbars)
            #
            # from meerk40t.gui.toolbarmodify import register_modify_tools
            #
            # kernel.register("wxpane/Tool-Modify", register_modify_tools)
            #
            # from meerk40t.gui.toolbaralign import register_align_tools
            #
            # kernel.register("wxpane/Tool-Align", register_align_tools)
            #
            # from meerk40t.gui.toolbarshapes import register_shapes_tools
            #
            # kernel.register("wxpane/Tool-Shape", register_shapes_tools)

        kernel.register("wxpane/Go", register_panel_go)
        kernel.register("wxpane/Stop", register_panel_stop)
        kernel.register("wxpane/Home", register_panel_home)
        kernel.register("wxpane/Pause", register_panel_pause)

        context = kernel.root

        @kernel.console_option(
            "path",
            "p",
            type=str,
            default="/",
            help=_("Context Path at which to open the window"),
        )
        @kernel.console_command(
            "window", output_type="window", help=_("Base window command")
        )
        def window_base(channel, _, path=None, remainder=None, **kwargs):
            """
            Opens a MeerK40t window or provides information. This command is restricted to use with the wxMeerK40t gui.
            This also allows use of a -p flag that sets the context path for this window to operate at. This should
            often be restricted to where the windows are typically opened since their function and settings usually
            depend on the context used. Windows often cannot open multiple copies of the same window at the same context
            The default root path is "/". Eg. "window -p / open Preferences"
            """
            context = kernel.root
            if path is None:
                path = context
            else:
                path = kernel.get_context(path)

            if remainder is None:
                channel(_("----------"))
                channel(_("Loaded Windows in Context %s:") % str(context.path))
                for i, name in enumerate(context.opened):
                    if not name.startswith("window"):
                        continue
                    module = context.opened[name]
                    channel(_("%d: %s as type of %s") % (i + 1, name, type(module)))

                channel(_("----------"))
                channel(_("Loaded Windows in Device %s:") % str(path.path))
                for i, name in enumerate(path.opened):
                    if not name.startswith("window"):
                        continue
                    module = path.opened[name]
                    channel(_("%d: %s as type of %s") % (i + 1, name, type(module)))
                channel(_("----------"))
            return "window", path

        @kernel.console_command(
            "list",
            input_type="window",
            output_type="window",
            help=_("List available windows."),
        )
        def window_list(channel, _, data, **kwargs):
            channel(_("----------"))
            channel(_("Windows Registered:"))
            for i, name in enumerate(context.match("window")):
                name = name[7:]
                channel("%d: %s" % (i + 1, name))
            return "window", data

<<<<<<< HEAD
=======
        @kernel.console_option(
            "multi",
            "m",
            type=int,
            help=_("Multi window flag for launching multiple copies of this window."),
        )
        @kernel.console_option(
            "driver",
            "d",
            type=bool,
            action="store_true",
            help=_("Load Driver Specific Window"),
        )
        @kernel.console_option(
            "output",
            "o",
            type=bool,
            action="store_true",
            help=_("Load Output Specific Window"),
        )
        @kernel.console_option(
            "source",
            "s",
            type=str,
            help=_("Specify source window type"),
        )
>>>>>>> af08f56f
        @kernel.console_argument("window", type=str, help=_("window to be opened"))
        @kernel.console_command(
            ("open", "toggle"),
            input_type="window",
            help=_("open/toggle the supplied window"),
        )
<<<<<<< HEAD
        def window_open(command, channel, _, data, window=None, args=(), **kwargs):
=======
        def window_open(
            command,
            channel,
            _,
            data,
            window=None,
            driver=False,
            output=False,
            source=None,
            multi=None,
            args=(),
            **kwargs
        ):
>>>>>>> af08f56f
            path = data
            try:
                parent = context.gui
            except AttributeError:
                parent = None
            window_uri = "window/%s" % window
            window_class = context.lookup(window_uri)
            if isinstance(window_class, str):
                window_uri = window_class
                window_class = context.lookup(window_uri)

            if hasattr(window_class, "required_path"):
                path = context.get_context(window_class.required_path)

            window_name = (
                "{window}:{multi}".format(window=window_uri, multi=multi)
                if multi is not None
                else window_uri
            )

            def window_open(*a, **k):
                path.open_as(window_uri, window_name, parent, *args)

            def window_close(*a, **k):
                path.close(window_name, *args)

            if command == "open":
                if context.lookup(window_uri) is not None:
                    kernel.run_later(window_open, None)
                    channel(_("Window opened: {window}").format(window=window))
                else:
                    channel(_("No such window as %s" % window))
                    raise SyntaxError
            else:
<<<<<<< HEAD
                if window_class is not None:
                    if window_uri in path.opened:
=======
                if window_uri in context.registered:
                    try:
                        w = path.opened[window_name]
>>>>>>> af08f56f
                        kernel.run_later(window_close, None)
                        channel(_("Window closed: {window}").format(window=window))
                    else:
                        kernel.run_later(window_open, None)
                        channel(_("Window opened: {window}").format(window=window))
                else:
                    channel(_("No such window as %s" % window))
                    raise SyntaxError

        @kernel.console_argument("window", type=str, help=_("window to be closed"))
        @kernel.console_command(
            "close",
            input_type="window",
            output_type="window",
            help=_("close the supplied window"),
        )
        def window_close(channel, _, data, window=None, args=(), **kwargs):
            path = data
            try:
                parent = context.gui if hasattr(context, "gui") else None
                kernel.run_later(
                    lambda e: path.close("window/%s" % window, parent, *args), None
                )
                channel(_("Window closed."))
            except (KeyError, ValueError):
                channel(_("No such window as %s" % window))
            except IndexError:
                raise SyntaxError

        @kernel.console_argument("window", type=str, help=_("window to be reset"))
        @kernel.console_command(
            "reset",
            input_type="window",
            output_type="window",
            help=_("reset the supplied window, or '*' for all windows"),
        )
        def window_reset(channel, _, data, window=None, **kwargs):
            for section in list(kernel.derivable('')):
                if section.startswith("window"):
                    kernel.clear_persistent(section)
                    try:
                        del kernel.contexts[section]
                    except KeyError:
                        pass  # No open context for that window, nothing will save out.

        @kernel.console_command("refresh", help=_("Refresh the main wxMeerK40 window"))
        def scene_refresh(command, channel, _, **kwargs):
            context.signal("refresh_scene", "Scene")
            context.signal("rebuild_tree")
            channel(_("Refreshed."))

        @kernel.console_command("tooltips_enable", hidden=True)
        def tooltip_enable(command, channel, _, **kwargs):
            context.setting(bool, "disable_tool_tips", False)
            context.disable_tool_tips = False
            wx.ToolTip.Enable(not context.disable_tool_tips)

        @kernel.console_command("tooltips_disable", hidden=True)
        def tooltip_disable(command, channel, _, **kwargs):
            context.setting(bool, "disable_tool_tips", False)
            context.disable_tool_tips = True
            wx.ToolTip.Enable(not context.disable_tool_tips)

    def module_open(self, *args, **kwargs):
        context = self.context
        kernel = context.kernel

        try:  # pyinstaller internal location
            _resource_path = os.path.join(sys._MEIPASS, "locale")
            wx.Locale.AddCatalogLookupPathPrefix(_resource_path)
        except Exception:
            pass

        try:  # Mac py2app resource
            _resource_path = os.path.join(os.environ["RESOURCEPATH"], "locale")
            wx.Locale.AddCatalogLookupPathPrefix(_resource_path)
        except Exception:
            pass

        wx.Locale.AddCatalogLookupPathPrefix("locale")

        # Default Locale, prepended. Check this first.
        basepath = os.path.abspath(os.path.dirname(sys.argv[0]))
        localedir = os.path.join(basepath, "locale")
        wx.Locale.AddCatalogLookupPathPrefix(localedir)

        kernel.translation = wx.GetTranslation

        context.app = self  # Registers self as kernel.app

        context.setting(int, "language", None)
        language = context.language
        if language is not None and language != 0:
            self.update_language(language)

        @context.console_argument("sure", type=str, help="Are you sure? 'yes'?")
        @context.console_command("nuke_settings", hidden=True)
        def nuke_settings(command, channel, _, sure=None, **kwargs):
            if sure == "yes":
                kernel = self.context.kernel
                if kernel._config is not None:
                    kernel._config.DeleteAll()
                    kernel._config = None
                    kernel.shutdown()
            else:
                channel(
                    'Argument "sure" is required. Requires typing: "nuke_settings yes"'
                )

    def update_language(self, lang):
        """
        Update language to the requested language.
        """
        context = self.context
        try:
            language_code, language_name, language_index = supported_languages[lang]
        except (IndexError, ValueError):
            return
        context.language = lang

        if self.locale:
            assert sys.getrefcount(self.locale) <= 2
            del self.locale
        self.locale = wx.Locale(language_index)
        # wxWidgets is broken. IsOk()==false and pops up error dialog, but it translates fine!
        if self.locale.IsOk() or platform.system() == "Linux":
            self.locale.AddCatalog("meerk40t")
        else:
            self.locale = None
        context.signal("language", (lang, language_code, language_name, language_index))


# end of class MeerK40tGui
def send_file_to_developers(filename):
    """
    Loads a file to send data to the developers.

    @param filename: file to send
    @return:
    """
    try:
        with open(filename, "r") as f:
            data = f.read()
    except:
        if data is None:
            return  # There is no file, there is no data.
    send_data_to_developers(filename, data)


def send_data_to_developers(filename, data):
    """
    Sends crash log to a server using rfc1341 7.2 The multipart Content-Type
    https://www.w3.org/Protocols/rfc1341/7_2_Multipart.html

    @param filename: filename to use when sending file
    @param data: data to send
    @return:
    """
    import socket

    s = socket.socket(socket.AF_INET, socket.SOCK_STREAM)
    ipaddr = socket.gethostbyname("api.anonfiles.com")
    s.connect((ipaddr, 80))
    boundary = "----------------meerk40t-boundary"
    file_head = list()
    file_head.append("--" + boundary)
    file_head.append(
        'Content-Disposition: form-data; name="file"; filename="%s"' % filename
    )
    file_head.append("Content-Type: text/plain")
    file_head.append("")
    part = "\x0D\x0A".join(file_head)
    terminal = "--" + boundary + "--"
    payload = "\x0D\x0A".join((part, data, terminal, ""))
    http_req = list()
    http_req.append("POST /upload?token=630f908431136ef4 HTTP/1.1")
    http_req.append("Host: api.anonfiles.com")
    http_req.append("User-Agent: meerk40t/0.0.1")
    http_req.append("Accept: */*")
    http_req.append("Content-Length: %d" % (len(payload)))
    http_req.append("Content-Type: multipart/form-data; boundary=%s" % boundary)
    http_req.append("")
    header = "\x0D\x0A".join(http_req)
    request = "\x0D\x0A".join((header, payload))
    s.send(bytes(request, "utf-8"))
    response = s.recv(4096)
    response = response.decode("utf-8")
    s.close()

    if response is None or len(response) == 0:
        http_code = "No Response."
    else:
        http_code = response.split("\n")[0]

    if http_code.startswith("HTTP/1.1 200 OK"):
        print(http_code)
        http_code = response.split("\n")[0]
        dlg = wx.MessageDialog(
            None,
            _("We got your message. Thank you for helping\n\n") + str(http_code),
            _("Thanks"),
            wx.OK,
        )
        dlg.ShowModal()
        dlg.Destroy()
    else:
        print(response)
        MEERK40T_ISSUES = "https://github.com/meerk40t/meerk40t/issues"
        dlg = wx.MessageDialog(
            None,
            _(
                "We're sorry, that didn't work. Raise an issue on the github please.\n\n The log file will be in your working directory.\n"
            )
            + MEERK40T_ISSUES
            + "\n\n"
            + str(http_code),
            _("Thanks"),
            wx.OK,
        )
        dlg.ShowModal()
        dlg.Destroy()


def handleGUIException(exc_type, exc_value, exc_traceback):
    """
    Handler for errors. Save error to a file, and create dialog.

    :param exc_type:
    :param exc_value:
    :param exc_traceback:
    :return:
    """
    wxversion = "wx"
    try:
        wxversion = wx.version()
    except:
        pass

    error_log = "MeerK40t crash log. Version: %s on %s:%s - %s\n" % (
        APPLICATION_VERSION,
        platform.system(),
        platform.machine(),
        wxversion,
    )
    error_log += "".join(traceback.format_exception(exc_type, exc_value, exc_traceback))
    print("\n")
    print(error_log)
    try:
        import datetime

        filename = "MeerK40t-{date:%Y-%m-%d_%H_%M_%S}.txt".format(
            date=datetime.datetime.now()
        )
    except Exception:  # I already crashed once, if there's another here just ignore it.
        filename = "MeerK40t-Crash.txt"

    try:
        try:
            with open(filename, "w") as file:
                file.write(error_log)
                print(file)
        except PermissionError:
            from meerk40t.kernel import get_safe_path

            filename = get_safe_path(APPLICATION_NAME).joinpath(filename)
            with open(filename, "w") as file:
                file.write(error_log)
                print(file)
    except Exception:
        # I already crashed once, if there's another here just ignore it.
        pass

    # Ask to send file.
    git = branch = False
    if " " in APPLICATION_VERSION:
        ver, exec_type = APPLICATION_VERSION.split(" ", 1)
        git = exec_type == "git"

    if git:
        head_file = os.path.join(sys.path[0], ".git", "HEAD")
        if os.path.isfile(head_file):
            ref_prefix = "ref: refs/heads/"
            ref = ""
            try:
                with open(head_file, "r") as f:
                    ref = f.readline()
            except Exception:
                pass
            if ref.startswith(ref_prefix):
                branch = ref[len(ref_prefix) :].strip("\n")

    if git and branch and branch != "main":
        message = _("Meerk40t has encountered a crash.")
        ext_msg = _(
            """It appears that you are running Meerk40t from source managed by Git,
from a branch '{branch}' which is not 'main',
and that you are therefore running a development version of Meerk40t.

To avoid reporting crashes during development, automated submission of this crash has
been disabled. If this is a crash which is unrelated to any development work that you are
undertaking, please recreate this crash under main or if you are certain that this is not
caused by any code changes you have made, then you can manually create a new Github
issue indicating the branch you are runing from and using the traceback below which can
be found in "{filename}".

"""
        ).format(
            filename=filename,
            branch=branch,
        )
        caption = _("Crash Detected!")
        style = wx.OK | wx.ICON_WARNING
    else:
        message = _(
            """The bad news is that MeerK40t encountered a crash, and the developers apologise for this bug!

The good news is that you can help us fix this bug by anonymously sending us the crash details."""
        )
        ext_msg = _(
            """Only the crash details below are sent. No data from your MeerK40t project is sent. No
personal information is sent either.

Send the following data to the MeerK40t team?
------
"""
        )
        caption = _("Crash Detected! Send Log?")
        style = wx.YES_NO | wx.CANCEL | wx.ICON_WARNING
    ext_msg += error_log
    dlg = wx.MessageDialog(
        None,
        message,
        caption=caption,
        style=style,
    )
    dlg.SetExtendedMessage(ext_msg)
    answer = dlg.ShowModal()
    if answer in (wx.YES, wx.ID_YES):
        send_data_to_developers(filename, error_log)<|MERGE_RESOLUTION|>--- conflicted
+++ resolved
@@ -208,11 +208,6 @@
         if GUI_START:
             meerk40tgui = kernel_root.open("module/wxMeerK40t")
             kernel.console("window open MeerK40t\n")
-<<<<<<< HEAD
-            for obj, window, sname in kernel.find("window/.*"):
-                if kernel.read_persistent(bool, "%s/open_on_start" % window, False):
-                    kernel.console("window open %s\n" % sname)
-=======
             for window in kernel.derivable("window"):
                 wsplit = window.split(":")
                 window_name = wsplit[0]
@@ -224,7 +219,6 @@
                         kernel.console("window open -m {index} {window} {index}\n".format(index=window_index, window=window_name))
                     else:
                         kernel.console("window open {window}\n".format(window=window_name))
->>>>>>> af08f56f
             meerk40tgui.MainLoop()
 
 
@@ -585,58 +579,19 @@
                 channel("%d: %s" % (i + 1, name))
             return "window", data
 
-<<<<<<< HEAD
-=======
         @kernel.console_option(
             "multi",
             "m",
             type=int,
             help=_("Multi window flag for launching multiple copies of this window."),
         )
-        @kernel.console_option(
-            "driver",
-            "d",
-            type=bool,
-            action="store_true",
-            help=_("Load Driver Specific Window"),
-        )
-        @kernel.console_option(
-            "output",
-            "o",
-            type=bool,
-            action="store_true",
-            help=_("Load Output Specific Window"),
-        )
-        @kernel.console_option(
-            "source",
-            "s",
-            type=str,
-            help=_("Specify source window type"),
-        )
->>>>>>> af08f56f
         @kernel.console_argument("window", type=str, help=_("window to be opened"))
         @kernel.console_command(
             ("open", "toggle"),
             input_type="window",
             help=_("open/toggle the supplied window"),
         )
-<<<<<<< HEAD
-        def window_open(command, channel, _, data, window=None, args=(), **kwargs):
-=======
-        def window_open(
-            command,
-            channel,
-            _,
-            data,
-            window=None,
-            driver=False,
-            output=False,
-            source=None,
-            multi=None,
-            args=(),
-            **kwargs
-        ):
->>>>>>> af08f56f
+        def window_open(command, channel, _, data, multi=None, window=None, args=(), **kwargs):
             path = data
             try:
                 parent = context.gui
@@ -671,14 +626,8 @@
                     channel(_("No such window as %s" % window))
                     raise SyntaxError
             else:
-<<<<<<< HEAD
                 if window_class is not None:
-                    if window_uri in path.opened:
-=======
-                if window_uri in context.registered:
-                    try:
-                        w = path.opened[window_name]
->>>>>>> af08f56f
+                    if window_name in path.opened:
                         kernel.run_later(window_close, None)
                         channel(_("Window closed: {window}").format(window=window))
                     else:
