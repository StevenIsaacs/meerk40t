--- conflicted
+++ resolved
@@ -18,22 +18,6 @@
 from meerk40t.kernel import CommandSyntaxError
 from meerk40t.kernel import ConsoleFunction, Module, get_safe_path
 
-<<<<<<< HEAD
-=======
-try:
-    # According to https://docs.wxpython.org/wx.richtext.1moduleindex.html
-    # richtext needs to be imported before wx.App i.e. wxMeerK40t is instantiated
-    # so we are doing it here even though we do not refer to it in this file
-    # richtext is used for the Console panel.
-    import wx
-    from wx import richtext
-except ImportError as e:
-    from ..core.exceptions import Mk40tImportAbort
-
-    raise Mk40tImportAbort("wxpython")
-
-from ..kernel import Module
->>>>>>> b6d7fff6
 from ..main import APPLICATION_NAME, APPLICATION_VERSION
 from .about import About
 from .bufferview import BufferView
@@ -273,15 +257,10 @@
 
     def InitLocale(self):
         import sys
-<<<<<<< HEAD
-        if sys.platform.startswith('win') and sys.version_info > (3, 8):
-            import locale
-=======
 
         if sys.platform.startswith("win") and sys.version_info > (3, 8):
             import locale
 
->>>>>>> b6d7fff6
             locale.setlocale(locale.LC_ALL, "C")
 
     def BringWindowToFront(self):
@@ -563,11 +542,7 @@
             context.disable_tool_tips = True
             wx.ToolTip.Enable(not context.disable_tool_tips)
 
-<<<<<<< HEAD
     def module_open(self, *args, **kwargs):
-=======
-    def initialize(self, *args, **kwargs):
->>>>>>> b6d7fff6
         context = self.context
         kernel = context.kernel
 
