import os
import platform
import sys
import traceback
from datetime import datetime

# According to https://docs.wxpython.org/wx.richtext.1moduleindex.html
# richtext needs to be imported before wx.App i.e. wxMeerK40t is instantiated
# so we are doing it here even though we do not refer to it in this file
# richtext is used for the Console panel.
import wx
from wx import aui, richtext

from meerk40t.gui.consolepanel import Console
from meerk40t.gui.navigationpanels import Navigation
from meerk40t.gui.spoolerpanel import JobSpooler
from meerk40t.gui.wxmscene import SceneWindow
from meerk40t.kernel import CommandSyntaxError
from meerk40t.kernel import ConsoleFunction, Module, get_safe_path

from ..main import APPLICATION_NAME, APPLICATION_VERSION
from .about import About
from .bufferview import BufferView
from .consoleproperty import ConsoleProperty
from .devicepanel import DeviceManager
from .executejob import ExecuteJob
from .groupproperties import GroupProperty
from .icons import (
    icons8_emergency_stop_button_50,
    icons8_gas_industry_50,
    icons8_home_filled_50,
    icons8_pause_50,
)
from .imageproperty import ImageProperty
from .keymap import Keymap
from .notes import Notes
from .operationproperty import OperationProperty
from .operationpropertymain import ParameterPanel
from .pathproperty import PathProperty
from .preferences import Preferences
from .rasterwizard import RasterWizard
from .simulation import Simulation
from .textproperty import TextProperty
from .wxmmain import MeerK40t

"""
Laser software for the Stock-LIHUIYU laserboard.

MeerK40t (pronounced MeerKat) is a built-from-the-ground-up MIT licensed
open-source laser cutting software. See https://github.com/meerk40t/meerk40t
for full details.

wxMeerK40t is the primary gui addon for MeerK40t. It requires wxPython for the interface.
The Transformations work in Windows/OSX/Linux for wxPython 4.0+ (and likely before)

"""

_ = wx.GetTranslation


def register_panel_go(window, context):
    # Define Go
    go = wx.BitmapButton(window, wx.ID_ANY, icons8_gas_industry_50.GetBitmap())

    def busy_go_plan(*args):
        with wx.BusyInfo(_("Processing and sending...")):
            context(
                "plan clear copy preprocess validate blob preopt optimize spool\nplan clear\n"
            )

    window.Bind(
        wx.EVT_BUTTON,
        busy_go_plan,
        go,
    )
    go.SetBackgroundColour(wx.Colour(0, 127, 0))
    go.SetToolTip(_("One Touch: Send Job To Laser "))
    go.SetSize(go.GetBestSize())
    pane = (
        aui.AuiPaneInfo()
        .Bottom()
        .Caption(_("Go"))
        .MinSize(40, 40)
        .FloatingSize(98, 98)
        .Name("go")
        .CaptionVisible(not context.pane_lock)
        .Hide()
    )
    pane.dock_proportion = 98
    pane.control = go

    window.on_pane_add(pane)
    context.register("pane/go", pane)


def register_panel_stop(window, context):
    # Define Stop.
    stop = wx.BitmapButton(
        window, wx.ID_ANY, icons8_emergency_stop_button_50.GetBitmap()
    )
    window.Bind(
        wx.EVT_BUTTON,
        ConsoleFunction(context, "estop\n"),
        stop,
    )
    stop.SetBackgroundColour(wx.Colour(127, 0, 0))
    stop.SetToolTip(_("Emergency stop/reset the controller."))
    stop.SetSize(stop.GetBestSize())
    pane = (
        aui.AuiPaneInfo()
        .Bottom()
        .Caption(_("Stop"))
        .MinSize(40, 40)
        .FloatingSize(98, 98)
        .Name("stop")
        .Hide()
        .CaptionVisible(not context.pane_lock)
    )
    pane.dock_proportion = 98
    pane.control = stop

    window.on_pane_add(pane)
    context.register("pane/stop", pane)


def register_panel_home(window, context):
    # Define Home.
    home = wx.BitmapButton(window, wx.ID_ANY, icons8_home_filled_50.GetBitmap())
    # home.SetBackgroundColour((200, 225, 250))
    window.Bind(wx.EVT_BUTTON, lambda e: context("home\n"), home)
    pane = (
        aui.AuiPaneInfo()
        .Bottom()
        .Caption(_("Home"))
        .MinSize(40, 40)
        .FloatingSize(98, 98)
        .Name("home")
        .Hide()
        .CaptionVisible(not context.pane_lock)
    )
    pane.dock_proportion = 98
    pane.control = home
    window.on_pane_add(pane)
    context.register("pane/home", pane)


def register_panel_pause(window, context):
    # Define Pause.
    pause = wx.BitmapButton(
        window, wx.ID_ANY, icons8_pause_50.GetBitmap(use_theme=False)
    )

    def on_pause_button(event=None):
        try:
            context("pause\n")
            # if self.pipe_state != 3:
            #     pause.SetBitmap(icons8_play_50.GetBitmap())
            # else:
            # pause.SetBitmap(icons8_pause_50.GetBitmap(use_theme=False))
        except AttributeError:
            pass

    window.Bind(
        wx.EVT_BUTTON,
        on_pause_button,
        pause,
    )
    pause.SetBackgroundColour(wx.Colour(255, 255, 0))
    pause.SetToolTip(_("Pause/Resume the controller"))
    pause.SetSize(pause.GetBestSize())
    pane = (
        aui.AuiPaneInfo()
        .Caption(_("Pause"))
        .Bottom()
        .MinSize(40, 40)
        .FloatingSize(98, 98)
        .Name("pause")
        .Hide()
        .CaptionVisible(not context.pane_lock)
    )
    pane.dock_proportion = 98
    pane.control = pause

    window.on_pane_add(pane)
    context.register("pane/pause", pane)


supported_languages = (
    ("en", "English", wx.LANGUAGE_ENGLISH),
    ("it", "italiano", wx.LANGUAGE_ITALIAN),
    ("fr", "français", wx.LANGUAGE_FRENCH),
    ("de", "Deutsch", wx.LANGUAGE_GERMAN),
    ("es", "español", wx.LANGUAGE_SPANISH),
    ("zh", "中文", wx.LANGUAGE_CHINESE),
    ("hu", "Magyar", wx.LANGUAGE_HUNGARIAN),
    ("pt_PT", "português", wx.LANGUAGE_PORTUGUESE),
    ("pt_BR", "português brasileiro", wx.LANGUAGE_PORTUGUESE_BRAZILIAN),
    ("ja", "日本", wx.LANGUAGE_JAPANESE),
    ("nl", "Nederlands", wx.LANGUAGE_DUTCH),
)


def resource_path(relative_path):
    """Get absolute path to resource, works for dev and for PyInstaller"""
    base_path = getattr(sys, "_MEIPASS", os.path.dirname(os.path.abspath(__file__)))
    return os.path.join(base_path, relative_path)


class wxMeerK40t(wx.App, Module):
    """
    wxMeerK40t is the wx.App main class and a qualified Module for the MeerK40t kernel.
    Running MeerK40t without the wxMeerK40t gui is both possible and reasonable. This should not change the way the
    underlying code runs. It should just be a series of frames held together with the kernel.
    """

    def __init__(self, context, path):
        wx.App.__init__(self, 0)
        self.supported_languages = supported_languages
        import meerk40t.gui.icons as icons

        def run_later(command, *args):
            if wx.IsMainThread():
                command(*args)
            else:
                wx.CallAfter(command, *args)

        context._kernel.run_later = run_later

        icons.DARKMODE = wx.SystemSettings().GetColour(wx.SYS_COLOUR_WINDOW)[0] < 127
        icons.icon_r = 230
        icons.icon_g = 230
        icons.icon_b = 230
        Module.__init__(self, context, path)
        self.locale = None
        self.Bind(wx.EVT_CLOSE, self.on_app_close)
        self.Bind(wx.EVT_QUERY_END_SESSION, self.on_app_close)  # MAC DOCK QUIT.
        self.Bind(wx.EVT_END_SESSION, self.on_app_close)
        self.Bind(wx.EVT_END_PROCESS, self.on_app_close)
        # This catches events when the app is asked to activate by some other process
        self.Bind(wx.EVT_ACTIVATE_APP, self.OnActivate)

        # App started add the except hook
        sys.excepthook = handleGUIException

    def on_app_close(self, event=None):
        try:
            if self.context is not None:
                self.context("quit\n")
        except AttributeError:
            pass

    def OnInit(self):
        return True

    def BringWindowToFront(self):
        try:  # it's possible for this event to come when the frame is closed
            self.GetTopWindow().Raise()
        except Exception:
            pass

    def OnActivate(self, event):
        # if this is an activate event, rather than something else, like iconize.
        if event.GetActive():
            self.BringWindowToFront()
        event.Skip()

    def MacReopenApp(self):
        """Called when the doc icon is clicked, and ???"""
        self.BringWindowToFront()

    def MacNewFile(self):
        try:
            if self.context is not None:
                self.context.elements.clear_all()
        except AttributeError:
            pass

    def MacPrintFile(self, file_path):
        pass

    def MacOpenFile(self, filename):
        try:
            if self.context is not None:
                self.context.elements.load(os.path.realpath(filename))
        except AttributeError:
            pass

    def MacOpenFiles(self, filenames):
        try:
            if self.context is not None:
                for filename in filenames:
                    self.context.elements.load(os.path.realpath(filename))
        except AttributeError:
            pass

    @staticmethod
    def sub_register(kernel):
        kernel.register("window/MeerK40t", MeerK40t)
        kernel.register("window/ConsoleProperty", ConsoleProperty)
        kernel.register("window/PathProperty", PathProperty)
        kernel.register("window/TextProperty", TextProperty)
        kernel.register("window/ImageProperty", ImageProperty)
        kernel.register("window/OperationProperty", OperationProperty)
        kernel.register("operationproperty/Main", ParameterPanel)
        kernel.register("window/GroupProperty", GroupProperty)
        kernel.register("window/Console", Console)
        kernel.register("window/Preferences", Preferences)
        kernel.register("window/About", About)
        kernel.register("window/Keymap", Keymap)
        kernel.register("window/Navigation", Navigation)
        kernel.register("window/Notes", Notes)
        kernel.register("window/JobSpooler", JobSpooler)
        kernel.register("window/ExecuteJob", ExecuteJob)
        kernel.register("window/BufferView", BufferView)
        kernel.register("window/RasterWizard", RasterWizard)
        kernel.register("window/Simulation", Simulation)
        kernel.register("window/Scene", SceneWindow)
        kernel.register("window/DeviceManager", DeviceManager)

        from meerk40t.gui.wxmribbon import register_panel_ribbon

        kernel.register("wxpane/Ribbon", register_panel_ribbon)

        from meerk40t.gui.wxmscene import register_panel_scene

        kernel.register("wxpane/ScenePane", register_panel_scene)

        from meerk40t.gui.wxmtree import register_panel_tree

        kernel.register("wxpane/Tree", register_panel_tree)

        from meerk40t.gui.laserpanel import register_panel_laser

        kernel.register("wxpane/LaserPanel", register_panel_laser)

        from meerk40t.gui.position import register_panel_position

        kernel.register("wxpane/Position", register_panel_position)
        #
        # if kernel.root.setting(bool, "developer_mode", False):
        from meerk40t.gui.auitoolbars import register_toolbars

        kernel.register("wxpane/Toolbars", register_toolbars)

        from meerk40t.gui.toolbaralign import register_align_tools

        kernel.register("wxpane/Tool-Align", register_align_tools)

        kernel.register("wxpane/Go", register_panel_go)
        kernel.register("wxpane/Stop", register_panel_stop)
        kernel.register("wxpane/Home", register_panel_home)
        kernel.register("wxpane/Pause", register_panel_pause)

        context = kernel.root

        @kernel.console_option(
            "path",
            "p",
            type=str,
            default="/",
            help=_("Context Path at which to open the window"),
        )
        @kernel.console_command(
            "window", output_type="window", help=_("Base window command")
        )
        def window_base(channel, _, path=None, remainder=None, **kwargs):
            """
            Opens a MeerK40t window or provides information. This command is restricted to use with the wxMeerK40t gui.
            This also allows use of a -p flag that sets the context path for this window to operate at. This should
            often be restricted to where the windows are typically opened since their function and settings usually
            depend on the context used. Windows often cannot open multiple copies of the same window at the same context
            The default root path is "/". Eg. "window -p / open Preferences"
            """
            context = kernel.root
            if path is None:
                path = context
            else:
                path = kernel.get_context(path)

            if remainder is None:
                channel(_("Loaded Windows in Context %s:") % str(context.path))
                for i, name in enumerate(context.opened):
                    if not name.startswith("window"):
                        continue
                    module = context.opened[name]
                    channel(_("%d: %s as type of %s") % (i + 1, name, type(module)))

                channel("----------")
                if path is context:
                    return "window", path
                channel(_("Loaded Windows in Path %s:") % str(path.path))
                for i, name in enumerate(path.opened):
                    if not name.startswith("window"):
                        continue
                    module = path.opened[name]
                    channel(_("%d: %s as type of %s") % (i + 1, name, type(module)))
                channel("----------")
            return "window", path

        @kernel.console_command(
            "list",
            input_type="window",
            output_type="window",
            help=_("List available windows."),
        )
        def window_list(channel, _, data, **kwargs):
            channel(_("----------"))
            channel(_("Windows Registered:"))
            for i, name in enumerate(context.match("window")):
                name = name[7:]
                channel("%d: %s" % (i + 1, name))
            return "window", data

        @kernel.console_option(
            "multi",
            "m",
            type=int,
            help=_("Multi window flag for launching multiple copies of this window."),
        )
        @kernel.console_argument("window", type=str, help=_("window to be opened"))
        @kernel.console_command(
            ("open", "toggle"),
            input_type="window",
            help=_("open/toggle the supplied window"),
        )
        def window_open(
            command, channel, _, data, multi=None, window=None, args=(), **kwargs
        ):
            path = data
            try:
                parent = context.gui
            except AttributeError:
                parent = None
            window_uri = "window/%s" % window
            window_class = context.lookup(window_uri)
            if isinstance(window_class, str):
                window_uri = window_class
                window_class = context.lookup(window_uri)

            if hasattr(window_class, "required_path"):
                path = context.get_context(window_class.required_path)

            window_name = (
                "{window}:{multi}".format(window=window_uri, multi=multi)
                if multi is not None
                else window_uri
            )

            def window_open(*a, **k):
                path.open_as(window_uri, window_name, parent, *args)
                channel(_("Window opened: {window}").format(window=window))

            def window_close(*a, **k):
                path.close(window_name, *args)
                channel(_("Window closed: {window}").format(window=window))

            if command == "open":
                if context.lookup(window_uri) is not None:
                    kernel.run_later(window_open, None)
                else:
                    channel(_("No such window as %s" % window))
<<<<<<< HEAD
                    raise SyntaxError
            else:  # Toggle
=======
                    raise CommandSyntaxError
            else:
>>>>>>> 7c8adfa3
                if window_class is not None:
                    if window_name in path.opened:
                        kernel.run_later(window_close, None)
                    else:
                        kernel.run_later(window_open, None)
                else:
                    channel(_("No such window as %s" % window))
                    raise CommandSyntaxError

        @kernel.console_argument("window", type=str, help=_("window to be closed"))
        @kernel.console_command(
            "close",
            input_type="window",
            output_type="window",
            help=_("close the supplied window"),
        )
        def window_close(channel, _, data, window=None, args=(), **kwargs):
            path = data
            try:
                parent = context.gui if hasattr(context, "gui") else None
                kernel.run_later(
                    lambda e: path.close("window/%s" % window, parent, *args), None
                )
                channel(_("Window closed."))
            except (KeyError, ValueError):
                channel(_("No such window as %s" % window))
            except IndexError:
                raise CommandSyntaxError

        @kernel.console_argument("window", type=str, help=_("window to be reset"))
        @kernel.console_command(
            "reset",
            input_type="window",
            output_type="window",
            help=_("reset the supplied window, or '*' for all windows"),
        )
        def window_reset(channel, _, data, window=None, **kwargs):
            for section in list(kernel.derivable("")):
                if section.startswith("window"):
                    kernel.clear_persistent(section)
                    try:
                        del kernel.contexts[section]
                    except KeyError:
                        pass  # No open context for that window, nothing will save out.

        @kernel.console_command("refresh", help=_("Refresh the main wxMeerK40 window"))
        def scene_refresh(command, channel, _, **kwargs):
            context.signal("refresh_scene", "Scene")
            context.signal("rebuild_tree")
            channel(_("Refreshed."))

        @kernel.console_command("tooltips_enable", hidden=True)
        def tooltip_enable(command, channel, _, **kwargs):
            context.setting(bool, "disable_tool_tips", False)
            context.disable_tool_tips = False
            wx.ToolTip.Enable(not context.disable_tool_tips)

        @kernel.console_command("tooltips_disable", hidden=True)
        def tooltip_disable(command, channel, _, **kwargs):
            context.setting(bool, "disable_tool_tips", False)
            context.disable_tool_tips = True
            wx.ToolTip.Enable(not context.disable_tool_tips)

    def module_open(self, *args, **kwargs):
        context = self.context
        kernel = context.kernel

        try:  # pyinstaller internal location
            # pylint: disable=no-member
            _resource_path = os.path.join(sys._MEIPASS, "locale")
            wx.Locale.AddCatalogLookupPathPrefix(_resource_path)
        except Exception:
            pass

        try:  # Mac py2app resource
            _resource_path = os.path.join(os.environ["RESOURCEPATH"], "locale")
            wx.Locale.AddCatalogLookupPathPrefix(_resource_path)
        except Exception:
            pass

        wx.Locale.AddCatalogLookupPathPrefix("locale")

        # Default Locale, prepended. Check this first.
        basepath = os.path.abspath(os.path.dirname(sys.argv[0]))
        localedir = os.path.join(basepath, "locale")
        wx.Locale.AddCatalogLookupPathPrefix(localedir)

        kernel.translation = wx.GetTranslation

        context.app = self  # Registers self as kernel.app

        context.setting(int, "language", None)
        language = context.language
        if language is not None and language != 0:
            self.update_language(language)

        @context.console_argument("sure", type=str, help="Are you sure? 'yes'?")
        @context.console_command("nuke_settings", hidden=True)
        def nuke_settings(command, channel, _, sure=None, **kwargs):
            if sure == "yes":
                kernel = self.context.kernel
                kernel.delete_all_persistent()
                kernel.shutdown()
            else:
                channel(
                    'Argument "sure" is required. Requires typing: "nuke_settings yes"'
                )

    def update_language(self, lang):
        """
        Update language to the requested language.
        """
        context = self.context
        try:
            language_code, language_name, language_index = supported_languages[lang]
        except (IndexError, ValueError):
            return
        context.language = lang

        if self.locale:
            assert sys.getrefcount(self.locale) <= 2
            del self.locale
        self.locale = wx.Locale(language_index)
        # wxWidgets is broken. IsOk()==false and pops up error dialog, but it translates fine!
        if self.locale.IsOk() or platform.system() == "Linux":
            self.locale.AddCatalog("meerk40t")
        else:
            self.locale = None
        context.signal("language", (lang, language_code, language_name, language_index))


# end of class MeerK40tGui
def send_file_to_developers(filename):
    """
    Loads a file to send data to the developers.

    @param filename: file to send
    @return:
    """
    try:
        with open(filename, "r") as f:
            data = f.read()
    except:
        if data is None:
            return  # There is no file, there is no data.
    send_data_to_developers(filename, data)


def send_data_to_developers(filename, data):
    """
    Sends crash log to a server using rfc1341 7.2 The multipart Content-Type
    https://www.w3.org/Protocols/rfc1341/7_2_Multipart.html

    @param filename: filename to use when sending file
    @param data: data to send
    @return:
    """
    import socket

    s = socket.socket(socket.AF_INET, socket.SOCK_STREAM)
    ipaddr = socket.gethostbyname("api.anonfiles.com")
    s.connect((ipaddr, 80))
    boundary = "----------------meerk40t-boundary"
    file_head = list()
    file_head.append("--" + boundary)
    file_head.append(
        'Content-Disposition: form-data; name="file"; filename="%s"' % filename
    )
    file_head.append("Content-Type: text/plain")
    file_head.append("")
    part = "\x0D\x0A".join(file_head)
    terminal = "--" + boundary + "--"
    payload = "\x0D\x0A".join((part, data, terminal, ""))
    http_req = list()
    http_req.append("POST /upload?token=630f908431136ef4 HTTP/1.1")
    http_req.append("Host: api.anonfiles.com")
    http_req.append("User-Agent: meerk40t/0.0.1")
    http_req.append("Accept: */*")
    http_req.append("Content-Length: %d" % (len(payload)))
    http_req.append("Content-Type: multipart/form-data; boundary=%s" % boundary)
    http_req.append("")
    header = "\x0D\x0A".join(http_req)
    request = "\x0D\x0A".join((header, payload))
    s.send(bytes(request, "utf-8"))
    response = s.recv(4096)
    response = response.decode("utf-8")
    s.close()

    if response is None or len(response) == 0:
        http_code = "No Response."
    else:
        http_code = response.split("\n")[0]

    if http_code.startswith("HTTP/1.1 200 OK"):
        print(http_code)
        http_code = response.split("\n")[0]
        dlg = wx.MessageDialog(
            None,
            _("We got your message. Thank you for helping\n\n") + str(http_code),
            _("Thanks"),
            wx.OK,
        )
        dlg.ShowModal()
        dlg.Destroy()
    else:
        print(response)
        MEERK40T_ISSUES = "https://github.com/meerk40t/meerk40t/issues"
        dlg = wx.MessageDialog(
            None,
            _(
                "We're sorry, that didn't work. Raise an issue on the github please.\n\n The log file will be in your working directory.\n"
            )
            + MEERK40T_ISSUES
            + "\n\n"
            + str(http_code),
            _("Thanks"),
            wx.OK,
        )
        dlg.ShowModal()
        dlg.Destroy()


def handleGUIException(exc_type, exc_value, exc_traceback):
    """
    Handler for errors. Save error to a file, and create dialog.

    :param exc_type:
    :param exc_value:
    :param exc_traceback:
    :return:
    """
    wxversion = "wx"
    try:
        wxversion = wx.version()
    except:
        pass

    error_log = "MeerK40t crash log. Version: %s on %s:%s - %s\n" % (
        APPLICATION_VERSION,
        platform.system(),
        platform.machine(),
        wxversion,
    )
    error_log += "".join(traceback.format_exception(exc_type, exc_value, exc_traceback))
    print("\n")
    print(error_log)
    try:
        filename = "MeerK40t-{date:%Y-%m-%d_%H_%M_%S}.txt".format(date=datetime.now())
    except Exception:  # I already crashed once, if there's another here just ignore it.
        filename = "MeerK40t-Crash.txt"

    try:
        try:
            with open(filename, "w") as file:
                file.write(error_log)
                print(file)
        except PermissionError:
            filename = get_safe_path(APPLICATION_NAME).joinpath(filename)
            with open(filename, "w") as file:
                file.write(error_log)
                print(file)
    except Exception:
        # I already crashed once, if there's another here just ignore it.
        pass

    # Ask to send file.
    git = branch = False
    if " " in APPLICATION_VERSION:
        ver, exec_type = APPLICATION_VERSION.rsplit(" ", 1)
        git = exec_type == "git"

    if git:
        head_file = os.path.join(sys.path[0], ".git", "HEAD")
        if os.path.isfile(head_file):
            ref_prefix = "ref: refs/heads/"
            ref = ""
            try:
                with open(head_file, "r") as f:
                    ref = f.readline()
            except Exception:
                pass
            if ref.startswith(ref_prefix):
                branch = ref[len(ref_prefix) :].strip("\n")

    if git and branch and branch not in ("main", "legacy6", "legacy7"):
        message = _("Meerk40t has encountered a crash.")
        ext_msg = _(
            """It appears that you are running Meerk40t from source managed by Git,
from a branch '{branch}' which is not 'main',
and that you are therefore running a development version of Meerk40t.

To avoid reporting crashes during development, automated submission of this crash has
been disabled. If this is a crash which is unrelated to any development work that you are
undertaking, please recreate this crash under main or if you are certain that this is not
caused by any code changes you have made, then you can manually create a new Github
issue indicating the branch you are runing from and using the traceback below which can
be found in "{filename}".

"""
        ).format(
            filename=filename,
            branch=branch,
        )
        caption = _("Crash Detected!")
        style = wx.OK | wx.ICON_WARNING
    else:
        message = _(
            """The bad news is that MeerK40t encountered a crash, and the developers apologise for this bug!

The good news is that you can help us fix this bug by anonymously sending us the crash details."""
        )
        ext_msg = _(
            """Only the crash details below are sent. No data from your MeerK40t project is sent. No
personal information is sent either.

Send the following data to the MeerK40t team?
------
"""
        )
        caption = _("Crash Detected! Send Log?")
        style = wx.YES_NO | wx.CANCEL | wx.ICON_WARNING
    ext_msg += error_log
    dlg = wx.MessageDialog(
        None,
        message,
        caption=caption,
        style=style,
    )
    dlg.SetExtendedMessage(ext_msg)
    answer = dlg.ShowModal()
    if answer in (wx.YES, wx.ID_YES):
        send_data_to_developers(filename, error_log)<|MERGE_RESOLUTION|>--- conflicted
+++ resolved
@@ -459,13 +459,8 @@
                     kernel.run_later(window_open, None)
                 else:
                     channel(_("No such window as %s" % window))
-<<<<<<< HEAD
-                    raise SyntaxError
-            else:  # Toggle
-=======
                     raise CommandSyntaxError
             else:
->>>>>>> 7c8adfa3
                 if window_class is not None:
                     if window_name in path.opened:
                         kernel.run_later(window_close, None)
