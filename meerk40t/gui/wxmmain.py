--- conflicted
+++ resolved
@@ -45,11 +45,8 @@
     icons_centerize,
     icons_evenspace_horiz,
     icons_evenspace_vert,
-<<<<<<< HEAD
-=======
     STD_ICON_SIZE,
     set_darkmode,
->>>>>>> d99ada81
 )
 from .laserrender import (
     DRAW_MODE_ALPHABLACK,
