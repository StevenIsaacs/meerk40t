import os
import platform
import sys
from functools import partial

import wx
from PIL import Image
from wx import aui

from meerk40t.kernel import lookup_listener, signal_listener

from ..core.cutcode import CutCode
from ..core.node.consoleop import ConsoleOperation
from ..core.node.laserop import (
    CutOpNode,
    DotsOpNode,
    EngraveOpNode,
    ImageOpNode,
    RasterOpNode,
)
from ..core.units import UNITS_PER_INCH
from ..svgelements import (
    Color,
    Group,
    Length,
    Matrix,
    Path,
    SVGElement,
    SVGImage,
    SVGText,
)
from .icons import (
    icon_meerk40t,
    icons8_circle_50,
    icons8_cursor_50,
    icons8_emergency_stop_button_50,
    icons8_flip_vertical,
    icons8_gas_industry_50,
    icons8_home_filled_50,
    icons8_mirror_horizontal,
    icons8_opened_folder_50,
    icons8_oval_50,
    icons8_pause_50,
    icons8_pencil_drawing_50,
    icons8_place_marker_50,
    icons8_polygon_50,
    icons8_polyline_50,
    icons8_rectangular_50,
    icons8_save_50,
    icons8_type_50,
    icons8_union_50,
    icons8_vector_50,
)
from .laserrender import (
    DRAW_MODE_ALPHABLACK,
    DRAW_MODE_ANIMATE,
    DRAW_MODE_BACKGROUND,
    DRAW_MODE_CACHE,
    DRAW_MODE_FILLS,
    DRAW_MODE_FLIPXY,
    DRAW_MODE_GRID,
    DRAW_MODE_GUIDES,
    DRAW_MODE_ICONS,
    DRAW_MODE_IMAGE,
    DRAW_MODE_INVERT,
    DRAW_MODE_LASERPATH,
    DRAW_MODE_LINEWIDTH,
    DRAW_MODE_PATH,
    DRAW_MODE_REFRESH,
    DRAW_MODE_RETICLE,
    DRAW_MODE_SELECTION,
    DRAW_MODE_STROKES,
    DRAW_MODE_TEXT,
    LaserRender,
    swizzlecolor,
)
from .mwindow import MWindow

_ = wx.GetTranslation

ID_MENU_IMPORT = wx.NewId()
ID_MENU_RECENT = wx.NewId()
ID_MENU_ZOOM_OUT = wx.NewId()
ID_MENU_ZOOM_IN = wx.NewId()
ID_MENU_ZOOM_SIZE = wx.NewId()
ID_MENU_ZOOM_BED = wx.NewId()

# 1 fill, 2 grids, 4 guides, 8 laserpath, 16 writer_position, 32 selection
ID_MENU_HIDE_FILLS = wx.NewId()
ID_MENU_HIDE_GUIDES = wx.NewId()
ID_MENU_HIDE_GRID = wx.NewId()
ID_MENU_HIDE_BACKGROUND = wx.NewId()
ID_MENU_HIDE_LINEWIDTH = wx.NewId()
ID_MENU_HIDE_STROKES = wx.NewId()
ID_MENU_HIDE_ICONS = wx.NewId()
ID_MENU_HIDE_LASERPATH = wx.NewId()
ID_MENU_HIDE_RETICLE = wx.NewId()
ID_MENU_HIDE_SELECTION = wx.NewId()
ID_MENU_SCREEN_REFRESH = wx.NewId()
ID_MENU_SCREEN_ANIMATE = wx.NewId()
ID_MENU_SCREEN_INVERT = wx.NewId()
ID_MENU_SCREEN_FLIPXY = wx.NewId()
ID_MENU_PREVENT_CACHING = wx.NewId()
ID_MENU_PREVENT_ALPHABLACK = wx.NewId()
ID_MENU_HIDE_IMAGE = wx.NewId()
ID_MENU_HIDE_PATH = wx.NewId()
ID_MENU_HIDE_TEXT = wx.NewId()

ID_MENU_FILE0 = wx.NewId()
ID_MENU_FILE1 = wx.NewId()
ID_MENU_FILE2 = wx.NewId()
ID_MENU_FILE3 = wx.NewId()
ID_MENU_FILE4 = wx.NewId()
ID_MENU_FILE5 = wx.NewId()
ID_MENU_FILE6 = wx.NewId()
ID_MENU_FILE7 = wx.NewId()
ID_MENU_FILE8 = wx.NewId()
ID_MENU_FILE9 = wx.NewId()
ID_MENU_FILE10 = wx.NewId()
ID_MENU_FILE11 = wx.NewId()
ID_MENU_FILE12 = wx.NewId()
ID_MENU_FILE13 = wx.NewId()
ID_MENU_FILE14 = wx.NewId()
ID_MENU_FILE15 = wx.NewId()
ID_MENU_FILE16 = wx.NewId()
ID_MENU_FILE17 = wx.NewId()
ID_MENU_FILE18 = wx.NewId()
ID_MENU_FILE19 = wx.NewId()
ID_MENU_FILE_CLEAR = wx.NewId()

ID_MENU_KEYMAP = wx.NewId()
ID_MENU_DEVICE_MANAGER = wx.NewId()
ID_MENU_CONFIG = wx.NewId()
ID_MENU_NAVIGATION = wx.NewId()
ID_MENU_NOTES = wx.NewId()
ID_MENU_OPERATIONS = wx.NewId()
ID_MENU_CONTROLLER = wx.NewId()
ID_MENU_CAMERA = wx.NewId()
ID_MENU_CONSOLE = wx.NewId()
ID_MENU_USB = wx.NewId()
ID_MENU_SPOOLER = wx.NewId()
ID_MENU_SIMULATE = wx.NewId()
ID_MENU_RASTER_WIZARD = wx.NewId()
ID_MENU_WINDOW_RESET = wx.NewId()
ID_MENU_PANE_RESET = wx.NewId()
ID_MENU_PANE_LOCK = wx.NewId()
ID_MENU_JOB = wx.NewId()
ID_MENU_TREE = wx.NewId()

ID_BEGINNERS = wx.NewId()
ID_HOMEPAGE = wx.NewId()
ID_RELEASES = wx.NewId()
ID_FACEBOOK = wx.NewId()
ID_DISCORD = wx.NewId()
ID_MAKERS_FORUM = wx.NewId()
ID_IRC = wx.NewId()


class MeerK40t(MWindow):
    """MeerK40t main window"""

    def __init__(self, *args, **kwds):
        width, height = wx.DisplaySize()

        super().__init__(int(width * 0.9), int(height * 0.9), *args, **kwds)
        try:
            self.EnableTouchEvents(wx.TOUCH_ZOOM_GESTURE | wx.TOUCH_PAN_GESTURES)
        except AttributeError:
            # Not WX 4.1
            pass

        self.context.gui = self
        self.usb_running = False
        context = self.context
        self.context.setting(bool, "disable_tool_tips", False)
        if self.context.disable_tool_tips:
            wx.ToolTip.Enable(False)

        self.context.register(
            "function/open_property_window_for_node", self.open_property_window_for_node
        )

        self.root_context = context.root
        self.DragAcceptFiles(True)

        self.needs_saving = False
        self.working_file = None

        self.pipe_state = None
        self.previous_position = None
        self.is_paused = False

        self._mgr = aui.AuiManager()
        self._mgr.SetFlags(self._mgr.GetFlags() | aui.AUI_MGR_LIVE_RESIZE)
        self._mgr.Bind(aui.EVT_AUI_PANE_CLOSE, self.on_pane_closed)
        self._mgr.Bind(aui.EVT_AUI_PANE_ACTIVATED, self.on_pane_active)

        # notify AUI which frame to use
        self._mgr.SetManagedWindow(self)

        self.__set_panes()
        self.__set_commands()

        # Menu Bar
        self.main_menubar = wx.MenuBar()
        self.__set_menubars()

        self.main_statusbar = self.CreateStatusBar(4)
        self.main_statusbar.SetStatusStyles(
            [wx.SB_SUNKEN] * self.main_statusbar.GetFieldsCount()
        )
        self.main_statusbar.SetStatusWidths([-1] * self.main_statusbar.GetFieldsCount())
        self.SetStatusBarPane(0)
        self.main_statusbar.SetStatusText(_("Status..."), 0)
        self.Bind(wx.EVT_MENU_OPEN, self.on_menu_open)
        self.Bind(wx.EVT_MENU_CLOSE, self.on_menu_close)
        self.Bind(wx.EVT_MENU_HIGHLIGHT, self.on_menu_highlight)
        self.DoGiveHelp_called = False
        self.menus_open = 0
        self.top_menu = None  # Needed because event.GetMenu is None for submenu titles

        self.Bind(wx.EVT_DROP_FILES, self.on_drop_file)

        self.__set_properties()
        self.Layout()

        self.__set_titlebar()
        self.__kernel_initialize()

        self.Bind(wx.EVT_SIZE, self.on_size)

        self.CenterOnScreen()

    def open_property_window_for_node(self, node):
        """
        Activate the node in question.

        @param node:
        @return:
        """
        gui = self
        root = self.context.root
        if isinstance(
            node, (RasterOpNode, ImageOpNode, CutOpNode, EngraveOpNode, DotsOpNode)
        ):
            root.open("window/OperationProperty", gui, node=node)
            return
        if isinstance(node, ConsoleOperation):
            root.open("window/ConsoleProperty", gui, node=node)
        if node is None:
            return
        obj = node.object
        if obj is None:
            return
        elif isinstance(obj, Path):
            root.open("window/PathProperty", gui, node=node)
        elif isinstance(obj, SVGText):
            root.open("window/TextProperty", gui, node=node)
        elif isinstance(obj, SVGImage):
            root.open("window/ImageProperty", gui, node=node)
        elif isinstance(obj, Group):
            root.open("window/GroupProperty", gui, node=node)
        elif isinstance(obj, SVGElement):
            root.open("window/PathProperty", gui, node=node)
        elif isinstance(obj, CutCode):
            root.open("window/Simulation", gui, node=node)

    @staticmethod
    def sub_register(kernel):
        kernel.register(
            "button/project/Open",
            {
                "label": _("Open"),
                "icon": icons8_opened_folder_50,
                "tip": _("Opens new project"),
                "action": lambda e: kernel.console(".dialog_load\n"),
                "priority": -200,
            },
        )
        kernel.register(
            "button/project/Save",
            {
                "label": _("Save"),
                "icon": icons8_save_50,
                "tip": _("Saves a project to disk"),
                "action": lambda e: kernel.console(".dialog_save\n"),
                "priority": -100,
            },
        )
        kernel.register(
            "button/modify/Flip",
            {
                "label": _("Flip Vertical"),
                "icon": icons8_flip_vertical,
                "tip": _("Flip the selected element vertically"),
                "action": lambda v: kernel.elements("scale 1 -1\n"),
            },
        )
        kernel.register(
            "button/modify/Mirror",
            {
                "label": _("Mirror Horizontal"),
                "icon": icons8_mirror_horizontal,
                "tip": _("Mirror the selected element horizontally"),
                "action": lambda v: kernel.elements("scale -1 1\n"),
            },
        )

        kernel.register(
            "button/tools/Scene",
            {
                "label": _("Regular Scene"),
                "icon": icons8_cursor_50,
                "tip": _("Regular selection tool"),
                "action": lambda v: kernel.elements("tool none\n"),
            },
        )

        kernel.register(
            "button/tools/Relocate",
            {
                "label": _("Set Position"),
                "icon": icons8_place_marker_50,
                "tip": _("Set position to given location"),
                "action": lambda v: kernel.elements("tool relocate\n"),
            },
        )

        kernel.register(
            "button/tools/Draw",
            {
                "label": _("Draw"),
                "icon": icons8_pencil_drawing_50,
                "tip": _(""),
                "action": lambda v: kernel.elements("tool draw\n"),
            },
        )

        kernel.register(
            "button/tools/ellipse",
            {
                "label": _("Ellipse"),
                "icon": icons8_oval_50,
                "tip": _(""),
                "action": lambda v: kernel.elements("tool ellipse\n"),
            },
        )

        kernel.register(
            "button/tools/circle",
            {
                "label": _("Circle"),
                "icon": icons8_circle_50,
                "tip": _(""),
                "action": lambda v: kernel.elements("tool circle\n"),
            },
        )

        kernel.register(
            "button/tools/Polygon",
            {
                "label": _("Polygon"),
                "icon": icons8_polygon_50,
                "tip": _(""),
                "action": lambda v: kernel.elements("tool polygon\n"),
            },
        )

        kernel.register(
            "button/tools/Polyline",
            {
                "label": _("Polyline"),
                "icon": icons8_polyline_50,
                "tip": _(""),
                "action": lambda v: kernel.elements("tool polyline\n"),
            },
        )

        kernel.register(
            "button/tools/Rectangle",
            {
                "label": _("Rectangle"),
                "icon": icons8_rectangular_50,
                "tip": _(""),
                "action": lambda v: kernel.elements("tool rect\n"),
            },
        )

        kernel.register(
            "button/tools/Vector",
            {
                "label": _("Vector"),
                "icon": icons8_vector_50,
                "tip": _(""),
                "action": lambda v: kernel.elements("tool vector\n"),
            },
        )

        kernel.register(
            "button/tools/Text",
            {
                "label": _("Text"),
                "icon": icons8_type_50,
                "tip": _(""),
                "action": lambda v: kernel.elements("tool text\n"),
            },
        )
        kernel.register(
            "button/geometry/Union",
            {
                "label": _("Union"),
                "icon": icons8_union_50,
                "tip": _("Create a union of the selected elements"),
                "action": lambda v: kernel.elements("element union\n"),
            },
        )
        kernel.register(
            "button/geometry/Difference",
            {
                "label": _("Difference"),
                "icon": icons8_union_50,
                "tip": _("Create a difference of the selected elements"),
                "action": lambda v: kernel.elements("element difference\n"),
            },
        )
        kernel.register(
            "button/geometry/Xor",
            {
                "label": _("Xor"),
                "icon": icons8_union_50,
                "tip": _("Create a xor of the selected elements"),
                "action": lambda v: kernel.elements("element xor\n"),
            },
        )
        kernel.register(
            "button/geometry/Intersection",
            {
                "label": _("Intersection"),
                "icon": icons8_union_50,
                "tip": _("Create a intersection of the selected elements"),
                "action": lambda v: kernel.elements("element intersection\n"),
            },
        )

    def __set_commands(self):
        context = self.context
        gui = self

        @context.console_command("dialog_transform", hidden=True)
        def transform(**kwargs):
            dlg = wx.TextEntryDialog(
                gui,
                _(
                    "Enter SVG Transform Instruction e.g. 'scale(1.49, 1, $x, $y)', rotate, translate, etc..."
                ),
                _("Transform Entry"),
                "",
            )
            dlg.SetValue("")

            if dlg.ShowModal() == wx.ID_OK:
                elements = context.elements

                m = str(dlg.GetValue())
                x, y = self.context.device.current
                m = m.replace("$x", str(x))
                m = m.replace("$y", str(y))
                mx = Matrix(m)
                unit_width = context.device.unit_width
                unit_height = context.device.unit_height
                mx.render(ppi=UNITS_PER_INCH, width=unit_width, height=unit_height)
                if mx.is_identity():
                    dlg.Destroy()
                    dlg = wx.MessageDialog(
                        None,
                        _("The entered command does nothing."),
                        _("Non-Useful Matrix."),
                        wx.OK | wx.ICON_WARNING,
                    )
                    dlg.ShowModal()
                    dlg.Destroy()
                else:
                    for element in elements.elems():
                        try:
                            element *= mx
                            element.node.modified()
                        except AttributeError:
                            pass

        @context.console_command("dialog_flip", hidden=True)
        def flip(**kwargs):
            dlg = wx.TextEntryDialog(
                gui,
                _(
                    "Material must be jigged at 0,0 either home or home offset.\nHow wide is your material (give units: in, mm, cm, px, etc)?"
                ),
                _("Double Side Flip"),
                "",
            )
            dlg.SetValue("")
            if dlg.ShowModal() == wx.ID_OK:
                unit_width = context.device.unit_width
                length = Length(dlg.GetValue()).value(
                    ppi=UNITS_PER_INCH, relative_length=unit_width
                )
                mx = Matrix()
                mx.post_scale(-1.0, 1, length / 2.0, 0)
                for element in context.elements.elems(emphasized=True):
                    try:
                        element *= mx
                        element.node.modified()
                    except AttributeError:
                        pass
            dlg.Destroy()

        @context.console_command("dialog_path", hidden=True)
        def path(**kwargs):
            dlg = wx.TextEntryDialog(gui, _("Enter SVG Path Data"), _("Path Entry"), "")
            dlg.SetValue("")

            if dlg.ShowModal() == wx.ID_OK:
                path = Path(dlg.GetValue())
                path.stroke = "blue"
                p = abs(path)
                context.elements.add_elem(p)
                context.elements.classify([p])
            dlg.Destroy()

        @context.console_command("dialog_fill", hidden=True)
        def fill(**kwargs):
            elements = context.elements
            first_selected = elements.first_element(emphasized=True)
            if first_selected is None:
                return
            data = wx.ColourData()
            if first_selected.fill is not None and first_selected.fill != "none":
                data.SetColour(wx.Colour(swizzlecolor(first_selected.fill)))
            dlg = wx.ColourDialog(gui, data)
            if dlg.ShowModal() == wx.ID_OK:
                data = dlg.GetColourData()
                color = data.GetColour()
                rgb = color.GetRGB()
                color = swizzlecolor(rgb)
                color = Color(color, 1.0)
                for elem in elements.elems(emphasized=True):
                    elem.fill = color
                    elem.node.altered()

        @context.console_command("dialog_stroke", hidden=True)
        def stroke(**kwargs):
            elements = context.elements
            first_selected = elements.first_element(emphasized=True)
            if first_selected is None:
                return
            data = wx.ColourData()
            if first_selected.stroke is not None and first_selected.stroke != "none":
                data.SetColour(wx.Colour(swizzlecolor(first_selected.stroke)))
            dlg = wx.ColourDialog(gui, data)
            if dlg.ShowModal() == wx.ID_OK:
                data = dlg.GetColourData()
                color = data.GetColour()
                rgb = color.GetRGB()
                color = swizzlecolor(rgb)
                color = Color(color, 1.0)
                for elem in elements.elems(emphasized=True):
                    elem.stroke = color
                    elem.node.altered()

        @context.console_command("dialog_gear", hidden=True)
        def gear(**kwargs):
            dlg = wx.TextEntryDialog(gui, _("Enter Forced Gear"), _("Gear Entry"), "")
            dlg.SetValue("")

            if dlg.ShowModal() == wx.ID_OK:
                value = dlg.GetValue()
                if value in ("0", "1", "2", "3", "4"):
                    context._stepping_force = int(value)
                else:
                    context._stepping_force = None
            dlg.Destroy()

        @context.console_argument(
            "message", help=_("Message to display, optional"), default=""
        )
        @context.console_command("interrupt", hidden=True)
        def interrupt(message="", **kwargs):
            if not message:
                message = _("Spooling Interrupted.")

            dlg = wx.MessageDialog(
                None,
                message + "\n\n" + _("Press OK to Continue."),
                _("Interrupt"),
                wx.OK,
            )
            dlg.ShowModal()
            dlg.Destroy()

        @context.console_command("dialog_load", hidden=True)
        def load_dialog(**kwargs):
            # This code should load just specific project files rather than all importable formats.
            files = context.elements.load_types()
            with wx.FileDialog(
                gui, _("Open"), wildcard=files, style=wx.FD_OPEN | wx.FD_FILE_MUST_EXIST
            ) as fileDialog:
                if fileDialog.ShowModal() == wx.ID_CANCEL:
                    return  # the user changed their mind
                pathname = fileDialog.GetPath()
                gui.clear_and_open(pathname)

        @context.console_command("dialog_import", hidden=True)
        def import_dialog(**kwargs):
            files = context.load_types()
            with wx.FileDialog(
                gui,
                _("Import"),
                wildcard=files,
                style=wx.FD_OPEN | wx.FD_FILE_MUST_EXIST,
            ) as fileDialog:
                if fileDialog.ShowModal() == wx.ID_CANCEL:
                    return  # the user changed their mind
                pathname = fileDialog.GetPath()
                gui.load(pathname)

        @context.console_command("dialog_save_as", hidden=True)
        def save_dialog(**kwargs):
            files = context.elements.save_types()
            with wx.FileDialog(
                gui,
                _("Save Project"),
                wildcard=files,
                style=wx.FD_SAVE | wx.FD_OVERWRITE_PROMPT,
            ) as fileDialog:
                if fileDialog.ShowModal() == wx.ID_CANCEL:
                    return  # the user changed their mind
                pathname = fileDialog.GetPath()
                if not pathname.lower().endswith(".svg"):
                    pathname += ".svg"
                context.elements.save(pathname)
                gui.validate_save()
                gui.working_file = pathname
                gui.set_file_as_recently_used(gui.working_file)

        @context.console_command("dialog_save", hidden=True)
        def save_or_save_as(**kwargs):
            if gui.working_file is None:
                context(".dialog_save_as\n")
            else:
                gui.set_file_as_recently_used(gui.working_file)
                gui.validate_save()
                context.save(gui.working_file)

        @context.console_command("dialog_import_egv", hidden=True)
        def egv_in_dialog(**kwargs):
            files = "*.egv"
            with wx.FileDialog(
                gui,
                _("Import EGV"),
                wildcard=files,
                style=wx.FD_OPEN | wx.FD_FILE_MUST_EXIST,
            ) as fileDialog:
                if fileDialog.ShowModal() == wx.ID_CANCEL:
                    return  # the user changed their mind
                pathname = fileDialog.GetPath()
            if pathname is None:
                return
            with wx.BusyInfo(_("Loading File...")):
                context("egv_import %s\n" % pathname)
                return

        @context.console_command("dialog_export_egv", hidden=True)
        def egv_out_dialog(**kwargs):
            files = "*.egv"
            with wx.FileDialog(
                gui, _("Export EGV"), wildcard=files, style=wx.FD_SAVE
            ) as fileDialog:
                if fileDialog.ShowModal() == wx.ID_CANCEL:
                    return  # the user changed their mind
                pathname = fileDialog.GetPath()
            if pathname is None:
                return
            with wx.BusyInfo(_("Saving File...")):
                context("egv_export %s\n" % pathname)
                return

    def __set_panes(self):
        self.context.setting(bool, "pane_lock", True)

        for register_panel in list(self.context.lookup_all("wxpane")):
            register_panel(self, self.context)

        # AUI Manager Update.
        self._mgr.Update()

        self.default_perspective = self._mgr.SavePerspective()
        self.context.setting(str, "perspective")
        if self.context.perspective is not None:
            self._mgr.LoadPerspective(self.context.perspective)

        self.on_config_panes()
        self.__console_commands()

    def __console_commands(self):
        context = self.context

        @context.console_command(
            "pane",
            help=_("control various panes for main window"),
            output_type="panes",
        )
        def panes(**kwargs):
            return "panes", self

        @context.console_argument("pane", help=_("pane to be shown"))
        @context.console_command(
            "show",
            input_type="panes",
            help=_("show the pane"),
        )
        def show_pane(command, _, channel, pane=None, **kwargs):
            if pane is None:
                raise SyntaxError
            _pane = context.lookup("pane", pane)
            if _pane is None:
                channel(_("Pane not found."))
                return
            _pane.Show()
            self._mgr.Update()

        @context.console_argument("pane", help=_("pane to be hidden"))
        @context.console_command(
            "hide",
            input_type="panes",
            help=_("show the pane"),
        )
        def hide_pane(command, _, channel, pane=None, **kwargs):
            if pane is None:
                raise SyntaxError
            _pane = context.lookup("pane", pane)
            if _pane is None:
                channel(_("Pane not found."))
                return
            _pane.Hide()
            self._mgr.Update()

        @context.console_option("always", "a", type=bool, action="store_true")
        @context.console_argument("pane", help=_("pane to be shown"))
        @context.console_command(
            "float",
            input_type="panes",
            help=_("show the pane"),
        )
        def float_pane(command, _, channel, always=False, pane=None, **kwargs):
            if pane is None:
                raise SyntaxError
            _pane = context.lookup("pane", pane)
            if _pane is None:
                channel(_("Pane not found."))
                return
            _pane.Float()
            _pane.Show()
            _pane.Dockable(not always)
            self._mgr.Update()

        @context.console_command(
            "reset",
            input_type="panes",
            help=_("reset all panes restoring the default perspective"),
        )
        def reset_pane(command, _, channel, **kwargs):
            self.on_pane_reset(None)

        @context.console_command(
            "lock",
            input_type="panes",
            help=_("lock the panes"),
        )
        def lock_pane(command, _, channel, **kwargs):
            self.on_pane_lock(None, lock=True)

        @context.console_command(
            "unlock",
            input_type="panes",
            help=_("unlock the panes"),
        )
        def unlock_pane(command, _, channel, **kwargs):
            self.on_pane_lock(None, lock=False)

        @context.console_argument("pane", help=_("pane to create"))
        @context.console_command(
            "create",
            input_type="panes",
            help=_("create a floating about pane"),
        )
        def create_pane(command, _, channel, pane=None, **kwargs):
            if pane == "about":
                from .about import AboutPanel as CreatePanel

                caption = _("About")
                width = 646
                height = 519
            elif pane == "preferences":
                from .preferences import PreferencesPanel as CreatePanel

                caption = _("Preferences")
                width = 565
                height = 327
            else:
                channel(_("Pane not found."))
                return
            panel = CreatePanel(self, context=context)
            _pane = (
                aui.AuiPaneInfo()
                .Dockable(False)
                .Float()
                .Caption(caption)
                .FloatingSize(width, height)
                .Name(pane)
                .CaptionVisible(True)
            )
            _pane.control = panel
            self.on_pane_add(_pane)
            if hasattr(panel, "pane_show"):
                panel.pane_show()
            self.context.register("pane/about", _pane)
            self._mgr.Update()

    def on_pane_reset(self, event=None):
        for pane in self._mgr.GetAllPanes():
            if pane.IsShown():
                window = pane.window
                if hasattr(window, "pane_hide"):
                    window.pane_hide()
                if isinstance(window, wx.aui.AuiNotebook):
                    for i in range(window.GetPageCount()):
                        page = window.GetPage(i)
                        if hasattr(page, "pane_hide"):
                            page.pane_hide()
        self._mgr.LoadPerspective(self.default_perspective, update=True)
        self.on_config_panes()

    def on_config_panes(self):
        for pane in self._mgr.GetAllPanes():
            window = pane.window
            if pane.IsShown():
                if hasattr(window, "pane_show"):
                    window.pane_show()
                if isinstance(window, wx.aui.AuiNotebook):
                    for i in range(window.GetPageCount()):
                        page = window.GetPage(i)
                        if hasattr(page, "pane_show"):
                            page.pane_show()
            else:
                if hasattr(window, "pane_noshow"):
                    window.pane_noshow()
                if isinstance(window, wx.aui.AuiNotebook):
                    for i in range(window.GetPageCount()):
                        page = window.GetPage(i)
                        if hasattr(page, "pane_noshow"):
                            page.pane_noshow()
        self.on_pane_lock(lock=self.context.pane_lock)
        wx.CallAfter(self.on_pane_changed, None)

    def on_pane_lock(self, event=None, lock=None):
        if lock is None:
            self.context.pane_lock = not self.context.pane_lock
        else:
            self.context.pane_lock = lock
        for pane in self._mgr.GetAllPanes():
            if pane.IsShown():
                pane.CaptionVisible(not self.context.pane_lock)
                if hasattr(pane.window, "lock"):
                    pane.window.lock()
        self._mgr.Update()

    def on_pane_add(self, paneinfo: aui.AuiPaneInfo):
        pane = self._mgr.GetPane(paneinfo.name)
        control = paneinfo.control
        if isinstance(control, wx.aui.AuiNotebook):
            for i in range(control.GetPageCount()):
                page = control.GetPage(i)
                self.add_module_delegate(page)
        else:
            self.add_module_delegate(control)
        if len(pane.name):
            if not pane.IsShown():
                pane.Show()
                pane.CaptionVisible(not self.context.pane_lock)
                if hasattr(pane.window, "pane_show"):
                    pane.window.pane_show()
                    wx.CallAfter(self.on_pane_changed, None)
                self._mgr.Update()
            return
        self._mgr.AddPane(
            control,
            paneinfo,
        )

    def on_pane_active(self, event):
        pane = event.GetPane()
        if hasattr(pane.window, "active"):
            pane.window.active()

    def on_pane_closed(self, event):
        pane = event.GetPane()
        if pane.IsShown():
            if hasattr(pane.window, "pane_hide"):
                pane.window.pane_hide()
        wx.CallAfter(self.on_pane_changed, None)

    def on_pane_changed(self, *args):
        for pane in self._mgr.GetAllPanes():
            try:
                shown = pane.IsShown()
                check = pane.window.check
                check(shown)
            except AttributeError:
                pass

    @property
    def is_dark(self):
        return wx.SystemSettings().GetColour(wx.SYS_COLOUR_WINDOW)[0] < 127

    def __kernel_initialize(self):
        context = self.context
        context.setting(int, "draw_mode", 0)
        context.setting(bool, "print_shutdown", False)

        @context.console_command(
            "theme", help=_("Theming information and assignments"), hidden=True
        )
        def theme(command, channel, _, **kwargs):
            channel(str(wx.SystemSettings().GetColour(wx.SYS_COLOUR_WINDOW)))

        context.setting(str, "file0", None)
        context.setting(str, "file1", None)
        context.setting(str, "file2", None)
        context.setting(str, "file3", None)
        context.setting(str, "file4", None)
        context.setting(str, "file5", None)
        context.setting(str, "file6", None)
        context.setting(str, "file7", None)
        context.setting(str, "file8", None)
        context.setting(str, "file9", None)
        context.setting(str, "file10", None)
        context.setting(str, "file11", None)
        context.setting(str, "file12", None)
        context.setting(str, "file13", None)
        context.setting(str, "file14", None)
        context.setting(str, "file15", None)
        context.setting(str, "file16", None)
        context.setting(str, "file17", None)
        context.setting(str, "file18", None)
        context.setting(str, "file19", None)
        self.populate_recent_menu()

    @lookup_listener("pane")
    def dynamic_fill_pane_menu(self, new=None, old=None):
        def toggle_pane(pane_toggle):
            def toggle(event=None):
                pane_obj = self._mgr.GetPane(pane_toggle)
                if pane_obj.IsShown():
                    if hasattr(pane_obj.window, "pane_hide"):
                        pane_obj.window.pane_hide()
                    pane_obj.Hide()
                    self._mgr.Update()
                    return
                pane_init = self.context.lookup("pane", pane_toggle)
                self.on_pane_add(pane_init)

            return toggle

        self.panes_menu = wx.Menu()
        label = _("Panes")
        index = self.main_menubar.FindMenu(label)
        if index != -1:
            self.main_menubar.Replace(index, self.panes_menu, label)
        else:
            self.main_menubar.Append(self.panes_menu, label)
        submenus = {}
        for pane, _path, suffix_path in self.context.find("pane/.*"):
            try:
                suppress = pane.hide_menu
                if suppress:
                    continue
            except AttributeError:
                pass
            submenu = None
            try:
                submenu_name = pane.submenu
                if submenu_name in submenus:
                    submenu = submenus[submenu_name]
                elif submenu_name is not None:
                    submenu = wx.Menu()
                    self.panes_menu.AppendSubMenu(submenu, submenu_name)
                    submenus[submenu_name] = submenu
            except AttributeError:
                pass
            menu_context = submenu if submenu is not None else self.panes_menu
            try:
                pane_name = pane.name
            except AttributeError:
                pane_name = suffix_path

            pane_caption = pane_name[0].upper() + pane_name[1:] + "."
            try:
                pane_caption = pane.caption
            except AttributeError:
                pass
            if not pane_caption:
                pane_caption = pane_name[0].upper() + pane_name[1:] + "."

            id_new = wx.NewId()
            menu_item = menu_context.Append(id_new, pane_caption, "", wx.ITEM_CHECK)
            self.Bind(
                wx.EVT_MENU,
                toggle_pane(pane_name),
                id=id_new,
            )
            pane = self._mgr.GetPane(pane_name)
            try:
                menu_item.Check(pane.IsShown())
                pane.window.check = menu_item.Check
            except AttributeError:
                pass

        self.panes_menu.AppendSeparator()
        item = self.main_menubar.panereset = self.panes_menu.Append(
            ID_MENU_PANE_LOCK, _("Lock Panes"), "", wx.ITEM_CHECK
        )
        item.Check(self.context.pane_lock)
        self.panes_menu.AppendSeparator()
        self.main_menubar.panereset = self.panes_menu.Append(
            ID_MENU_PANE_RESET, _("Reset Panes"), ""
        )

    @lookup_listener("window")
    def dynamic_fill_window_menu(self, new=None, old=None):
        def toggle_window(window):
            def toggle(event=None):
                self.context("window toggle {window}\n".format(window=window))

            return toggle

        label = _("Tools")
        self.window_menu = wx.Menu()
        index = self.main_menubar.FindMenu(label)
        if index != -1:
            self.main_menubar.Replace(index, self.window_menu, label)
        else:
            self.main_menubar.Append(self.window_menu, label)

        submenus = {}
        for window, _path, suffix_path in self.context.find("window/.*"):
            if not window.window_menu(None):
                continue
            submenu = None
            try:
                submenu_name = window.submenu
                if submenu_name in submenus:
                    submenu = submenus[submenu_name]
                elif submenu_name is not None:
                    submenu = wx.Menu()
                    self.window_menu.AppendSubMenu(submenu, submenu_name)
                    submenus[submenu_name] = submenu
            except AttributeError:
                pass
            menu_context = submenu if submenu is not None else self.window_menu
            try:
                name = window.name
            except AttributeError:
                name = suffix_path

            try:
                caption = window.caption
            except AttributeError:
                caption = name[0].upper() + name[1:]

            id_new = wx.NewId()
            menu_context.Append(id_new, caption, "", wx.ITEM_NORMAL)
            self.Bind(
                wx.EVT_MENU,
                toggle_window(suffix_path),
                id=id_new,
            )

        self.window_menu.AppendSeparator()
        self.window_menu.windowreset = self.window_menu.Append(
            ID_MENU_WINDOW_RESET, _("Reset Windows"), ""
        )

        self.Bind(
            wx.EVT_MENU,
            lambda v: self.context("window reset *\n"),
            id=ID_MENU_WINDOW_RESET,
        )

    def __set_menubars(self):
        self.__set_file_menu()
        self.__set_view_menu()
        self.__set_pane_menu()
        self.__set_tool_menu()
        self.__set_window_menu()
        self.__set_help_menu()
        self.__set_menu_binds()
        self.add_language_menu()
        self.__set_draw_modes()

    def __set_file_menu(self):
        self.file_menu = wx.Menu()
        # ==========
        # FILE MENU
        # ==========

        self.file_menu.Append(
            wx.ID_NEW,
            _("&New\tCtrl-N"),
            _("Clear Operations, Elements and Notes")
        )
        self.file_menu.Append(
            wx.ID_OPEN,
            _("&Open Project\tCtrl-O"),
            _("Clear existing elements and notes and open a new file")
        )
        self.recent_file_menu = wx.Menu()
        self.file_menu.AppendSubMenu(
            self.recent_file_menu,
            _("&Recent")
            )
        self.file_menu.Append(
            ID_MENU_IMPORT,
            _("&Import File"),
            _("Import another file into the same project")
        )
        self.file_menu.AppendSeparator()
        self.file_menu.Append(
            wx.ID_SAVE,
            _("&Save\tCtrl-S"),
            _("Save the project as an SVG file (overwriting any existing file)")
        )
        self.file_menu.Append(
            wx.ID_SAVEAS,
            _("Save &As\tCtrl-Shift-S"),
            _("Save the project in a new SVG file")
        )
        self.file_menu.AppendSeparator()
        if platform.system() == "Darwin":
            self.file_menu.Append(
                wx.ID_CLOSE,
                _("&Close Window\tCtrl-W"),
                _("Close Meerk40t")
            )
        self.file_menu.Append(wx.ID_EXIT, _("E&xit"), _("Close Meerk40t"))
        self.main_menubar.Append(self.file_menu, _("File"))

    def __set_view_menu(self):
        # ==========
        # VIEW MENU
        # ==========
        self.view_menu = wx.Menu()

        self.view_menu.Append(
            ID_MENU_ZOOM_OUT,
            _("Zoom &Out\tCtrl--"),
            _("Make the scene smaller")
        )
        self.view_menu.Append(
            ID_MENU_ZOOM_IN,
            _("Zoom &In\tCtrl-+"),
            _("Make the scene larger")
        )
        self.view_menu.Append(
            ID_MENU_ZOOM_SIZE,
            _("Zoom to &Selected\tCtrl-Shift-B"),
            _("Fill the scene area with the selected elements"),
        )
        self.view_menu.Append(
            ID_MENU_ZOOM_BED,
            _("Zoom to &Bed\tCtrl-B"),
            _("View the whole laser bed")
        )
        self.view_menu.AppendSeparator()

        self.view_menu.Append(
            ID_MENU_HIDE_GRID,
            _("Hide Grid"),
            _("Don't show the sizing grid"),
            wx.ITEM_CHECK
        )
        self.view_menu.Append(
            ID_MENU_HIDE_BACKGROUND,
            _("Hide Background"),
            _("Don't show any background image"),
            wx.ITEM_CHECK
        )
        self.view_menu.Append(
            ID_MENU_HIDE_GUIDES,
            _("Hide Guides"),
            _("Don't show the measurement guides"),
            wx.ITEM_CHECK
        )
        self.view_menu.Append(
            ID_MENU_HIDE_PATH,
            _("Hide Shapes"),
            _("Don't show shapes (i.e. Rectangles, Paths etc.)"),
            wx.ITEM_CHECK
        )
        self.view_menu.Append(
            ID_MENU_HIDE_STROKES,
            _("Hide Strokes"),
            _("Don't show the strokes (i.e. the edges of SVG shapes)"),
            wx.ITEM_CHECK
        )
        # TODO - this function doesn't work.
        self.view_menu.Append(
            ID_MENU_HIDE_LINEWIDTH,
            _("No Stroke-Width Render"),
            _("Ignore the stroke width when drawing the stroke"),
            wx.ITEM_CHECK
        )
        self.view_menu.Append(
            ID_MENU_HIDE_FILLS,
            _("Hide Fills"),
            _("Don't show fills (i.e. the fill inside strokes)"),
            wx.ITEM_CHECK
        )
        self.view_menu.Append(
            ID_MENU_HIDE_IMAGE,
            _("Hide Images"),
            _("Don't show images"),
            wx.ITEM_CHECK
        )
        self.view_menu.Append(
            ID_MENU_HIDE_TEXT,
            _("Hide Text"),
            _("Don't show text elements"),
            wx.ITEM_CHECK
        )
        self.view_menu.Append(
            ID_MENU_HIDE_LASERPATH,
            _("Hide Laserpath"),
            _("Don't show the path that the laserhead has followed (blue line)"),
            wx.ITEM_CHECK
        )
        self.view_menu.Append(
            ID_MENU_HIDE_RETICLE,
            _("Hide Reticle"),
            _("Don't show the small read circle showing the current laserhead position"),
            wx.ITEM_CHECK
        )
        self.view_menu.Append(
            ID_MENU_HIDE_SELECTION,
            _("Hide Selection"),
            _("Don't show the selection boundaries and dimensions"),
            wx.ITEM_CHECK
        )
        # TODO This menu does not clear existing icons or create icons when it is changed
        self.view_menu.Append(
            ID_MENU_HIDE_ICONS,
            _("Hide Icons"),
            "",
            wx.ITEM_CHECK
        )
        self.view_menu.Append(
            ID_MENU_PREVENT_CACHING,
            _("Do Not Cache Image"),
            _(""),
            wx.ITEM_CHECK
        )
        self.view_menu.Append(
            ID_MENU_PREVENT_ALPHABLACK,
            _("Do Not Alpha/Black Images"),
            _(""),
            wx.ITEM_CHECK,
        )
        self.view_menu.Append(
            ID_MENU_SCREEN_REFRESH,
            _("Do Not Refresh"),
            _(""),
            wx.ITEM_CHECK
        )
        self.view_menu.Append(
            ID_MENU_SCREEN_ANIMATE,
            _("Do Not Animate"),
            _(""),
            wx.ITEM_CHECK
        )
        self.view_menu.Append(
            ID_MENU_SCREEN_INVERT,
            _("Invert"),
            _("Show a negative image of the scene by inverting colours"),
            wx.ITEM_CHECK
        )
        self.view_menu.Append(
            ID_MENU_SCREEN_FLIPXY,
            _("Flip XY"),
            _("Effectively rotate the scene display by 180 degrees"),
            wx.ITEM_CHECK
        )

        self.main_menubar.Append(self.view_menu, _("View"))

    def __set_pane_menu(self):
        # ==========
        # PANE MENU
        # ==========
<<<<<<< HEAD
        self.dynamic_fill_pane_menu()
=======

        self.panes_menu = wx.Menu()

        def toggle_pane(pane_toggle):
            def toggle(event=None):
                pane_obj = self._mgr.GetPane(pane_toggle.name)
                if pane_obj.IsShown():
                    if hasattr(pane_obj.window, "finalize"):
                        pane_obj.window.finalize()
                    pane_obj.Hide()
                    self._mgr.Update()
                    return
                self.on_pane_add(pane_toggle)

            return toggle

        submenus = {}
        for p in self.context.match("pane/.*"):
            pane = self.context.registered[p]
            submenu = None
            try:
                submenu_name = pane.submenu
                if submenu_name in submenus:
                    submenu = submenus[submenu_name]
                elif submenu_name is not None:
                    submenu = wx.Menu()
                    self.panes_menu.AppendSubMenu(submenu, submenu_name)
                    submenus[submenu_name] = submenu
            except AttributeError:
                pass
            menu_context = submenu if submenu is not None else self.panes_menu

            if pane.caption:
                id_new = wx.NewId()
                showhide = _("Show/Hide the {name} pane").format(name=pane.caption)
                menu_item = menu_context.AppendCheckItem(id_new, pane.caption, showhide)
                menu_context.Bind(
                    wx.EVT_MENU,
                    toggle_pane(pane),
                    id=id_new,
                )
                try:
                    menu_item.Check(pane.control.IsShown())
                    pane.control.window.check = menu_item.Check
                except AttributeError:
                    pass

        self.panes_menu.AppendSeparator()
        item = self.main_menubar.panereset = self.panes_menu.Append(
            ID_MENU_PANE_LOCK,
            _("Lock Panes"),
            _("Hide title bars of docked panes and prevent drag and drop to a different location"),
            wx.ITEM_CHECK
        )
        item.Check(self.context.pane_lock)
        self.panes_menu.AppendSeparator()
        self.main_menubar.panereset = self.panes_menu.Append(
            ID_MENU_PANE_RESET,
            _("Reset Panes"),
            _("Reset the pane layout to default"),
        )
        self.main_menubar.Append(self.panes_menu, _("Panes"))
>>>>>>> 93361408

    def __set_tool_menu(self):
        # ==========
        # TOOL MENU
        # ==========

<<<<<<< HEAD
        self.dynamic_fill_window_menu()
=======
        self.window_menu = wx.Menu()

        self.window_menu.executejob = self.window_menu.Append(
            ID_MENU_JOB,
            _("E&xecute Job"),
            _("Set execute options and burn the current project")
        )
        self.window_menu.simulate = self.window_menu.Append(
            ID_MENU_SIMULATE,
            _("&Simulate"),
            _("Plan a burn and display a simulation")
        )
        self.window_menu.rasterwizard = self.window_menu.Append(
            ID_MENU_RASTER_WIZARD,
            _("&RasterWizard"),
            _("Prepare the selected image by dithering to a smaller number of B/W pixels")
        )
        self.window_menu.notes = self.window_menu.Append(
            ID_MENU_NOTES,
            _("&Notes"),
            _("Show/Hide the Notes window")
        )
        self.window_menu.console = self.window_menu.Append(
            ID_MENU_CONSOLE,
            _("&Console"),
            _("Show/Hide the Console window")
        )

        self.window_menu.navigation = self.window_menu.Append(
            ID_MENU_NAVIGATION,
            _("N&avigation"),
            _("Show/Hide the Navigation window")
        )
        if self.context.has_feature("modifier/Camera"):
            self.window_menu.camera = self.window_menu.Append(
                ID_MENU_CAMERA,
                _("C&amera"),
                _("Show/Hide the Camera window")
            )
        self.window_menu.jobspooler = self.window_menu.Append(
            ID_MENU_SPOOLER,
            _("S&pooler"),
            _("Show/Hide the Spooler window")
        )

        self.window_menu.controller = self.window_menu.Append(
            ID_MENU_CONTROLLER,
            _("C&ontroller"),
            _("Show/Hide the Controller window")

        )
        self.window_menu.devices = self.window_menu.Append(
            ID_MENU_DEVICE_MANAGER,
            _("&Devices"),
            _("Show/Hide the Devices list")
        )
        self.window_menu.config = self.window_menu.Append(
            ID_MENU_CONFIG,
            _("Confi&g"),
            _("Show/Hide the Device Configuration window")
        )
        self.window_menu.preferences = self.window_menu.Append(
            wx.ID_PREFERENCES,
            _("Pr&eferences...\tCtrl-,"),
            _("Show/Hide the Preferences window")
        )

        self.window_menu.keymap = self.window_menu.Append(
            ID_MENU_KEYMAP,
            _("&Keymap"),
            _("Show/Hide the Keymap window where you can set keyboard accelerators")
        )
        self.window_menu.rotary = self.window_menu.Append(
            ID_MENU_ROTARY,
            _("Rotar&y"),
            _("Show/Hide the Rotary Setttings window")
        )
        self.window_menu.usb = self.window_menu.Append(
            ID_MENU_USB,
            _("&USB"),
            _("Show/Hide the USB log")
        )

        self.window_menu.AppendSeparator()
        self.window_menu.windowreset = self.window_menu.Append(
            ID_MENU_WINDOW_RESET,
            _("Reset Windows"),
            _("Reset window positions and sizes to default")
        )

        self.main_menubar.Append(self.window_menu, _("Tools"))
>>>>>>> 93361408

    def __set_window_menu(self):
        # ==========
        # OSX-ONLY WINDOW MENU
        # ==========
        if platform.system() == "Darwin":
            wt_menu = wx.Menu()
            self.main_menubar.Append(wt_menu, _("Window"))

    def __set_help_menu(self):
        # ==========
        # HELP MENU
        # ==========
        self.help_menu = wx.Menu()

        def launch_help_osx(event=None):
            _resource_path = "help/meerk40t.help"
            if not os.path.exists(_resource_path):
                try:  # pyinstaller internal location
                    # pylint: disable=no-member
                    _resource_path = os.path.join(sys._MEIPASS, "help/meerk40t.help")
                except Exception:
                    pass
            if not os.path.exists(_resource_path):
                try:  # Mac py2app resource
                    _resource_path = os.path.join(
                        os.environ["RESOURCEPATH"], "help/meerk40t.help"
                    )
                except Exception:
                    pass
            if os.path.exists(_resource_path):
                os.system("open %s" % _resource_path)
            else:
                dlg = wx.MessageDialog(
                    None,
                    _('Offline help file ("%s") was not found.') % _resource_path,
                    _("File Not Found"),
                    wx.OK | wx.ICON_WARNING,
                )
                dlg.ShowModal()
                dlg.Destroy()

        if platform.system() == "Darwin":
            self.help_menu.Append(
                wx.ID_HELP,
                _("&MeerK40t Help"),
                _("Open the MeerK40t Mac help file")
            )
            self.Bind(wx.EVT_MENU, launch_help_osx, id=wx.ID_HELP)
            ONLINE_HELP = wx.NewId()
            self.help_menu.Append(
                ONLINE_HELP,
                _("&Online Help"),
                _("Open the Meerk40t online wiki")
            )
            self.Bind(
                wx.EVT_MENU, lambda e: self.context("webhelp help\n"), id=ONLINE_HELP
            )
        else:
            self.help_menu.Append(
                wx.ID_HELP,
                _("&Help"),
                _("Open the Meerk40t online wiki Beginners page")
            )
            self.Bind(
                wx.EVT_MENU, lambda e: self.context("webhelp help\n"), id=wx.ID_HELP
            )

        self.help_menu.Append(
            ID_BEGINNERS,
            _("&Beginners' Help"),
            _("Open the Meerk40t online wiki Beginners page")
        )
        self.help_menu.Append(
            ID_HOMEPAGE,
            _("&Github"),
            _("Visit Meerk40t's Github home page")
        )
        self.help_menu.Append(
            ID_RELEASES,
            _("&Releases"),
            _("Check for a new release on Meerk40t's Github releases page")
        )
        self.help_menu.Append(
            ID_FACEBOOK,
            _("&Facebook"),
            _("Get help from the K40 Meerk40t Facebook group")
        )
        self.help_menu.Append(
            ID_DISCORD,
            _("&Discord"),
            _("Chat with developers to get help on the Meerk40t Discord server")
        )
        self.help_menu.Append(
            ID_MAKERS_FORUM,
            _("&Makers Forum"),
            _("Get help from the Meerk40t page on the Makers Forum")
        )
        self.help_menu.Append(
            ID_IRC,
            _("&IRC"),
            _("Chat with developers to get help on the Meerk40t IRC channel")
        )
        self.help_menu.AppendSeparator()
        self.help_menu.Append(
            wx.ID_ABOUT,
            _("&About MeerK40t"),
            _("Toggle the About window acknowledging those who contributed to creating Meerk40t")
        )

        self.main_menubar.Append(self.help_menu, _("Help"))

        self.SetMenuBar(self.main_menubar)

    def __set_menu_binds(self):
        self.__set_file_menu_binds()
        self.__set_view_menu_binds()
        self.__set_panes_menu_binds()
        self.__set_help_menu_binds()

    def __set_file_menu_binds(self):
        # ==========
        # BINDS
        # ==========
        self.Bind(wx.EVT_MENU, self.on_click_new, id=wx.ID_NEW)
        self.Bind(wx.EVT_MENU, self.on_click_open, id=wx.ID_OPEN)
        self.Bind(wx.EVT_MENU, self.on_click_import, id=ID_MENU_IMPORT)
        self.Bind(wx.EVT_MENU, self.on_click_save, id=wx.ID_SAVE)
        self.Bind(wx.EVT_MENU, self.on_click_save_as, id=wx.ID_SAVEAS)

        self.Bind(wx.EVT_MENU, self.on_click_close, id=wx.ID_CLOSE)
        self.Bind(wx.EVT_MENU, self.on_click_exit, id=wx.ID_EXIT)

    def __set_view_menu_binds(self):
        self.Bind(wx.EVT_MENU, self.on_click_zoom_out, id=ID_MENU_ZOOM_OUT)
        self.Bind(wx.EVT_MENU, self.on_click_zoom_in, id=ID_MENU_ZOOM_IN)
        self.Bind(wx.EVT_MENU, self.on_click_zoom_selected, id=ID_MENU_ZOOM_SIZE)
        self.Bind(wx.EVT_MENU, self.on_click_zoom_bed, id=ID_MENU_ZOOM_BED)

        self.Bind(
            wx.EVT_MENU, self.toggle_draw_mode(DRAW_MODE_GRID), id=ID_MENU_HIDE_GRID
        )
        self.Bind(
            wx.EVT_MENU,
            self.toggle_draw_mode(DRAW_MODE_BACKGROUND),
            id=ID_MENU_HIDE_BACKGROUND,
        )
        self.Bind(
            wx.EVT_MENU,
            self.toggle_draw_mode(DRAW_MODE_LINEWIDTH),
            id=ID_MENU_HIDE_LINEWIDTH,
        )
        self.Bind(
            wx.EVT_MENU, self.toggle_draw_mode(DRAW_MODE_GUIDES), id=ID_MENU_HIDE_GUIDES
        )
        self.Bind(
            wx.EVT_MENU, self.toggle_draw_mode(DRAW_MODE_PATH), id=ID_MENU_HIDE_PATH
        )
        self.Bind(
            wx.EVT_MENU, self.toggle_draw_mode(DRAW_MODE_IMAGE), id=ID_MENU_HIDE_IMAGE
        )
        self.Bind(
            wx.EVT_MENU, self.toggle_draw_mode(DRAW_MODE_TEXT), id=ID_MENU_HIDE_TEXT
        )
        self.Bind(
            wx.EVT_MENU, self.toggle_draw_mode(DRAW_MODE_FILLS), id=ID_MENU_HIDE_FILLS
        )
        self.Bind(
            wx.EVT_MENU,
            self.toggle_draw_mode(DRAW_MODE_LASERPATH),
            id=ID_MENU_HIDE_LASERPATH,
        )
        self.Bind(
            wx.EVT_MENU,
            self.toggle_draw_mode(DRAW_MODE_RETICLE),
            id=ID_MENU_HIDE_RETICLE,
        )
        self.Bind(
            wx.EVT_MENU,
            self.toggle_draw_mode(DRAW_MODE_SELECTION),
            id=ID_MENU_HIDE_SELECTION,
        )
        self.Bind(
            wx.EVT_MENU,
            self.toggle_draw_mode(DRAW_MODE_STROKES),
            id=ID_MENU_HIDE_STROKES,
        )
        self.Bind(
            wx.EVT_MENU, self.toggle_draw_mode(DRAW_MODE_ICONS), id=ID_MENU_HIDE_ICONS
        )
        self.Bind(
            wx.EVT_MENU,
            self.toggle_draw_mode(DRAW_MODE_CACHE),
            id=ID_MENU_PREVENT_CACHING,
        )
        self.Bind(
            wx.EVT_MENU,
            self.toggle_draw_mode(DRAW_MODE_ALPHABLACK),
            id=ID_MENU_PREVENT_ALPHABLACK,
        )
        self.Bind(
            wx.EVT_MENU,
            self.toggle_draw_mode(DRAW_MODE_REFRESH),
            id=ID_MENU_SCREEN_REFRESH,
        )
        self.Bind(
            wx.EVT_MENU,
            self.toggle_draw_mode(DRAW_MODE_ANIMATE),
            id=ID_MENU_SCREEN_ANIMATE,
        )
        self.Bind(
            wx.EVT_MENU,
            self.toggle_draw_mode(DRAW_MODE_INVERT),
            id=ID_MENU_SCREEN_INVERT,
        )
        self.Bind(
            wx.EVT_MENU,
            self.toggle_draw_mode(DRAW_MODE_FLIPXY),
            id=ID_MENU_SCREEN_FLIPXY,
        )

    def __set_panes_menu_binds(self):
        self.Bind(
            wx.EVT_MENU,
            self.on_pane_reset,
            id=ID_MENU_PANE_RESET,
        )
        self.Bind(
            wx.EVT_MENU,
            self.on_pane_lock,
            id=ID_MENU_PANE_LOCK,
        )

    def __set_help_menu_binds(self):
        self.Bind(
            wx.EVT_MENU,
            lambda e: self.context("webhelp beginners\n"),
            id=ID_BEGINNERS,
        )
        self.Bind(
            wx.EVT_MENU,
            lambda e: self.context("webhelp main\n"),
            id=ID_HOMEPAGE,
        )
        self.Bind(
            wx.EVT_MENU,
            lambda e: self.context("webhelp releases\n"),
            id=ID_RELEASES,
        )
        self.Bind(
            wx.EVT_MENU,
            lambda e: self.context("webhelp makers\n"),
            id=ID_MAKERS_FORUM,
        )
        self.Bind(
            wx.EVT_MENU,
            lambda e: self.context("webhelp facebook\n"),
            id=ID_FACEBOOK,
        )
        self.Bind(
            wx.EVT_MENU,
            lambda e: self.context("webhelp discord\n"),
            id=ID_DISCORD,
        )
        self.Bind(
            wx.EVT_MENU,
            lambda e: self.context("webhelp irc\n"),
            id=ID_IRC,
        )
        self.Bind(
            wx.EVT_MENU,
            lambda v: self.context("window toggle About\n"),
            id=wx.ID_ABOUT,
        )

    def __set_draw_modes(self):
        self.context.setting(int, "draw_mode", 0)
        m = self.GetMenuBar().FindItemById(ID_MENU_HIDE_FILLS)
        m.Check(self.context.draw_mode & DRAW_MODE_FILLS != 0)
        m = self.GetMenuBar().FindItemById(ID_MENU_HIDE_GUIDES)
        m.Check(self.context.draw_mode & DRAW_MODE_GUIDES != 0)
        m = self.GetMenuBar().FindItemById(ID_MENU_HIDE_BACKGROUND)
        m.Check(self.context.draw_mode & DRAW_MODE_BACKGROUND != 0)
        m = self.GetMenuBar().FindItemById(ID_MENU_HIDE_LINEWIDTH)
        m.Check(self.context.draw_mode & DRAW_MODE_LINEWIDTH != 0)
        m = self.GetMenuBar().FindItemById(ID_MENU_HIDE_GRID)
        m.Check(self.context.draw_mode & DRAW_MODE_GRID != 0)
        m = self.GetMenuBar().FindItemById(ID_MENU_HIDE_LASERPATH)
        m.Check(self.context.draw_mode & DRAW_MODE_LASERPATH != 0)
        m = self.GetMenuBar().FindItemById(ID_MENU_HIDE_RETICLE)
        m.Check(self.context.draw_mode & DRAW_MODE_RETICLE != 0)
        m = self.GetMenuBar().FindItemById(ID_MENU_HIDE_SELECTION)
        m.Check(self.context.draw_mode & DRAW_MODE_SELECTION != 0)
        m = self.GetMenuBar().FindItemById(ID_MENU_HIDE_STROKES)
        m.Check(self.context.draw_mode & DRAW_MODE_STROKES != 0)
        m = self.GetMenuBar().FindItemById(ID_MENU_HIDE_ICONS)
        m.Check(self.context.draw_mode & DRAW_MODE_ICONS != 0)
        m = self.GetMenuBar().FindItemById(ID_MENU_PREVENT_CACHING)
        m.Check(self.context.draw_mode & DRAW_MODE_CACHE != 0)
        m = self.GetMenuBar().FindItemById(ID_MENU_PREVENT_ALPHABLACK)
        m.Check(self.context.draw_mode & DRAW_MODE_ALPHABLACK != 0)
        m = self.GetMenuBar().FindItemById(ID_MENU_SCREEN_REFRESH)
        m.Check(self.context.draw_mode & DRAW_MODE_REFRESH != 0)
        m = self.GetMenuBar().FindItemById(ID_MENU_SCREEN_ANIMATE)
        m.Check(self.context.draw_mode & DRAW_MODE_ANIMATE != 0)
        m = self.GetMenuBar().FindItemById(ID_MENU_HIDE_PATH)
        m.Check(self.context.draw_mode & DRAW_MODE_PATH != 0)
        m = self.GetMenuBar().FindItemById(ID_MENU_HIDE_IMAGE)
        m.Check(self.context.draw_mode & DRAW_MODE_IMAGE != 0)
        m = self.GetMenuBar().FindItemById(ID_MENU_HIDE_TEXT)
        m.Check(self.context.draw_mode & DRAW_MODE_TEXT != 0)
        m = self.GetMenuBar().FindItemById(ID_MENU_SCREEN_FLIPXY)
        m.Check(self.context.draw_mode & DRAW_MODE_FLIPXY != 0)
        m = self.GetMenuBar().FindItemById(ID_MENU_SCREEN_INVERT)
        m.Check(self.context.draw_mode & DRAW_MODE_INVERT != 0)

    def add_language_menu(self):
        tl = wx.FileTranslationsLoader()
        trans = tl.GetAvailableTranslations("meerk40t")

        if trans:
            wxglade_tmp_menu = wx.Menu()
            i = 0
            for lang in self.context.app.supported_languages:
                language_code, language_name, language_index = lang
                m = wxglade_tmp_menu.Append(wx.ID_ANY, language_name, language_name, wx.ITEM_RADIO)
                if i == self.context.language:
                    m.Check(True)

                def language_update(q):
                    return lambda e: self.context.app.update_language(q)

                self.Bind(wx.EVT_MENU, language_update(i), id=m.GetId())
                if language_code not in trans and i != 0:
                    m.Enable(False)
                i += 1
            self.main_menubar.Append(wxglade_tmp_menu, _("Languages"))

    @signal_listener("device;renamed")
    @lookup_listener("service/device/active")
    def on_active_change(self, *args):
        self.__set_titlebar()

    def window_close_veto(self):
        if self.usb_running:
            message = _("The device is actively sending data. Really quit?")
            answer = wx.MessageBox(
                message, _("Currently Sending Data..."), wx.YES_NO | wx.CANCEL, None
            )
            if answer != wx.YES:
                return True  # VETO
        if self.needs_saving:
            message = _(
                "Save changes to project before closing?\n\n"
                "Your changes will be lost if you do not save them."
            )
            answer = wx.MessageBox(
                message, _("Save Project..."), wx.YES_NO | wx.CANCEL, None
            )
            if answer == wx.YES:
                self.context("dialog_save\n")
            if answer == wx.CANCEL:
                return True  # VETO
        return False

    def window_close(self):
        context = self.context

        context.perspective = self._mgr.SavePerspective()
        for pane in self._mgr.GetAllPanes():
            if pane.IsShown():
                if hasattr(pane.window, "pane_hide"):
                    pane.window.pane_hide()
        self._mgr.UnInit()

        if context.print_shutdown:
            context.channel("shutdown").watch(print)

        self.context("quit\n")

    @signal_listener("altered")
    @signal_listener("modified")
    def on_invalidate_save(self, origin, *args):
        self.needs_saving = True
        app = self.context.app.GetTopWindow()
        if isinstance(app, wx.TopLevelWindow):
            app.OSXSetModified(self.needs_saving)

    def validate_save(self):
        self.needs_saving = False
        app = self.context.app.GetTopWindow()
        if isinstance(app, wx.TopLevelWindow):
            app.OSXSetModified(self.needs_saving)

    @signal_listener("warning")
    def on_warning_signal(self, origin, message, caption, style):
        dlg = wx.MessageDialog(
            None,
            message,
            caption,
            style,
        )
        dlg.ShowModal()
        dlg.Destroy()

    @signal_listener("device;noactive")
    def on_device_noactive(self, origin, value):
        dlg = wx.MessageDialog(
            None,
            _("No active device existed. Add a primary device."),
            _("Active Device"),
            wx.OK | wx.ICON_WARNING,
        )
        dlg.ShowModal()
        dlg.Destroy()

    @signal_listener("pipe;failing")
    def on_usb_error(self, origin, value):
        if value == 5:
            self.context.signal("controller", origin)
            dlg = wx.MessageDialog(
                None,
                _("All attempts to connect to USB have failed."),
                _("Usb Connection Problem."),
                wx.OK | wx.ICON_WARNING,
            )
            dlg.ShowModal()
            dlg.Destroy()

    @signal_listener("cutplanning;failed")
    def on_usb_error(self, origin, error):
        dlg = wx.MessageDialog(
            None,
            _("Cut planning failed because: {error}".format(error=error)),
            _("Cut Planning Failed"),
            wx.OK | wx.ICON_WARNING,
        )
        dlg.ShowModal()
        dlg.Destroy()

    @signal_listener("pipe;running")
    def on_usb_running(self, origin, value):
        self.usb_running = value

    @signal_listener("pipe;usb_status")
    def on_usb_state_text(self, origin, value):
        self.main_statusbar.SetStatusText(
            _("Usb: %s") % value,
            1,
        )

    @signal_listener("pipe;thread")
    def on_pipe_state(self, origin, state):
        if state == self.pipe_state:
            return
        self.pipe_state = state

        self.main_statusbar.SetStatusText(
            _("Controller: %s") % self.context.kernel.get_text_thread_state(state),
            2,
        )

    @signal_listener("spooler;thread")
    def on_spooler_state(self, origin, value):
        self.main_statusbar.SetStatusText(
            _("Spooler: %s") % self.context.get_text_thread_state(value),
            3,
        )

    @signal_listener("export-image")
    def on_export_signal(self, origin, frame):
        image_width, image_height, frame = frame
        if frame is not None:
            elements = self.context.elements
            img = Image.fromarray(frame)
            obj = SVGImage()
            obj.image = img
            obj.image_width = image_width
            obj.image_height = image_height
            elements.add_elem(obj)

    @signal_listener("statusmsg")
    def on_update_statusmsg(self, origin, value):
        self.main_statusbar.SetStatusText(value, 0)

    def __set_titlebar(self):
        device_name = ""
        device_version = ""
        title = _("%s v%s") % (
            str(self.context.kernel.name),
            self.context.kernel.version,
        )
        title += "      %s" % self.context.device.label
        self.SetTitle(title)

    def __set_properties(self):
        # begin wxGlade: MeerK40t.__set_properties
        self.__set_titlebar()
        _icon = wx.NullIcon
        _icon.CopyFromBitmap(icon_meerk40t.GetBitmap())
        self.SetIcon(_icon)

    def load_or_open(self, filename):
        """
        Loads recent file name given. If the filename cannot be opened attempts open dialog at last known location.
        """
        if os.path.exists(filename):
            try:
                self.load(filename)
            except PermissionError:
                self.tryopen(filename)
        else:
            self.tryopen(filename)

    def tryopen(self, filename):
        """
        Loads an open dialog at given filename to load data.
        """
        files = self.context.elements.load_types()
        default_file = os.path.basename(filename)
        default_dir = os.path.dirname(filename)

        with wx.FileDialog(
            self,
            _("Open"),
            defaultDir=default_dir,
            defaultFile=default_file,
            wildcard=files,
            style=wx.FD_OPEN | wx.FD_FILE_MUST_EXIST,
        ) as fileDialog:
            fileDialog.SetFilename(default_file)
            if fileDialog.ShowModal() == wx.ID_CANCEL:
                return  # the user changed their mind
            pathname = fileDialog.GetPath()
            self.load(pathname)

    def populate_recent_menu(self):
        if not hasattr(self, "recent_file_menu"):
            return  # No menu, cannot populate.

        context = self.context
        recents = [
            (context.file0, ID_MENU_FILE0, "&1 "),
            (context.file1, ID_MENU_FILE1, "&2 "),
            (context.file2, ID_MENU_FILE2, "&3 "),
            (context.file3, ID_MENU_FILE3, "&4 "),
            (context.file4, ID_MENU_FILE4, "&5 "),
            (context.file5, ID_MENU_FILE5, "&6 "),
            (context.file6, ID_MENU_FILE6, "&7 "),
            (context.file7, ID_MENU_FILE7, "&8 "),
            (context.file8, ID_MENU_FILE8, "&9 "),
            (context.file9, ID_MENU_FILE9, "1&0"),
            (context.file10, ID_MENU_FILE10, "11"),
            (context.file11, ID_MENU_FILE11, "12"),
            (context.file12, ID_MENU_FILE12, "13"),
            (context.file13, ID_MENU_FILE13, "14"),
            (context.file14, ID_MENU_FILE14, "15"),
            (context.file15, ID_MENU_FILE15, "16"),
            (context.file16, ID_MENU_FILE16, "17"),
            (context.file17, ID_MENU_FILE17, "18"),
            (context.file18, ID_MENU_FILE18, "19"),
            (context.file19, ID_MENU_FILE19, "20"),
        ]

        # for i in range(self.recent_file_menu.MenuItemCount):
        # self.recent_file_menu.Remove(self.recent_file_menu.FindItemByPosition(0))

        for item in self.recent_file_menu.GetMenuItems():
            self.recent_file_menu.Remove(item)

        for file, id, shortcode in recents:
            if file is not None and file:
                shortfile = _("Load {file}...").format(file=os.path.basename(file))
                self.recent_file_menu.Append(id, shortcode + "  " + file, shortfile)
                self.Bind(
                    wx.EVT_MENU,
                    partial(lambda f, event: self.load_or_open(f), file),
                    id=id,
                )

        if self.recent_file_menu.MenuItemCount != 0:
            self.recent_file_menu.AppendSeparator()
            self.recent_file_menu.Append(
                ID_MENU_FILE_CLEAR,
                _("Clear Recent"),
                _("Delete the list of recent projects")
            )
            self.Bind(wx.EVT_MENU, lambda e: self.clear_recent(), id=ID_MENU_FILE_CLEAR)

    def clear_recent(self):
        for i in range(20):
            try:
                setattr(self.context, "file" + str(i), "")
            except IndexError:
                break
        self.populate_recent_menu()

    def set_file_as_recently_used(self, pathname):
        recent = list()
        for i in range(20):
            recent.append(getattr(self.context, "file" + str(i)))
        recent = [r for r in recent if r is not None and r != pathname and len(r) > 0]
        recent.insert(0, pathname)
        for i in range(20):
            try:
                setattr(self.context, "file" + str(i), recent[i])
            except IndexError:
                break
        self.populate_recent_menu()

    def clear_project(self):
        context = self.context
        self.working_file = None
        self.validate_save()
        context.elements.clear_all()
        self.context(".laserpath_clear\n")

    def clear_and_open(self, pathname):
        self.clear_project()
        if self.load(pathname):
            try:
                if self.context.uniform_svg and pathname.lower().endswith("svg"):
                    # or (len(elements) > 0 and "meerK40t" in elements[0].values):
                    # TODO: Disabled uniform_svg, no longer detecting namespace.
                    self.working_file = pathname
                    self.validate_save()
            except AttributeError:
                pass

    def load(self, pathname):
        with wx.BusyInfo(_("Loading File...")):
            n = self.context.elements.note
            try:
                results = self.context.elements.load(
                    pathname,
                    channel=self.context.channel("load"),
                    svg_ppi=self.context.elements.svg_ppi,
                )
            except SyntaxError as e:
                dlg = wx.MessageDialog(
                    None,
                    str(e.msg),
                    _("File is Malformed."),
                    wx.OK | wx.ICON_WARNING,
                )
                dlg.ShowModal()
                dlg.Destroy()
                return False
            if results:
                self.set_file_as_recently_used(pathname)
                if n != self.context.elements.note and self.context.elements.auto_note:
                    self.context("window open Notes\n")  # open/not toggle.
                return True
            return False

    def on_drop_file(self, event):
        """
        Drop file handler

        Accepts multiple files drops.
        """
        accepted = 0
        rejected = 0
        rejected_files = []
        for pathname in event.GetFiles():
            if self.load(pathname):
                accepted += 1
            else:
                rejected += 1
                rejected_files.append(pathname)
        if rejected != 0:
            reject = "\n".join(rejected_files)
            err_msg = _("Some files were unrecognized:\n%s") % reject
            dlg = wx.MessageDialog(
                None, err_msg, _("Error encountered"), wx.OK | wx.ICON_ERROR
            )
            dlg.ShowModal()
            dlg.Destroy()

    def on_size(self, event):
        if self.context is None:
            return
        self.Layout()

    def on_focus_lost(self, event):
        self.context("-laser\nend\n")
        # event.Skip()

    def on_click_new(self, event=None):  # wxGlade: MeerK40t.<event_handler>
        self.clear_project()

    def on_click_open(self, event=None):  # wxGlade: MeerK40t.<event_handler>
        self.context(".dialog_load\n")

    def on_click_import(self, event=None):  # wxGlade: MeerK40t.<event_handler>
        self.context(".dialog_import\n")

    def on_click_stop(self, event=None):
        self.context("estop\n")

    def on_click_pause(self, event=None):
        self.context("pause\n")

    def on_click_save(self, event):
        self.context(".dialog_save\n")

    def on_click_save_as(self, event=None):
        self.context(".dialog_save_as\n")

    def on_click_close(self, event=None):
        try:
            window = self.context.app.GetTopWindow().FindFocus().GetTopLevelParent()
            if window is self:
                return
            window.Close(False)
        except RuntimeError:
            pass

    def on_click_exit(self, event=None):  # wxGlade: MeerK40t.<event_handler>
        try:
            self.Close()
        except RuntimeError:
            pass

    def on_click_zoom_out(self, event=None):  # wxGlade: MeerK40t.<event_handler>
        """
        Zoomout button press
        """
        self.context("scene zoom %f\n" % (1.0 / 1.5))

    def on_click_zoom_in(self, event=None):  # wxGlade: MeerK40t.<event_handler>
        """
        Zoomin button press
        """
        self.context("scene zoom %f\n" % 1.5)

    def on_click_zoom_selected(self, event=None):  # wxGlade: MeerK40t.<event_handler>
        """
        Zoom scene to selected items.
        """
        bbox = self.context.elements.selected_area()
        if bbox is None:
            self.on_click_zoom_bed(event=event)
        else:
            x_delta = (bbox[2] - bbox[0]) * 0.04
            y_delta = (bbox[3] - bbox[1]) * 0.04
            self.context(
                "scene focus %f %f %f %f\n"
                % (
                    bbox[0] - x_delta,
                    bbox[1] - y_delta,
                    bbox[2] + x_delta,
                    bbox[3] + y_delta,
                )
            )

    def on_click_zoom_bed(self, event=None):  # wxGlade: MeerK40t.<event_handler>
        """
        Zoom scene to bed size.
        """
        self.context("scene focus -4% -4% 104% 104%\n")

    def toggle_draw_mode(self, bits):
        """
        Toggle the draw mode.
        :param bits: Bit to toggle.
        :return: Toggle function.
        """

        def toggle(event=None):
            self.context.draw_mode ^= bits
            self.context.signal("draw_mode", self.context.draw_mode)
            self.context.signal("refresh_scene", "Scene")

        return toggle

    def update_statusbar(self, text):
        self.main_statusbar.SetStatusText(text, self.GetStatusBarPane())

    def status_update(self):
        # ToDo Get spool status and make the status dynamic
        self.update_statusbar(_("Idle..."))

    # The standard wx.Frame version of DoGiveHelp is not passed the help text in Windows
    # (no idea about other platforms - wxWidgets code for each platform is different)
    # and has no way of knowing the menuitem and getting the text itself.

    # So we override the standard wx.Frame version and make it do nothing
    # and capture the EVT_MENU_HIGHLIGHT ourselves to process it.
    def DoGiveHelp(self, text, show):
        """Override wx default DoGiveHelp method

        Because we do not call event.Skip() on EVT_MENU_HIGHLIGHT, this should not be called.
        """
        if self.DoGiveHelp_called:
            return
        if text:
            print("DoGiveHelp called with help text:", text)
        else:
            print("DoGiveHelp called but still no help text")
        self.DoGiveHelp_called = True

    def on_menu_open(self, event):
        self.menus_open += 1
        menu = event.GetMenu()
        if menu:
            title = menu.GetTitle()
            if title:
                self.update_statusbar(title + "...")

    def on_menu_close(self, event):
        self.menus_open -= 1
        if self.menus_open <= 0:
            self.top_menu = None
        self.status_update()

    def on_menu_highlight(self, event):
        menuid = event.GetId()
        menu = event.GetMenu()
        if menuid == wx.ID_SEPARATOR:
            self.update_statusbar("...")
            return
        if not self.top_menu and not menu:
            self.status_update()
            return
        if menu and not self.top_menu:
            self.top_menu = menu
        if self.top_menu and not menu:
            menu = self.top_menu
        menuitem, submenu = menu.FindItem(menuid)
        if not menuitem:
            self.update_statusbar("...")
            return
        helptext = menuitem.GetHelp()
        if not helptext:
            helptext = "{m} ({s})".format(
                m=menuitem.GetItemLabelText(),
                s=_("No help text"),
            )
        self.update_statusbar(helptext)<|MERGE_RESOLUTION|>--- conflicted
+++ resolved
@@ -1264,13 +1264,13 @@
         self.view_menu.Append(
             ID_MENU_PREVENT_CACHING,
             _("Do Not Cache Image"),
-            _(""),
+            "",
             wx.ITEM_CHECK
         )
         self.view_menu.Append(
             ID_MENU_PREVENT_ALPHABLACK,
             _("Do Not Alpha/Black Images"),
-            _(""),
+            "",
             wx.ITEM_CHECK,
         )
         self.view_menu.Append(
@@ -1304,173 +1304,14 @@
         # ==========
         # PANE MENU
         # ==========
-<<<<<<< HEAD
         self.dynamic_fill_pane_menu()
-=======
-
-        self.panes_menu = wx.Menu()
-
-        def toggle_pane(pane_toggle):
-            def toggle(event=None):
-                pane_obj = self._mgr.GetPane(pane_toggle.name)
-                if pane_obj.IsShown():
-                    if hasattr(pane_obj.window, "finalize"):
-                        pane_obj.window.finalize()
-                    pane_obj.Hide()
-                    self._mgr.Update()
-                    return
-                self.on_pane_add(pane_toggle)
-
-            return toggle
-
-        submenus = {}
-        for p in self.context.match("pane/.*"):
-            pane = self.context.registered[p]
-            submenu = None
-            try:
-                submenu_name = pane.submenu
-                if submenu_name in submenus:
-                    submenu = submenus[submenu_name]
-                elif submenu_name is not None:
-                    submenu = wx.Menu()
-                    self.panes_menu.AppendSubMenu(submenu, submenu_name)
-                    submenus[submenu_name] = submenu
-            except AttributeError:
-                pass
-            menu_context = submenu if submenu is not None else self.panes_menu
-
-            if pane.caption:
-                id_new = wx.NewId()
-                showhide = _("Show/Hide the {name} pane").format(name=pane.caption)
-                menu_item = menu_context.AppendCheckItem(id_new, pane.caption, showhide)
-                menu_context.Bind(
-                    wx.EVT_MENU,
-                    toggle_pane(pane),
-                    id=id_new,
-                )
-                try:
-                    menu_item.Check(pane.control.IsShown())
-                    pane.control.window.check = menu_item.Check
-                except AttributeError:
-                    pass
-
-        self.panes_menu.AppendSeparator()
-        item = self.main_menubar.panereset = self.panes_menu.Append(
-            ID_MENU_PANE_LOCK,
-            _("Lock Panes"),
-            _("Hide title bars of docked panes and prevent drag and drop to a different location"),
-            wx.ITEM_CHECK
-        )
-        item.Check(self.context.pane_lock)
-        self.panes_menu.AppendSeparator()
-        self.main_menubar.panereset = self.panes_menu.Append(
-            ID_MENU_PANE_RESET,
-            _("Reset Panes"),
-            _("Reset the pane layout to default"),
-        )
-        self.main_menubar.Append(self.panes_menu, _("Panes"))
->>>>>>> 93361408
 
     def __set_tool_menu(self):
         # ==========
         # TOOL MENU
         # ==========
 
-<<<<<<< HEAD
         self.dynamic_fill_window_menu()
-=======
-        self.window_menu = wx.Menu()
-
-        self.window_menu.executejob = self.window_menu.Append(
-            ID_MENU_JOB,
-            _("E&xecute Job"),
-            _("Set execute options and burn the current project")
-        )
-        self.window_menu.simulate = self.window_menu.Append(
-            ID_MENU_SIMULATE,
-            _("&Simulate"),
-            _("Plan a burn and display a simulation")
-        )
-        self.window_menu.rasterwizard = self.window_menu.Append(
-            ID_MENU_RASTER_WIZARD,
-            _("&RasterWizard"),
-            _("Prepare the selected image by dithering to a smaller number of B/W pixels")
-        )
-        self.window_menu.notes = self.window_menu.Append(
-            ID_MENU_NOTES,
-            _("&Notes"),
-            _("Show/Hide the Notes window")
-        )
-        self.window_menu.console = self.window_menu.Append(
-            ID_MENU_CONSOLE,
-            _("&Console"),
-            _("Show/Hide the Console window")
-        )
-
-        self.window_menu.navigation = self.window_menu.Append(
-            ID_MENU_NAVIGATION,
-            _("N&avigation"),
-            _("Show/Hide the Navigation window")
-        )
-        if self.context.has_feature("modifier/Camera"):
-            self.window_menu.camera = self.window_menu.Append(
-                ID_MENU_CAMERA,
-                _("C&amera"),
-                _("Show/Hide the Camera window")
-            )
-        self.window_menu.jobspooler = self.window_menu.Append(
-            ID_MENU_SPOOLER,
-            _("S&pooler"),
-            _("Show/Hide the Spooler window")
-        )
-
-        self.window_menu.controller = self.window_menu.Append(
-            ID_MENU_CONTROLLER,
-            _("C&ontroller"),
-            _("Show/Hide the Controller window")
-
-        )
-        self.window_menu.devices = self.window_menu.Append(
-            ID_MENU_DEVICE_MANAGER,
-            _("&Devices"),
-            _("Show/Hide the Devices list")
-        )
-        self.window_menu.config = self.window_menu.Append(
-            ID_MENU_CONFIG,
-            _("Confi&g"),
-            _("Show/Hide the Device Configuration window")
-        )
-        self.window_menu.preferences = self.window_menu.Append(
-            wx.ID_PREFERENCES,
-            _("Pr&eferences...\tCtrl-,"),
-            _("Show/Hide the Preferences window")
-        )
-
-        self.window_menu.keymap = self.window_menu.Append(
-            ID_MENU_KEYMAP,
-            _("&Keymap"),
-            _("Show/Hide the Keymap window where you can set keyboard accelerators")
-        )
-        self.window_menu.rotary = self.window_menu.Append(
-            ID_MENU_ROTARY,
-            _("Rotar&y"),
-            _("Show/Hide the Rotary Setttings window")
-        )
-        self.window_menu.usb = self.window_menu.Append(
-            ID_MENU_USB,
-            _("&USB"),
-            _("Show/Hide the USB log")
-        )
-
-        self.window_menu.AppendSeparator()
-        self.window_menu.windowreset = self.window_menu.Append(
-            ID_MENU_WINDOW_RESET,
-            _("Reset Windows"),
-            _("Reset window positions and sizes to default")
-        )
-
-        self.main_menubar.Append(self.window_menu, _("Tools"))
->>>>>>> 93361408
 
     def __set_window_menu(self):
         # ==========
