--- conflicted
+++ resolved
@@ -675,229 +675,6 @@
                 context("egv_export %s\n" % pathname)
                 return
 
-<<<<<<< HEAD
-=======
-    def __set_dialogs(self):
-        context = self.context
-        context.register("control/Transform", lambda: context("dialog_transform\n"))
-        context.register("control/Flip", lambda: context("dialog_flip\n"))
-        context.register("control/Path", lambda: context("dialog_path\n"))
-        context.register("control/Fill", lambda: context("dialog_fill\n"))
-        context.register("control/Stroke", lambda: context("dialog_stroke\n"))
-        context.register("control/FPS", lambda: context("dialog_fps\n"))
-        context.register(
-            "control/Speedcode-Gear-Force", lambda: context("dialog_gear\n")
-        )
-        context.register("control/egv export", lambda: context("dialog_import_egv\n"))
-        context.register("control/egv import", lambda: context("dialog_export_egv\n"))
-
-    def __import_main_panes(self):
-        from .wxmscene import register_panel_scene
-
-        register_panel_scene(self, self.context)
-
-        from .panes.navigationpanels import register_panel_navigation
-
-        register_panel_navigation(self, self.context)
-
-        # Define Tree
-        from .wxmtree import register_panel_tree
-
-        register_panel_tree(self, self.context)
-
-        # Define Laser.
-        from .panes.laserpanel import register_panel_laser
-
-        register_panel_laser(self, self.context)
-
-        # Define Position
-        from .panes.position import register_panel_position
-
-        register_panel_position(self, self.context)
-
-        # Define Ribbon
-        from .wxmribbon import register_panel_ribbon
-
-        register_panel_ribbon(self, self.context)
-
-        # Define Toolbars
-        from .panes.toolbarproject import register_project_tools
-
-        register_project_tools(context=self.context, gui=self)
-
-        from .panes.toolbarcontrol import register_control_tools
-
-        register_control_tools(context=self.context, gui=self)
-
-        from .panes.toolbarpreferences import register_preferences_tools
-
-        register_preferences_tools(context=self.context, gui=self)
-
-        from .panes.toolbarmodify import register_modify_tools
-
-        register_modify_tools(context=self.context, gui=self)
-
-        from .panes.toolbaralign import register_align_tools
-
-        register_align_tools(context=self.context, gui=self)
-
-        self.context.setting(bool, "developer_mode", False)
-        if self.context.developer_mode:
-            from .panes.toolbarshapes import register_shapes_tools
-
-            register_shapes_tools(context=self.context, gui=self)
-
-    def __import_other_panes(self):
-        # Define Notes.
-        from .panes.notespanel import register_panel_notes
-
-        register_panel_notes(self, self.context)
-
-        # Define Spooler.
-        from .panes.spoolerpanel import register_panel_spooler
-
-        register_panel_spooler(self, self.context)
-
-        # Define Console.
-        from .panes.consolepanel import register_panel_console
-
-        register_panel_console(self, self.context)
-
-        # Define Devices.
-        from .panes.devicespanel import register_panel_devices
-
-        register_panel_devices(self, self.context)
-
-        # Define Camera
-        if self.context.has_feature("modifier/Camera"):
-            from .panes.camerapanel import register_panel_camera
-
-            register_panel_camera(self, self.context)
-
-    def __define_button_go(self):
-        # Define Go
-        go = wx.BitmapButton(self, wx.ID_ANY, icons8_gas_industry_50.GetBitmap())
-
-        def busy_go_plan(*args):
-            with wx.BusyInfo(_("Processing and sending...")):
-                self.context(
-                    "plan clear copy preprocess validate blob preopt optimize spool\nplan clear\n"
-                )
-
-        self.Bind(
-            wx.EVT_BUTTON,
-            busy_go_plan,
-            go,
-        )
-        go.SetBackgroundColour(wx.Colour(0, 127, 0))
-        go.SetToolTip(_("One Touch: Send Job To Laser "))
-        go.SetSize(go.GetBestSize())
-        pane = (
-            aui.AuiPaneInfo()
-            .Bottom()
-            .Caption(_("Go"))
-            .MinSize(40, 40)
-            .FloatingSize(98, 98)
-            .Name("go")
-            .CaptionVisible(not self.context.pane_lock)
-            .Hide()
-        )
-        pane.dock_proportion = 98
-        pane.control = go
-
-        self.on_pane_add(pane)
-        self.context.register("pane/go", pane)
-
-    def __define_button_stop(self):
-        # Define Stop.
-        stop = wx.BitmapButton(
-            self, wx.ID_ANY, icons8_emergency_stop_button_50.GetBitmap()
-        )
-        self.Bind(
-            wx.EVT_BUTTON,
-            ConsoleFunction(self.context, "dev estop\n"),
-            stop,
-        )
-        stop.SetBackgroundColour(wx.Colour(127, 0, 0))
-        stop.SetToolTip(_("Emergency stop/reset the controller."))
-        stop.SetSize(stop.GetBestSize())
-        pane = (
-            aui.AuiPaneInfo()
-            .Bottom()
-            .Caption(_("Stop"))
-            .MinSize(40, 40)
-            .FloatingSize(98, 98)
-            .Name("stop")
-            .Hide()
-            .CaptionVisible(not self.context.pane_lock)
-        )
-        pane.dock_proportion = 98
-        pane.control = stop
-
-        self.on_pane_add(pane)
-        self.context.register("pane/stop", pane)
-
-    def __define_button_pause(self):
-        # Define Pause.
-        pause = wx.BitmapButton(
-            self, wx.ID_ANY, icons8_pause_50.GetBitmap(use_theme=False)
-        )
-
-        def on_pause_button(event=None):
-            try:
-                self.context("dev pause\n")
-                # if self.pipe_state != 3:
-                #     pause.SetBitmap(icons8_play_50.GetBitmap())
-                # else:
-                # pause.SetBitmap(icons8_pause_50.GetBitmap(use_theme=False))
-            except AttributeError:
-                pass
-
-        self.Bind(
-            wx.EVT_BUTTON,
-            on_pause_button,
-            pause,
-        )
-        pause.SetBackgroundColour(wx.Colour(255, 255, 0))
-        pause.SetToolTip(_("Pause/Resume the controller"))
-        pause.SetSize(pause.GetBestSize())
-        pane = (
-            aui.AuiPaneInfo()
-            .Caption(_("Pause"))
-            .Bottom()
-            .MinSize(40, 40)
-            .FloatingSize(98, 98)
-            .Name("pause")
-            .Hide()
-            .CaptionVisible(not self.context.pane_lock)
-        )
-        pane.dock_proportion = 98
-        pane.control = pause
-
-        self.on_pane_add(pane)
-        self.context.register("pane/pause", pane)
-
-    def __define_button_home(self):
-        # Define Home.
-        home = wx.BitmapButton(self, wx.ID_ANY, icons8_home_filled_50.GetBitmap())
-        # home.SetBackgroundColour((200, 225, 250))
-        self.Bind(wx.EVT_BUTTON, lambda e: self.context("home\n"), home)
-        pane = (
-            aui.AuiPaneInfo()
-            .Bottom()
-            .Caption(_("Home"))
-            .MinSize(40, 40)
-            .FloatingSize(98, 98)
-            .Name("home")
-            .Hide()
-            .CaptionVisible(not self.context.pane_lock)
-        )
-        pane.dock_proportion = 98
-        pane.control = home
-        self.on_pane_add(pane)
-        self.context.register("pane/home", pane)
-
->>>>>>> fa5a23bf
     def __set_panes(self):
         self.context.setting(bool, "pane_lock", True)
 
@@ -1594,107 +1371,6 @@
             id=ID_MENU_PANE_LOCK,
         )
 
-<<<<<<< HEAD
-=======
-    def __set_tools_menu_binds(self):
-        self.Bind(
-            wx.EVT_MENU,
-            lambda v: self.context("window toggle ExecuteJob 0\n"),
-            id=ID_MENU_JOB,
-        )
-
-        def open_simulator(v=None):
-            with wx.BusyInfo(_("Preparing simulation...")):
-                self.context(
-                    "plan0 copy preprocess validate blob preopt optimize\nwindow toggle Simulation 0\n"
-                )
-
-        self.Bind(
-            wx.EVT_MENU,
-            open_simulator,
-            id=ID_MENU_SIMULATE,
-        )
-
-        self.Bind(
-            wx.EVT_MENU,
-            lambda v: self.context("window toggle RasterWizard\n"),
-            id=ID_MENU_RASTER_WIZARD,
-        )
-        self.Bind(
-            wx.EVT_MENU,
-            lambda v: self.context("window toggle Notes\n"),
-            id=ID_MENU_NOTES,
-        )
-        self.Bind(
-            wx.EVT_MENU,
-            lambda v: self.context("window toggle Console\n"),
-            id=ID_MENU_CONSOLE,
-        )
-        self.Bind(
-            wx.EVT_MENU,
-            lambda v: self.context("window toggle Navigation\n"),
-            id=ID_MENU_NAVIGATION,
-        )
-
-        if self.context.has_feature("modifier/Camera"):
-
-            def launch_camera(event=None):
-                v = self.context.setting(int, "camera_default", 0)
-                self.context("window toggle -m {v} CameraInterface {v}\n".format(v=v))
-
-            self.Bind(
-                wx.EVT_MENU,
-                launch_camera,
-                id=ID_MENU_CAMERA,
-            )
-
-        self.Bind(
-            wx.EVT_MENU,
-            lambda v: self.context("window toggle JobSpooler\n"),
-            id=ID_MENU_SPOOLER,
-        )
-        self.Bind(
-            wx.EVT_MENU,
-            lambda v: self.context("window toggle -o Controller\n"),
-            id=ID_MENU_CONTROLLER,
-        )
-        self.Bind(
-            wx.EVT_MENU,
-            lambda v: self.context("window toggle DeviceManager\n"),
-            id=ID_MENU_DEVICE_MANAGER,
-        )
-        self.Bind(
-            wx.EVT_MENU,
-            lambda v: self.context("window toggle -d Configuration\n"),
-            id=ID_MENU_CONFIG,
-        )
-        self.Bind(
-            wx.EVT_MENU,
-            lambda v: self.context("window toggle Preferences\n"),
-            id=wx.ID_PREFERENCES,
-        )
-        self.Bind(
-            wx.EVT_MENU,
-            lambda v: self.context("window toggle Keymap\n"),
-            id=ID_MENU_KEYMAP,
-        )
-        self.Bind(
-            wx.EVT_MENU,
-            lambda v: self.context("window -p rotary/1 open Rotary\n"),
-            id=ID_MENU_ROTARY,
-        )
-        self.Bind(
-            wx.EVT_MENU,
-            lambda v: self.context("window toggle UsbConnect\n"),
-            id=ID_MENU_USB,
-        )
-        self.Bind(
-            wx.EVT_MENU,
-            lambda v: self.context("window reset *\n"),
-            id=ID_MENU_WINDOW_RESET,
-        )
-
->>>>>>> fa5a23bf
     def __set_help_menu_binds(self):
         self.Bind(
             wx.EVT_MENU,
