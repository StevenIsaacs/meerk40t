import os
import sys

import wx
from wx import aui

from ..kernel import ConsoleFunction
from ..svgelements import Color, Length, Matrix, Path, SVGImage
from .icons import (
    icon_meerk40t,
    icons8_emergency_stop_button_50,
    icons8_gas_industry_50,
    icons8_home_filled_50,
    icons8_pause_50,
)
from .laserrender import (
    DRAW_MODE_ALPHABLACK,
    DRAW_MODE_ANIMATE,
    DRAW_MODE_BACKGROUND,
    DRAW_MODE_CACHE,
    DRAW_MODE_FILLS,
    DRAW_MODE_FLIPXY,
    DRAW_MODE_GRID,
    DRAW_MODE_GUIDES,
    DRAW_MODE_ICONS,
    DRAW_MODE_IMAGE,
    DRAW_MODE_INVERT,
    DRAW_MODE_LASERPATH,
    DRAW_MODE_LINEWIDTH,
    DRAW_MODE_PATH,
    DRAW_MODE_REFRESH,
    DRAW_MODE_RETICLE,
    DRAW_MODE_SELECTION,
    DRAW_MODE_STROKES,
    DRAW_MODE_TEXT,
    DRAW_MODE_TREE,
    LaserRender,
    swizzlecolor,
)
from .mwindow import MWindow

_ = wx.GetTranslation

MILS_IN_MM = 39.3701

ID_MENU_IMPORT = wx.NewId()
ID_MENU_RECENT = wx.NewId()
ID_MENU_ZOOM_OUT = wx.NewId()
ID_MENU_ZOOM_IN = wx.NewId()
ID_MENU_ZOOM_SIZE = wx.NewId()
ID_MENU_ZOOM_BED = wx.NewId()

# 1 fill, 2 grids, 4 guides, 8 laserpath, 16 writer_position, 32 selection
ID_MENU_HIDE_FILLS = wx.NewId()
ID_MENU_HIDE_GUIDES = wx.NewId()
ID_MENU_HIDE_GRID = wx.NewId()
ID_MENU_HIDE_BACKGROUND = wx.NewId()
ID_MENU_HIDE_LINEWIDTH = wx.NewId()
ID_MENU_HIDE_STROKES = wx.NewId()
ID_MENU_HIDE_ICONS = wx.NewId()
ID_MENU_HIDE_TREE = wx.NewId()
ID_MENU_HIDE_LASERPATH = wx.NewId()
ID_MENU_HIDE_RETICLE = wx.NewId()
ID_MENU_HIDE_SELECTION = wx.NewId()
ID_MENU_SCREEN_REFRESH = wx.NewId()
ID_MENU_SCREEN_ANIMATE = wx.NewId()
ID_MENU_SCREEN_INVERT = wx.NewId()
ID_MENU_SCREEN_FLIPXY = wx.NewId()
ID_MENU_PREVENT_CACHING = wx.NewId()
ID_MENU_PREVENT_ALPHABLACK = wx.NewId()
ID_MENU_HIDE_IMAGE = wx.NewId()
ID_MENU_HIDE_PATH = wx.NewId()
ID_MENU_HIDE_TEXT = wx.NewId()

ID_MENU_FILE0 = wx.NewId()
ID_MENU_FILE1 = wx.NewId()
ID_MENU_FILE2 = wx.NewId()
ID_MENU_FILE3 = wx.NewId()
ID_MENU_FILE4 = wx.NewId()
ID_MENU_FILE5 = wx.NewId()
ID_MENU_FILE6 = wx.NewId()
ID_MENU_FILE7 = wx.NewId()
ID_MENU_FILE8 = wx.NewId()
ID_MENU_FILE9 = wx.NewId()
ID_MENU_FILE_CLEAR = wx.NewId()

ID_MENU_KEYMAP = wx.NewId()
ID_MENU_DEVICE_MANAGER = wx.NewId()
ID_MENU_CONFIG = wx.NewId()
ID_MENU_ROTARY = wx.NewId()
ID_MENU_NAVIGATION = wx.NewId()
ID_MENU_NOTES = wx.NewId()
ID_MENU_OPERATIONS = wx.NewId()
ID_MENU_CONTROLLER = wx.NewId()
ID_MENU_CAMERA = wx.NewId()
ID_MENU_CONSOLE = wx.NewId()
ID_MENU_USB = wx.NewId()
ID_MENU_SPOOLER = wx.NewId()
ID_MENU_SIMULATE = wx.NewId()
ID_MENU_RASTER_WIZARD = wx.NewId()
ID_MENU_WINDOW_RESET = wx.NewId()
ID_MENU_PANE_RESET = wx.NewId()
ID_MENU_PANE_LOCK = wx.NewId()
ID_MENU_JOB = wx.NewId()
ID_MENU_TREE = wx.NewId()

ID_BEGINNERS = wx.NewId()
ID_HOMEPAGE = wx.NewId()
ID_RELEASES = wx.NewId()
ID_FACEBOOK = wx.NewId()
ID_DISCORD = wx.NewId()
ID_MAKERS_FORUM = wx.NewId()
ID_IRC = wx.NewId()


class MeerK40t(MWindow):
    """
    MeerK40t main window
    """

    def __init__(self, *args, **kwds):
        width, height = wx.DisplaySize()

        super().__init__(int(width*0.9), int(height*0.9), *args, **kwds)
        try:
            self.EnableTouchEvents(wx.TOUCH_ZOOM_GESTURE | wx.TOUCH_PAN_GESTURES)
        except AttributeError:
            # Not WX 4.1
            pass
        self.context.gui = self
        self.usb_running = False
        context = self.context
        self.context.setting(bool, "disable_tool_tips", False)
        if self.context.disable_tool_tips:
            wx.ToolTip.Enable(False)

        self.root_context = context.root
        self.DragAcceptFiles(True)

        self.renderer = LaserRender(context)

        self.needs_saving = False
        self.working_file = None

        self.pipe_state = None
        self.previous_position = None
        self.is_paused = False

        self._mgr = aui.AuiManager()
        self._mgr.SetFlags(self._mgr.GetFlags() | aui.AUI_MGR_LIVE_RESIZE)
        self._mgr.Bind(aui.EVT_AUI_PANE_CLOSE, self.on_pane_closed)
        self._mgr.Bind(aui.EVT_AUI_PANE_ACTIVATED, self.on_pane_active)

        # notify AUI which frame to use
        self._mgr.SetManagedWindow(self)

        self.__set_panes()
        self.__set_dialogs()

        # Menu Bar
        self.main_menubar = wx.MenuBar()
        self.__set_menubar()

        self.main_statusbar = self.CreateStatusBar(3)

        self.Bind(wx.EVT_DROP_FILES, self.on_drop_file)

        self.__set_properties()
        self.Layout()

        self.__set_titlebar()
        self.__kernel_initialize()

        self.Bind(wx.EVT_SIZE, self.on_size)

        self.CenterOnScreen()

    def __set_dialogs(self):
        context = self.context
        gui = self

        @context.console_command("dialog_transform", hidden=True)
        def transform(**kwargs):
            dlg = wx.TextEntryDialog(
                gui,
                _(
                    "Enter SVG Transform Instruction e.g. 'scale(1.49, 1, $x, $y)', rotate, translate, etc..."
                ),
                _("Transform Entry"),
                "",
            )
            dlg.SetValue("")

            if dlg.ShowModal() == wx.ID_OK:
                spooler, input_driver, output = context.registered[
                    "device/%s" % context.root.active
                ]
                root_context = context.root
                bed_dim = context.root
                m = str(dlg.GetValue())
                m = m.replace("$x", str(input_driver.current_x))
                m = m.replace("$y", str(input_driver.current_y))
                mx = Matrix(m)
                wmils = bed_dim.bed_width * 39.37
                hmils = bed_dim.bed_height * 39.37
                mx.render(ppi=1000, width=wmils, height=hmils)
                if mx.is_identity():
                    dlg.Destroy()
                    dlg = wx.MessageDialog(
                        None,
                        _("The entered command does nothing."),
                        _("Non-Useful Matrix."),
                        wx.OK | wx.ICON_WARNING,
                    )
                    dlg.ShowModal()
                    dlg.Destroy()
                else:
                    for element in root_context.elements.elems():
                        try:
                            element *= mx
                            element.node.modified()
                        except AttributeError:
                            pass

        @context.console_command("dialog_flip", hidden=True)
        def flip(**kwargs):
            dlg = wx.TextEntryDialog(
                gui,
                _(
                    "Material must be jigged at 0,0 either home or home offset.\nHow wide is your material (give units: in, mm, cm, px, etc)?"
                ),
                _("Double Side Flip"),
                "",
            )
            dlg.SetValue("")
            if dlg.ShowModal() == wx.ID_OK:
                root_context = context.root
                bed_dim = root_context
                wmils = bed_dim.bed_width * MILS_IN_MM
                # hmils = bed_dim.bed_height * MILS_IN_MM
                length = Length(dlg.GetValue()).value(ppi=1000.0, relative_length=wmils)
                mx = Matrix()
                mx.post_scale(-1.0, 1, length / 2.0, 0)
                for element in root_context.elements.elems(emphasized=True):
                    try:
                        element *= mx
                        element.node.modified()
                    except AttributeError:
                        pass
            dlg.Destroy()

        @context.console_command("dialog_path", hidden=True)
        def path(**kwargs):
            dlg = wx.TextEntryDialog(gui, _("Enter SVG Path Data"), _("Path Entry"), "")
            dlg.SetValue("")

            if dlg.ShowModal() == wx.ID_OK:
                path = Path(dlg.GetValue())
                path.stroke = "blue"
                p = abs(path)
                context.elements.add_elem(p)
                context.classify([p])
            dlg.Destroy()

        @context.console_command("dialog_fill", hidden=True)
        def fill(**kwargs):
            elements = context.elements
            first_selected = elements.first_element(emphasized=True)
            if first_selected is None:
                return
            data = wx.ColourData()
            if first_selected.fill is not None and first_selected.fill != "none":
                data.SetColour(wx.Colour(swizzlecolor(first_selected.fill)))
            dlg = wx.ColourDialog(gui, data)
            if dlg.ShowModal() == wx.ID_OK:
                data = dlg.GetColourData()
                color = data.GetColour()
                rgb = color.GetRGB()
                color = swizzlecolor(rgb)
                color = Color(color, 1.0)
                for elem in elements.elems(emphasized=True):
                    elem.fill = color
                    elem.node.altered()

        @context.console_command("dialog_stroke", hidden=True)
        def stroke(**kwargs):
            elements = context.elements
            first_selected = elements.first_element(emphasized=True)
            if first_selected is None:
                return
            data = wx.ColourData()
            if first_selected.stroke is not None and first_selected.stroke != "none":
                data.SetColour(wx.Colour(swizzlecolor(first_selected.stroke)))
            dlg = wx.ColourDialog(gui, data)
            if dlg.ShowModal() == wx.ID_OK:
                data = dlg.GetColourData()
                color = data.GetColour()
                rgb = color.GetRGB()
                color = swizzlecolor(rgb)
                color = Color(color, 1.0)
                for elem in elements.elems(emphasized=True):
                    elem.stroke = color
                    elem.node.altered()

        @context.console_command("dialog_gear", hidden=True)
        def gear(**kwargs):
            dlg = wx.TextEntryDialog(gui, _("Enter Forced Gear"), _("Gear Entry"), "")
            dlg.SetValue("")

            if dlg.ShowModal() == wx.ID_OK:
                value = dlg.GetValue()
                if value in ("0", "1", "2", "3", "4"):
                    context._stepping_force = int(value)
                else:
                    context._stepping_force = None
            dlg.Destroy()

        @context.console_command("dialog_load", hidden=True)
        def load_dialog(**kwargs):
            # This code should load just specific project files rather than all importable formats.
            files = context.load_types()
            with wx.FileDialog(
                gui, _("Open"), wildcard=files, style=wx.FD_OPEN | wx.FD_FILE_MUST_EXIST
            ) as fileDialog:
                if fileDialog.ShowModal() == wx.ID_CANCEL:
                    return  # the user changed their mind
                pathname = fileDialog.GetPath()
                gui.clear_and_open(pathname)

        @context.console_command("dialog_import", hidden=True)
        def import_dialog(**kwargs):
            files = context.load_types()
            with wx.FileDialog(
                gui, _("Import"), wildcard=files, style=wx.FD_OPEN | wx.FD_FILE_MUST_EXIST
            ) as fileDialog:
                if fileDialog.ShowModal() == wx.ID_CANCEL:
                    return  # the user changed their mind
                pathname = fileDialog.GetPath()
                gui.load(pathname)

        @context.console_command("dialog_save", hidden=True)
        def save_dialog(**kwargs):
            files = context.save_types()
            with wx.FileDialog(
                gui,
                _("Save Project"),
                wildcard=files,
                style=wx.FD_SAVE | wx.FD_OVERWRITE_PROMPT,
            ) as fileDialog:
                if fileDialog.ShowModal() == wx.ID_CANCEL:
                    return  # the user changed their mind
                pathname = fileDialog.GetPath()
                if not pathname.lower().endswith(".svg"):
                    pathname += ".svg"
                context.save(pathname)
                gui.validate_save()
                gui.working_file = pathname
                gui.set_file_as_recently_used(gui.working_file)

        @context.console_command("dialog_import_egv", hidden=True)
        def evg_in_dialog(**kwargs):
            files = "*.egv"
            with wx.FileDialog(
                gui,
                _("Import EGV"),
                wildcard=files,
                style=wx.FD_OPEN | wx.FD_FILE_MUST_EXIST,
            ) as fileDialog:
                if fileDialog.ShowModal() == wx.ID_CANCEL:
                    return  # the user changed their mind
                pathname = fileDialog.GetPath()
            if pathname is None:
                return
            with wx.BusyInfo(_("Loading File...")):
                context("egv_import %s\n" % pathname)
                return

        @context.console_command("dialog_export_egv", hidden=True)
        def egv_out_dialog(**kwargs):
            files = "*.egv"
            with wx.FileDialog(
                gui, _("Export EGV"), wildcard=files, style=wx.FD_SAVE
            ) as fileDialog:
                if fileDialog.ShowModal() == wx.ID_CANCEL:
                    return  # the user changed their mind
                pathname = fileDialog.GetPath()
            if pathname is None:
                return
            with wx.BusyInfo(_("Saving File...")):
                context("egv_export %s\n" % pathname)
                return

        context.register("control/Transform", lambda: context("dialog_transform\n"))
        context.register("control/Flip", lambda: context("dialog_flip\n"))
        context.register("control/Path", lambda: context("dialog_path\n"))
        context.register("control/Fill", lambda: context("dialog_fill\n"))
        context.register("control/Stroke", lambda: context("dialog_stroke\n"))
        context.register("control/FPS", lambda: context("dialog_fps\n"))
        context.register(
            "control/Speedcode-Gear-Force", lambda: context("dialog_gear\n")
        )
        context.register("control/egv export", lambda: context("dialog_import_egv\n"))
        context.register("control/egv import", lambda: context("dialog_export_egv\n"))

    def __set_panes(self):
        self.context.setting(bool, "pane_lock", True)

        from meerk40t.gui.wxmscene import register_panel

        register_panel(self, self.context)

        from .panes.navigationpanels import register_panel

        register_panel(self, self.context)

        # Define Tree
        from .wxmtree import register_panel

        register_panel(self, self.context)

        # Define Laser.
        from .panes.laserpanel import register_panel

        register_panel(self, self.context)

        # Define Position
        from .panes.position import register_panel

        register_panel(self, self.context)

        # Define Ribbon
        from .wxmribbon import register_panel

        register_panel(self, self.context)

        # Define Toolbars

        from .panes.toolbarproject import register_project_tools

        register_project_tools(context=self.context, gui=self)

        from .panes.toolbarcontrol import register_control_tools

        register_control_tools(context=self.context, gui=self)

        from .panes.toolbarpreferences import register_preferences_tools

        register_preferences_tools(context=self.context, gui=self)

        from .panes.toolbarmodify import register_modify_tools

        register_modify_tools(context=self.context, gui=self)

        from .panes.toolbaralign import register_align_tools

        register_align_tools(context=self.context, gui=self)

        self.context.setting(bool, "developer_mode", False)
        if self.context.developer_mode:

            from .panes.toolbarshapes import register_shapes_tools

            register_shapes_tools(context=self.context, gui=self)

        # Define Go
        go = wx.BitmapButton(self, wx.ID_ANY, icons8_gas_industry_50.GetBitmap())

        def busy_go_plan(*args):
            with wx.BusyInfo(_("Processing and sending...")):
                self.context(
                    "plan clear copy preprocess validate blob preopt optimize spool\nplan clear\n"
                )

        self.Bind(
            wx.EVT_BUTTON,
            busy_go_plan,
            go,
        )
        go.SetBackgroundColour(wx.Colour(0, 127, 0))
        go.SetToolTip(_("One Touch: Send Job To Laser "))
        go.SetSize(go.GetBestSize())
        pane = (
            aui.AuiPaneInfo()
            .Bottom()
            .Caption(_("Go"))
            .MinSize(40, 40)
            .FloatingSize(98, 98)
            .Name("go")
            .CaptionVisible(not self.context.pane_lock)
            .Hide()
        )
        pane.dock_proportion = 98
        pane.control = go

        self.on_pane_add(pane)
        self.context.register("pane/go", pane)

        # Define Stop.
        stop = wx.BitmapButton(
            self, wx.ID_ANY, icons8_emergency_stop_button_50.GetBitmap()
        )
        self.Bind(
            wx.EVT_BUTTON,
            ConsoleFunction(self.context, "dev estop\n"),
            stop,
        )
        stop.SetBackgroundColour(wx.Colour(127, 0, 0))
        stop.SetToolTip(_("Emergency stop/reset the controller."))
        stop.SetSize(stop.GetBestSize())
        pane = (
            aui.AuiPaneInfo()
            .Bottom()
            .Caption(_("Stop"))
            .MinSize(40, 40)
            .FloatingSize(98, 98)
            .Name("stop")
            .Hide()
            .CaptionVisible(not self.context.pane_lock)
        )
        pane.dock_proportion = 98
        pane.control = stop

        self.on_pane_add(pane)
        self.context.register("pane/stop", pane)

        # Define Pause.
        pause = wx.BitmapButton(
            self, wx.ID_ANY, icons8_pause_50.GetBitmap(use_theme=False)
        )

        def on_pause_button(event=None):
            try:
                self.context("dev pause\n")
                # if self.pipe_state != 3:
                #     pause.SetBitmap(icons8_play_50.GetBitmap())
                # else:
                # pause.SetBitmap(icons8_pause_50.GetBitmap(use_theme=False))
            except AttributeError:
                pass

        self.Bind(
            wx.EVT_BUTTON,
            on_pause_button,
            pause,
        )
        pause.SetBackgroundColour(wx.Colour(255, 255, 0))
        pause.SetToolTip(_("Pause/Resume the controller"))
        pause.SetSize(pause.GetBestSize())
        pane = (
            aui.AuiPaneInfo()
            .Caption(_("Pause"))
            .Bottom()
            .MinSize(40, 40)
            .FloatingSize(98, 98)
            .Name("pause")
            .Hide()
            .CaptionVisible(not self.context.pane_lock)
        )
        pane.dock_proportion = 98
        pane.control = pause

        self.on_pane_add(pane)
        self.context.register("pane/pause", pane)

        # Define Home.
        home = wx.BitmapButton(self, wx.ID_ANY, icons8_home_filled_50.GetBitmap())
        # home.SetBackgroundColour((200, 225, 250))
        self.Bind(wx.EVT_BUTTON, lambda e: self.context("home\n"), home)
        pane = (
            aui.AuiPaneInfo()
            .Bottom()
            .Caption(_("Home"))
            .MinSize(40, 40)
            .FloatingSize(98, 98)
            .Name("home")
            .Hide()
            .CaptionVisible(not self.context.pane_lock)
        )
        pane.dock_proportion = 98
        pane.control = home
        self.on_pane_add(pane)
        self.context.register("pane/home", pane)

        # Define Notes.
        from .panes.notespanel import register_panel

        register_panel(self, self.context)

        # Define Spooler.
        from .panes.spoolerpanel import register_panel

        register_panel(self, self.context)

        # Define Console.
        from .panes.consolepanel import register_panel

        register_panel(self, self.context)

        # Define Devices.
        from .panes.devicespanel import register_panel

        register_panel(self, self.context)

        # Define Camera
        if self.context.has_feature("modifier/Camera"):
            from .panes.camerapanel import register_panel

            register_panel(self, self.context)

        # AUI Manager Update.
        self._mgr.Update()

        self.default_perspective = self._mgr.SavePerspective()
        self.context.setting(str, "perspective")
        if self.context.perspective is not None:
            self._mgr.LoadPerspective(self.context.perspective)
        self.on_config_panes()

        context = self.context

        @context.console_command(
            "pane",
            help=_("control various panes for main window"),
            output_type="panes",
        )
        def pane(**kwargs):
            return "panes", self

        @context.console_argument("pane", help=_("pane to be shown"))
        @context.console_command(
            "show",
            input_type="panes",
            help=_("show the pane"),
        )
        def show_pane(command, _, channel, pane=None, **kwargs):
            if pane is None:
                raise SyntaxError
            try:
                _pane = context.registered["pane/%s" % pane]
            except KeyError:
                channel(_("Pane not found."))
                return
            _pane.Show()
            self._mgr.Update()

        @context.console_argument("pane", help=_("pane to be hidden"))
        @context.console_command(
            "hide",
            input_type="panes",
            help=_("show the pane"),
        )
        def hide_pane(command, _, channel, pane=None, **kwargs):
            if pane is None:
                raise SyntaxError
            try:
                _pane = context.registered["pane/%s" % pane]
            except KeyError:
                channel(_("Pane not found."))
                return
            _pane.Hide()
            self._mgr.Update()

        @context.console_option("always", "a", type=bool, action="store_true")
        @context.console_argument("pane", help=_("pane to be shown"))
        @context.console_command(
            "float",
            input_type="panes",
            help=_("show the pane"),
        )
        def float_pane(command, _, channel, always=False, pane=None, **kwargs):
            if pane is None:
                raise SyntaxError
            try:
                _pane = context.registered["pane/%s" % pane]
            except KeyError:
                channel(_("Pane not found."))
                return
            _pane.Float()
            _pane.Show()
            _pane.Dockable(not always)
            print(_pane.IsDockable())
            self._mgr.Update()

        @context.console_command(
            "reset",
            input_type="panes",
            help=_("reset all panes restoring the default perspective"),
        )
        def reset_pane(command, _, channel, **kwargs):
            self.on_pane_reset(None)

        @context.console_command(
            "lock",
            input_type="panes",
            help=_("lock the panes"),
        )
        def lock_pane(command, _, channel, **kwargs):
            self.on_pane_lock(None, lock=True)

        @context.console_command(
            "unlock",
            input_type="panes",
            help=_("unlock the panes"),
        )
        def lock_pane(command, _, channel, **kwargs):
            self.on_pane_lock(None, lock=False)

        @context.console_argument("pane", help=_("pane to create"))
        @context.console_command(
            "create",
            input_type="panes",
            help=_("create a floating about pane"),
        )
        def create_pane(command, _, channel, pane=None, **kwargs):
            if pane == "about":
                from .about import AboutPanel as CreatePanel
                caption = _("About")
                width = 646
                height = 519
            elif pane == "preferences":
                from .preferences import PreferencesPanel as CreatePanel
                caption = _("Preferences")
                width = 565
                height = 327
            else:
                channel(_("Pane not found."))
                return
            panel = CreatePanel(self, context=context)
            _pane = (
                aui.AuiPaneInfo()
                    .Dockable(False)
                    .Float()
                    .Caption(caption)
                    .FloatingSize(width, height)
                    .Name(pane)
                    .CaptionVisible(True)
            )
            _pane.control = panel
            self.on_pane_add(_pane)
            if hasattr(panel,"initialize"):
                panel.initialize()
            self.context.register("pane/about", _pane)
            self._mgr.Update()

    def on_pane_reset(self, event=None):
        for pane in self._mgr.GetAllPanes():
            if pane.IsShown():
                window = pane.window
                if hasattr(window, "finalize"):
                    window.finalize()
                if isinstance(window, wx.aui.AuiNotebook):
                    for i in range(window.GetPageCount()):
                        page = window.GetPage(i)
                        if hasattr(page, "finalize"):
                            page.finalize()
        self._mgr.LoadPerspective(self.default_perspective, update=True)
        self.on_config_panes()

    def on_config_panes(self):
        for pane in self._mgr.GetAllPanes():
            window = pane.window
            if pane.IsShown():
                if hasattr(window, "initialize"):
                    window.initialize()
                if isinstance(window, wx.aui.AuiNotebook):
                    for i in range(window.GetPageCount()):
                        page = window.GetPage(i)
                        if hasattr(page, "initialize"):
                            page.initialize()
            else:
                if hasattr(window, "noninitialize"):
                    window.noninitialize()
                if isinstance(window, wx.aui.AuiNotebook):
                    for i in range(window.GetPageCount()):
                        page = window.GetPage(i)
                        if hasattr(page, "noninitialize"):
                            page.noninitialize()
        self.on_pane_lock(lock=self.context.pane_lock)
        wx.CallAfter(self.on_pane_changed, None)

    def on_pane_lock(self, event=None, lock=None):
        if lock is None:
            self.context.pane_lock = not self.context.pane_lock
        else:
            self.context.pane_lock = lock
        for pane in self._mgr.GetAllPanes():
            if pane.IsShown():
                pane.CaptionVisible(not self.context.pane_lock)
                if hasattr(pane.window, "lock"):
                    pane.window.lock()
        self._mgr.Update()

    def on_pane_add(self, paneinfo: aui.AuiPaneInfo):
        pane = self._mgr.GetPane(paneinfo.name)
        if len(pane.name):
            if not pane.IsShown():
                pane.Show()
                pane.CaptionVisible(not self.context.pane_lock)
                if hasattr(pane.window, "initialize"):
                    pane.window.initialize()
                    wx.CallAfter(self.on_pane_changed, None)
                self._mgr.Update()
            return
        self._mgr.AddPane(
            paneinfo.control,
            paneinfo,
        )

    def on_pane_active(self, event):
        pane = event.GetPane()
        if hasattr(pane.window, "active"):
            pane.window.active()

    def on_pane_closed(self, event):
        pane = event.GetPane()
        if pane.IsShown():
            if hasattr(pane.window, "finalize"):
                pane.window.finalize()
        wx.CallAfter(self.on_pane_changed, None)

    def on_pane_changed(self, *args):
        for pane in self._mgr.GetAllPanes():
            try:
                shown = pane.IsShown()
                check = pane.window.check
                check(shown)
            except AttributeError:
                pass

    @property
    def is_dark(self):
        return wx.SystemSettings().GetColour(wx.SYS_COLOUR_WINDOW)[0] < 127

    def __kernel_initialize(self):
        context = self.context
        context.setting(int, "draw_mode", 0)
        context.setting(bool, "print_shutdown", False)

        context.listen("export-image", self.on_export_signal)

        context.listen("device;noactive", self.on_device_noactive)
        context.listen("pipe;failing", self.on_usb_error)
        context.listen("pipe;running", self.on_usb_running)
        context.listen("pipe;usb_status", self.on_usb_state_text)
        context.listen("pipe;thread", self.on_pipe_state)
        context.listen("spooler;thread", self.on_spooler_state)
        context.listen("warning", self.on_warning_signal)
        bed_dim = context.root
        bed_dim.setting(int, "bed_width", 310)  # Default Value
        bed_dim.setting(int, "bed_height", 210)  # Default Value

        context.listen("active", self.on_active_change)
        context.listen("modified", self.on_invalidate_save)
        context.listen("altered", self.on_invalidate_save)

        @context.console_command(
            "theme", help=_("Theming information and assignments"), hidden=True
        )
        def theme(command, channel, _, **kwargs):
            channel(str(wx.SystemSettings().GetColour(wx.SYS_COLOUR_WINDOW)))

        @context.console_command(
            "rotaryscale", help=_("Rotary Scale selected elements")
        )
        def apply_rotary_scale(*args, **kwargs):
            self.apply_rotary_scale()

        context.setting(str, "file0", None)
        context.setting(str, "file1", None)
        context.setting(str, "file2", None)
        context.setting(str, "file3", None)
        context.setting(str, "file4", None)
        context.setting(str, "file5", None)
        context.setting(str, "file6", None)
        context.setting(str, "file7", None)
        context.setting(str, "file8", None)
        context.setting(str, "file9", None)
        self.populate_recent_menu()

    def __set_menubar(self):
        self.file_menu = wx.Menu()
        # ==========
        # FILE MENU
        # ==========

        self.file_menu.Append(wx.ID_NEW, _("&New\tCtrl-N"), "")
        self.file_menu.Append(wx.ID_OPEN, _("&Open Project\tCtrl-O"), "")
        self.recent_file_menu = wx.Menu()
        self.file_menu.AppendSubMenu(self.recent_file_menu, _("&Recent"))
        self.file_menu.Append(ID_MENU_IMPORT, _("&Import File"), "")
        self.file_menu.AppendSeparator()
        self.file_menu.Append(wx.ID_SAVE, _("&Save\tCtrl-S"), "")
        self.file_menu.Append(wx.ID_SAVEAS, _("Save &As\tCtrl-Shift-S"), "")
        self.file_menu.AppendSeparator()
        import platform

        if platform.system() == "Darwin":
            self.file_menu.Append(wx.ID_CLOSE, _("&Close Window\tCtrl-W"), "")
        self.file_menu.Append(wx.ID_EXIT, _("E&xit"), "")
        self.main_menubar.Append(self.file_menu, _("File"))

        # ==========
        # VIEW MENU
        # ==========
        self.view_menu = wx.Menu()

        self.view_menu.Append(ID_MENU_ZOOM_OUT, _("Zoom &Out\tCtrl--"), "")
        self.view_menu.Append(ID_MENU_ZOOM_IN, _("Zoom &In\tCtrl-+"), "")
        self.view_menu.Append(ID_MENU_ZOOM_SIZE, _("Zoom to &Selected"), "")
        self.view_menu.Append(ID_MENU_ZOOM_BED, _("Zoom to &Bed"), "")
        self.view_menu.AppendSeparator()

        self.view_menu.Append(ID_MENU_HIDE_GRID, _("Hide Grid"), "", wx.ITEM_CHECK)
        self.view_menu.Append(
            ID_MENU_HIDE_BACKGROUND, _("Hide Background"), "", wx.ITEM_CHECK
        )
        self.view_menu.Append(ID_MENU_HIDE_GUIDES, _("Hide Guides"), "", wx.ITEM_CHECK)
        self.view_menu.Append(ID_MENU_HIDE_PATH, _("Hide Paths"), "", wx.ITEM_CHECK)
        self.view_menu.Append(ID_MENU_HIDE_IMAGE, _("Hide Images"), "", wx.ITEM_CHECK)
        self.view_menu.Append(ID_MENU_HIDE_TEXT, _("Hide Text"), "", wx.ITEM_CHECK)
        self.view_menu.Append(ID_MENU_HIDE_FILLS, _("Hide Fills"), "", wx.ITEM_CHECK)
        self.view_menu.Append(
            ID_MENU_HIDE_STROKES, _("Hide Strokes"), "", wx.ITEM_CHECK
        )
        self.view_menu.Append(
            ID_MENU_HIDE_LINEWIDTH, _("No Stroke-Width Render"), "", wx.ITEM_CHECK
        )
        self.view_menu.Append(
            ID_MENU_HIDE_LASERPATH, _("Hide Laserpath"), "", wx.ITEM_CHECK
        )
        self.view_menu.Append(
            ID_MENU_HIDE_RETICLE, _("Hide Reticle"), "", wx.ITEM_CHECK
        )
        self.view_menu.Append(
            ID_MENU_HIDE_SELECTION, _("Hide Selection"), "", wx.ITEM_CHECK
        )
        self.view_menu.Append(ID_MENU_HIDE_ICONS, _("Hide Icons"), "", wx.ITEM_CHECK)
        self.view_menu.Append(ID_MENU_HIDE_TREE, _("Hide Tree"), "", wx.ITEM_CHECK)
        self.view_menu.Append(
            ID_MENU_PREVENT_CACHING, _("Do Not Cache Image"), "", wx.ITEM_CHECK
        )
        self.view_menu.Append(
            ID_MENU_PREVENT_ALPHABLACK,
            _("Do Not Alpha/Black Images"),
            "",
            wx.ITEM_CHECK,
        )
        self.view_menu.Append(
            ID_MENU_SCREEN_REFRESH, _("Do Not Refresh"), "", wx.ITEM_CHECK
        )
        self.view_menu.Append(
            ID_MENU_SCREEN_ANIMATE, _("Do Not Animate"), "", wx.ITEM_CHECK
        )
        self.view_menu.Append(ID_MENU_SCREEN_INVERT, _("Invert"), "", wx.ITEM_CHECK)
        self.view_menu.Append(ID_MENU_SCREEN_FLIPXY, _("Flip XY"), "", wx.ITEM_CHECK)

        self.main_menubar.Append(self.view_menu, _("View"))

        # ==========
        # PANE MENU
        # ==========

        self.panes_menu = wx.Menu()

        def toggle_pane(pane_toggle):
            def toggle(event=None):
                pane_obj = self._mgr.GetPane(pane_toggle)
                if pane_obj.IsShown():
                    if hasattr(pane_obj.window, "finalize"):
                        pane_obj.window.finalize()
                    pane_obj.Hide()
                    self._mgr.Update()
                    return
                pane_init = self.context.registered["pane/%s" % pane_toggle]
                self.on_pane_add(pane_init)

            return toggle

        submenus = {}
        for p in self.context.match("pane/.*"):
            pane = self.context.registered[p]
            submenu = None
            try:
                submenu_name = pane.submenu
                if submenu_name in submenus:
                    submenu = submenus[submenu_name]
                elif submenu_name is not None:
                    submenu = wx.Menu()
                    self.panes_menu.AppendSubMenu(submenu, submenu_name)
                    submenus[submenu_name] = submenu
            except AttributeError:
                pass
            menu_context = submenu if submenu is not None else self.panes_menu
            try:
                pane_name = pane.name
            except AttributeError:
                pane_name = p.split("/")[-1]

            try:
                pane_caption = pane.caption
            except AttributeError:
                pane_caption = pane_name[0].upper() + pane_name[1:] + "."

            id_new = wx.NewId()
            menu_item = menu_context.Append(id_new, pane_caption, "", wx.ITEM_CHECK)
            self.Bind(
                wx.EVT_MENU,
                toggle_pane(pane_name),
                id=id_new,
            )
            pane = self._mgr.GetPane(pane_name)
            try:
                menu_item.Check(pane.IsShown())
                pane.window.check = menu_item.Check
            except AttributeError:
                pass

        self.panes_menu.AppendSeparator()
        item = self.main_menubar.panereset = self.panes_menu.Append(
            ID_MENU_PANE_LOCK, _("Lock Panes"), "", wx.ITEM_CHECK
        )
        item.Check(self.context.pane_lock)
        self.panes_menu.AppendSeparator()
        self.main_menubar.panereset = self.panes_menu.Append(
            ID_MENU_PANE_RESET, _("Reset Panes"), ""
        )
        self.main_menubar.Append(self.panes_menu, _("Panes"))

        # ==========
        # TOOL MENU
        # ==========

        self.window_menu = wx.Menu()

        self.window_menu.executejob = self.window_menu.Append(
            ID_MENU_JOB, _("E&xecute Job"), ""
        )
        self.window_menu.simulate = self.window_menu.Append(
            ID_MENU_SIMULATE, _("&Simulate"), ""
        )
        self.window_menu.rasterwizard = self.window_menu.Append(
            ID_MENU_RASTER_WIZARD, _("&RasterWizard"), ""
        )
        self.window_menu.notes = self.window_menu.Append(ID_MENU_NOTES, _("&Notes"), "")
        self.window_menu.console = self.window_menu.Append(
            ID_MENU_CONSOLE, _("&Console"), ""
        )

        self.window_menu.navigation = self.window_menu.Append(
            ID_MENU_NAVIGATION, _("N&avigation"), ""
        )
        if self.context.has_feature("modifier/Camera"):
            self.window_menu.camera = self.window_menu.Append(
                ID_MENU_CAMERA, _("C&amera"), ""
            )
        self.window_menu.jobspooler = self.window_menu.Append(
            ID_MENU_SPOOLER, _("S&pooler"), ""
        )

        self.window_menu.controller = self.window_menu.Append(
            ID_MENU_CONTROLLER, _("C&ontroller"), ""
        )
        self.window_menu.devices = self.window_menu.Append(
            ID_MENU_DEVICE_MANAGER, _("&Devices"), ""
        )
        self.window_menu.config = self.window_menu.Append(
            ID_MENU_CONFIG, _("Confi&g"), ""
        )
        self.window_menu.preferences = self.window_menu.Append(
            wx.ID_PREFERENCES, _("Pr&eferences...\tCtrl-,"), ""
        )

        self.window_menu.keymap = self.window_menu.Append(
            ID_MENU_KEYMAP, _("&Keymap"), ""
        )
        self.window_menu.rotary = self.window_menu.Append(
            ID_MENU_ROTARY, _("Rotar&y"), ""
        )
        self.window_menu.usb = self.window_menu.Append(ID_MENU_USB, _("&USB"), "")

        self.window_menu.AppendSeparator()
        self.window_menu.windowreset = self.window_menu.Append(
            ID_MENU_WINDOW_RESET, _("Reset Windows"), ""
        )

        self.main_menubar.Append(self.window_menu, _("Tools"))

        # ==========
        # OSX-ONLY WINDOW MENU
        # ==========
        import platform

        if platform.system() == "Darwin":
            wt_menu = wx.Menu()
            self.main_menubar.Append(wt_menu, _("Window"))

        # ==========
        # HELP MENU
        # ==========
        self.help_menu = wx.Menu()

        def launch_help_osx(event=None):
            _resource_path = "help/meerk40t.help"
            if not os.path.exists(_resource_path):
                try:  # pyinstaller internal location
                    _resource_path = os.path.join(sys._MEIPASS, "help/meerk40t.help")
                except Exception:
                    pass
            if not os.path.exists(_resource_path):
                try:  # Mac py2app resource
                    _resource_path = os.path.join(os.environ["RESOURCEPATH"], "help/meerk40t.help")
                except Exception:
                    pass
            if os.path.exists(_resource_path):
                os.system("open %s" % _resource_path)
            else:
                dlg = wx.MessageDialog(
                    None,
                    _('Offline help file ("%s") was not found.') % _resource_path,
                    _("File Not Found"),
                    wx.OK | wx.ICON_WARNING,
                )
                dlg.ShowModal()
                dlg.Destroy()

        if platform.system() == "Darwin":
            self.help_menu.Append(
                wx.ID_HELP, _("&MeerK40t Help"), ""
            )
            self.Bind(wx.EVT_MENU, launch_help_osx, id=wx.ID_HELP)
            ONLINE_HELP = wx.NewId()
            self.help_menu.Append(ONLINE_HELP, _("&Online Help"), "")
            self.Bind(wx.EVT_MENU, lambda e: self.context("webhelp help\n"), id=ONLINE_HELP)
        else:
            self.help_menu.Append(wx.ID_HELP, _("&Help"), "")
            self.Bind(wx.EVT_MENU, lambda e: self.context("webhelp help\n"), id=wx.ID_HELP)

        self.help_menu.Append(ID_BEGINNERS, _("&Beginners' Help"), "")
        self.help_menu.Append(ID_HOMEPAGE, _("&Github"), "")
        self.help_menu.Append(ID_RELEASES, _("&Releases"), "")
        self.help_menu.Append(ID_FACEBOOK, _("&Facebook"), "")
        self.help_menu.Append(ID_DISCORD, _("&Discord"), "")
        self.help_menu.Append(ID_MAKERS_FORUM, _("&Makers Forum"), "")
        self.help_menu.Append(ID_IRC, _("&IRC"), "")
        self.help_menu.AppendSeparator()
        self.help_menu.Append(wx.ID_ABOUT, _("&About MeerK40t"), "")
        self.main_menubar.Append(self.help_menu, _("Help"))

        self.SetMenuBar(self.main_menubar)
        # Menu Bar end

        # ==========
        # BINDS
        # ==========
        self.Bind(wx.EVT_MENU, self.on_click_new, id=wx.ID_NEW)
        self.Bind(wx.EVT_MENU, self.on_click_open, id=wx.ID_OPEN)
        self.Bind(wx.EVT_MENU, self.on_click_import, id=ID_MENU_IMPORT)
        self.Bind(wx.EVT_MENU, self.on_click_save, id=wx.ID_SAVE)
        self.Bind(wx.EVT_MENU, self.on_click_save_as, id=wx.ID_SAVEAS)

        self.Bind(wx.EVT_MENU, self.on_click_close, id=wx.ID_CLOSE)
        self.Bind(wx.EVT_MENU, self.on_click_exit, id=wx.ID_EXIT)

        self.Bind(wx.EVT_MENU, self.on_click_zoom_out, id=ID_MENU_ZOOM_OUT)
        self.Bind(wx.EVT_MENU, self.on_click_zoom_in, id=ID_MENU_ZOOM_IN)
        self.Bind(wx.EVT_MENU, self.on_click_zoom_selected, id=ID_MENU_ZOOM_SIZE)
        self.Bind(wx.EVT_MENU, self.on_click_zoom_bed, id=ID_MENU_ZOOM_BED)

        self.Bind(
            wx.EVT_MENU, self.toggle_draw_mode(DRAW_MODE_GRID), id=ID_MENU_HIDE_GRID
        )
        self.Bind(
            wx.EVT_MENU,
            self.toggle_draw_mode(DRAW_MODE_BACKGROUND),
            id=ID_MENU_HIDE_BACKGROUND,
        )
        self.Bind(
            wx.EVT_MENU,
            self.toggle_draw_mode(DRAW_MODE_LINEWIDTH),
            id=ID_MENU_HIDE_LINEWIDTH,
        )
        self.Bind(
            wx.EVT_MENU, self.toggle_draw_mode(DRAW_MODE_GUIDES), id=ID_MENU_HIDE_GUIDES
        )
        self.Bind(
            wx.EVT_MENU, self.toggle_draw_mode(DRAW_MODE_PATH), id=ID_MENU_HIDE_PATH
        )
        self.Bind(
            wx.EVT_MENU, self.toggle_draw_mode(DRAW_MODE_IMAGE), id=ID_MENU_HIDE_IMAGE
        )
        self.Bind(
            wx.EVT_MENU, self.toggle_draw_mode(DRAW_MODE_TEXT), id=ID_MENU_HIDE_TEXT
        )
        self.Bind(
            wx.EVT_MENU, self.toggle_draw_mode(DRAW_MODE_FILLS), id=ID_MENU_HIDE_FILLS
        )
        self.Bind(
            wx.EVT_MENU,
            self.toggle_draw_mode(DRAW_MODE_LASERPATH),
            id=ID_MENU_HIDE_LASERPATH,
        )
        self.Bind(
            wx.EVT_MENU,
            self.toggle_draw_mode(DRAW_MODE_RETICLE),
            id=ID_MENU_HIDE_RETICLE,
        )
        self.Bind(
            wx.EVT_MENU,
            self.toggle_draw_mode(DRAW_MODE_SELECTION),
            id=ID_MENU_HIDE_SELECTION,
        )
        self.Bind(
            wx.EVT_MENU,
            self.toggle_draw_mode(DRAW_MODE_STROKES),
            id=ID_MENU_HIDE_STROKES,
        )
        self.Bind(
            wx.EVT_MENU, self.toggle_draw_mode(DRAW_MODE_ICONS), id=ID_MENU_HIDE_ICONS
        )
        self.Bind(
            wx.EVT_MENU, self.toggle_draw_mode(DRAW_MODE_TREE), id=ID_MENU_HIDE_TREE
        )
        self.Bind(
            wx.EVT_MENU,
            self.toggle_draw_mode(DRAW_MODE_CACHE),
            id=ID_MENU_PREVENT_CACHING,
        )
        self.Bind(
            wx.EVT_MENU,
            self.toggle_draw_mode(DRAW_MODE_ALPHABLACK),
            id=ID_MENU_PREVENT_ALPHABLACK,
        )
        self.Bind(
            wx.EVT_MENU,
            self.toggle_draw_mode(DRAW_MODE_REFRESH),
            id=ID_MENU_SCREEN_REFRESH,
        )
        self.Bind(
            wx.EVT_MENU,
            self.toggle_draw_mode(DRAW_MODE_ANIMATE),
            id=ID_MENU_SCREEN_ANIMATE,
        )
        self.Bind(
            wx.EVT_MENU,
            self.toggle_draw_mode(DRAW_MODE_INVERT),
            id=ID_MENU_SCREEN_INVERT,
        )
        self.Bind(
            wx.EVT_MENU,
            self.toggle_draw_mode(DRAW_MODE_FLIPXY),
            id=ID_MENU_SCREEN_FLIPXY,
        )

        self.Bind(
            wx.EVT_MENU,
            lambda v: self.context("window toggle About\n"),
            id=wx.ID_ABOUT,
        )
        self.Bind(
            wx.EVT_MENU,
            lambda v: self.context("window toggle Console\n"),
            id=ID_MENU_CONSOLE,
        )
        self.Bind(
            wx.EVT_MENU,
            lambda v: self.context("window toggle DeviceManager\n"),
            id=ID_MENU_DEVICE_MANAGER,
        )
        self.Bind(
            wx.EVT_MENU,
            lambda v: self.context("window toggle Keymap\n"),
            id=ID_MENU_KEYMAP,
        )
        self.Bind(
            wx.EVT_MENU,
            lambda v: self.context("window toggle Preferences\n"),
            id=wx.ID_PREFERENCES,
        )
        self.Bind(
            wx.EVT_MENU,
            lambda v: self.context("window toggle Notes\n"),
            id=ID_MENU_NOTES,
        )
        self.Bind(
            wx.EVT_MENU,
            lambda v: self.context("window toggle Navigation\n"),
            id=ID_MENU_NAVIGATION,
        )
        self.Bind(
            wx.EVT_MENU,
            lambda v: self.context("window toggle ExecuteJob 0\n"),
            id=ID_MENU_JOB,
        )
        if self.context.has_feature("modifier/Camera"):

            def launch_camera(event=None):
                v = self.context.setting(int, "camera_default", 0)
                self.context("window toggle -m {v} CameraInterface {v}\n".format(v=v))

            self.Bind(
                wx.EVT_MENU,
                launch_camera,
                id=ID_MENU_CAMERA,
            )
        self.Bind(
            wx.EVT_MENU,
            lambda v: self.context("window toggle -d Configuration\n"),
            id=ID_MENU_CONFIG,
        )
        self.Bind(
            wx.EVT_MENU,
            lambda v: self.context("window -p rotary/1 open Rotary\n"),
            id=ID_MENU_ROTARY,
        )
        self.Bind(
            wx.EVT_MENU,
            lambda v: self.context("window toggle -o Controller\n"),
            id=ID_MENU_CONTROLLER,
        )
        self.Bind(
            wx.EVT_MENU,
            lambda v: self.context("window toggle UsbConnect\n"),
            id=ID_MENU_USB,
        )
        self.Bind(
            wx.EVT_MENU,
            lambda v: self.context("window toggle JobSpooler\n"),
            id=ID_MENU_SPOOLER,
        )
        self.Bind(
            wx.EVT_MENU,
            lambda v: self.context("window toggle RasterWizard\n"),
            id=ID_MENU_RASTER_WIZARD,
        )

        def open_simulator(v=None):
            with wx.BusyInfo(_("Preparing simulation...")):
                self.context(
                    "plan0 copy preprocess validate blob preopt optimize\nwindow toggle Simulation 0\n"
                ),

        self.Bind(
            wx.EVT_MENU,
            open_simulator,
            id=ID_MENU_SIMULATE,
        )

        self.Bind(
            wx.EVT_MENU,
            lambda v: self.context("window reset *\n"),
            id=ID_MENU_WINDOW_RESET,
        )
        self.Bind(
            wx.EVT_MENU,
            self.on_pane_reset,
            id=ID_MENU_PANE_RESET,
        )
        self.Bind(
            wx.EVT_MENU,
            self.on_pane_lock,
            id=ID_MENU_PANE_LOCK,
        )

        self.Bind(
            wx.EVT_MENU,
            lambda e: self.context("webhelp beginners\n"),
            id=ID_BEGINNERS,
        )
        self.Bind(
            wx.EVT_MENU,
            lambda e: self.context("webhelp main\n"),
            id=ID_HOMEPAGE,
        )
        self.Bind(
            wx.EVT_MENU,
            lambda e: self.context("webhelp releases\n"),
            id=ID_RELEASES,
        )
        self.Bind(
            wx.EVT_MENU,
            lambda e: self.context("webhelp makers\n"),
            id=ID_MAKERS_FORUM,
        )
        self.Bind(
            wx.EVT_MENU,
            lambda e: self.context("webhelp facebook\n"),
            id=ID_FACEBOOK,
        )
        self.Bind(
            wx.EVT_MENU,
            lambda e: self.context("webhelp discord\n"),
            id=ID_DISCORD,
        )
        self.Bind(
            wx.EVT_MENU,
            lambda e: self.context("webhelp irc\n"),
            id=ID_IRC,
        )

        self.add_language_menu()

        self.context.setting(int, "draw_mode", 0)
        m = self.GetMenuBar().FindItemById(ID_MENU_HIDE_FILLS)
        m.Check(self.context.draw_mode & DRAW_MODE_FILLS != 0)
        m = self.GetMenuBar().FindItemById(ID_MENU_HIDE_GUIDES)
        m.Check(self.context.draw_mode & DRAW_MODE_GUIDES != 0)
        m = self.GetMenuBar().FindItemById(ID_MENU_HIDE_BACKGROUND)
        m.Check(self.context.draw_mode & DRAW_MODE_BACKGROUND != 0)
        m = self.GetMenuBar().FindItemById(ID_MENU_HIDE_LINEWIDTH)
        m.Check(self.context.draw_mode & DRAW_MODE_LINEWIDTH != 0)
        m = self.GetMenuBar().FindItemById(ID_MENU_HIDE_GRID)
        m.Check(self.context.draw_mode & DRAW_MODE_GRID != 0)
        m = self.GetMenuBar().FindItemById(ID_MENU_HIDE_LASERPATH)
        m.Check(self.context.draw_mode & DRAW_MODE_LASERPATH != 0)
        m = self.GetMenuBar().FindItemById(ID_MENU_HIDE_RETICLE)
        m.Check(self.context.draw_mode & DRAW_MODE_RETICLE != 0)
        m = self.GetMenuBar().FindItemById(ID_MENU_HIDE_SELECTION)
        m.Check(self.context.draw_mode & DRAW_MODE_SELECTION != 0)
        m = self.GetMenuBar().FindItemById(ID_MENU_HIDE_STROKES)
        m.Check(self.context.draw_mode & DRAW_MODE_STROKES != 0)
        m = self.GetMenuBar().FindItemById(ID_MENU_HIDE_ICONS)
        m.Check(self.context.draw_mode & DRAW_MODE_ICONS != 0)
        m = self.GetMenuBar().FindItemById(ID_MENU_HIDE_TREE)
        m.Check(self.context.draw_mode & DRAW_MODE_TREE != 0)
        m = self.GetMenuBar().FindItemById(ID_MENU_PREVENT_CACHING)
        m.Check(self.context.draw_mode & DRAW_MODE_CACHE != 0)
        m = self.GetMenuBar().FindItemById(ID_MENU_PREVENT_ALPHABLACK)
        m.Check(self.context.draw_mode & DRAW_MODE_ALPHABLACK != 0)
        m = self.GetMenuBar().FindItemById(ID_MENU_SCREEN_REFRESH)
        m.Check(self.context.draw_mode & DRAW_MODE_REFRESH != 0)
        m = self.GetMenuBar().FindItemById(ID_MENU_SCREEN_ANIMATE)
        m.Check(self.context.draw_mode & DRAW_MODE_ANIMATE != 0)
        m = self.GetMenuBar().FindItemById(ID_MENU_HIDE_PATH)
        m.Check(self.context.draw_mode & DRAW_MODE_PATH != 0)
        m = self.GetMenuBar().FindItemById(ID_MENU_HIDE_IMAGE)
        m.Check(self.context.draw_mode & DRAW_MODE_IMAGE != 0)
        m = self.GetMenuBar().FindItemById(ID_MENU_HIDE_TEXT)
        m.Check(self.context.draw_mode & DRAW_MODE_TEXT != 0)
        m = self.GetMenuBar().FindItemById(ID_MENU_SCREEN_FLIPXY)
        m.Check(self.context.draw_mode & DRAW_MODE_FLIPXY != 0)
        m = self.GetMenuBar().FindItemById(ID_MENU_SCREEN_INVERT)
        m.Check(self.context.draw_mode & DRAW_MODE_INVERT != 0)

    def add_language_menu(self):
        tl = wx.FileTranslationsLoader()
        trans = tl.GetAvailableTranslations("meerk40t")

        if trans:
            wxglade_tmp_menu = wx.Menu()
            i = 0
            for lang in self.context.app.supported_languages:
                language_code, language_name, language_index = lang
                m = wxglade_tmp_menu.Append(wx.ID_ANY, language_name, "", wx.ITEM_RADIO)
                if i == self.context.language:
                    m.Check(True)

                def language_update(q):
                    return lambda e: self.context.app.update_language(q)

                self.Bind(wx.EVT_MENU, language_update(i), id=m.GetId())
                if language_code not in trans and i != 0:
                    m.Enable(False)
                i += 1
            self.main_menubar.Append(wxglade_tmp_menu, _("Languages"))

    def on_active_change(self, origin, active):
        self.__set_titlebar()

    def window_close_veto(self):
        if self.usb_running:
            message = _("The device is actively sending data. Really quit?")
            answer = wx.MessageBox(
                message, _("Currently Sending Data..."), wx.YES_NO | wx.CANCEL, None
            )
            if answer != wx.YES:
                return True  # VETO
        if self.needs_saving:
            message = _("Save changes to project before closing?\n\n"
                        "Your changes will be lost if you do not save them.")
            answer = wx.MessageBox(
                message, _("Save Project..."), wx.YES_NO | wx.CANCEL, None
            )
            if answer == wx.YES:
                self.context("dialog_save\n")
            if answer == wx.CANCEL:
                return True  # VETO
        return False

    def window_close(self):
        context = self.context

        context.perspective = self._mgr.SavePerspective()
        for pane in self._mgr.GetAllPanes():
            if pane.IsShown():
                if hasattr(pane.window, "finalize"):
                    pane.window.finalize()
        self._mgr.UnInit()

        if context.print_shutdown:
            context.channel("shutdown").watch(print)

        self.context.close("module/Scene")

        context.unlisten("export-image", self.on_export_signal)

        context.unlisten("device;noactive", self.on_device_noactive)
        context.unlisten("pipe;failing", self.on_usb_error)
        context.unlisten("pipe;running", self.on_usb_running)
        context.unlisten("pipe;usb_status", self.on_usb_state_text)
        context.unlisten("pipe;thread", self.on_pipe_state)
        context.unlisten("spooler;thread", self.on_spooler_state)
        context.unlisten("warning", self.on_warning_signal)

        context.unlisten("active", self.on_active_change)
        context.unlisten("modified", self.on_invalidate_save)
        context.unlisten("altered", self.on_invalidate_save)

        self.context("quit\n")

    def on_invalidate_save(self, origin, *args):
        self.needs_saving = True
        app = self.context.app.GetTopWindow()
        if isinstance(app, wx.TopLevelWindow):
            app.OSXSetModified(self.needs_saving)

    def validate_save(self):
        self.needs_saving = False
        app = self.context.app.GetTopWindow()
        if isinstance(app, wx.TopLevelWindow):
            app.OSXSetModified(self.needs_saving)

    def on_warning_signal(self, origin, message, caption, style):
        dlg = wx.MessageDialog(
            None,
            message,
            caption,
            style,
        )
        dlg.ShowModal()
        dlg.Destroy()

    def on_device_noactive(self, origin, value):
        dlg = wx.MessageDialog(
            None,
            _("No active device existed. Add a primary device."),
            _("Active Device"),
            wx.OK | wx.ICON_WARNING,
        )
        dlg.ShowModal()
        dlg.Destroy()

    def on_usb_error(self, origin, value):
        if value == 5:
            device = origin.split("/")[-1]
            self.context("window open -os %s Controller\n" % device)
            dlg = wx.MessageDialog(
                None,
                _("All attempts to connect to USB have failed."),
                _("Usb Connection Problem."),
                wx.OK | wx.ICON_WARNING,
            )
            dlg.ShowModal()
            dlg.Destroy()

    def on_usb_running(self, origin, value):
        self.usb_running = value

    def on_usb_state_text(self, origin, value):
        self.main_statusbar.SetStatusText(_("Usb: %s") % value, 0)

    def on_pipe_state(self, origin, state):
        if state == self.pipe_state:
            return
        self.pipe_state = state

        self.main_statusbar.SetStatusText(
            _("Controller: %s") % self.context.kernel.get_text_thread_state(state), 1
        )

    def on_spooler_state(self, origin, value):
        self.main_statusbar.SetStatusText(
            _("Spooler: %s") % self.context.get_text_thread_state(value), 2
        )

    def on_export_signal(self, origin, frame):
        image_width, image_height, frame = frame
        if frame is not None:
            elements = self.context.elements
            from PIL import Image

            img = Image.fromarray(frame)
            obj = SVGImage()
            obj.image = img
            obj.image_width = image_width
            obj.image_height = image_height
            elements.add_elem(obj)

    def __set_titlebar(self):
        device_name = ""
        device_version = ""
        if self.context is not None:
            device_version = self.context.device_version
            device_name = str(self.context.device_name)
        try:
            active = self.context.active
            _spooler, _input_driver, _output = self.context.registered[
                "device/%s" % active
            ]
            self.SetTitle(
                _("%s v%s      (%s -> %s -> %s)")
                % (
                    device_name,
                    device_version,
                    _spooler.name,
                    _input_driver.type,
                    _output.type,
                )
            )
        except (KeyError, AttributeError):
            self.SetTitle(_("%s v%s") % (device_name, device_version))

    def __set_properties(self):
        # begin wxGlade: MeerK40t.__set_properties
        self.__set_titlebar()
        self.main_statusbar.SetStatusWidths([-1] * self.main_statusbar.GetFieldsCount())
        _icon = wx.NullIcon
        _icon.CopyFromBitmap(icon_meerk40t.GetBitmap())
        self.SetIcon(_icon)
        # statusbar fields
        main_statusbar_fields = ["Status"]
        for i in range(len(main_statusbar_fields)):
            self.main_statusbar.SetStatusText(main_statusbar_fields[i], i)

    def load_or_open(self, filename):
        """
        Loads recent file name given. If the filename cannot be opened attempts open dialog at last known location.
        """
        if os.path.exists(filename):
            try:
                self.load(filename)
            except PermissionError:
                self.tryopen(filename)
        else:
            self.tryopen(filename)

    def tryopen(self, filename):
        """
        Loads an open dialog at given filename to load data.
        """
        files = self.context.load_types()
        default_file = os.path.basename(filename)
        default_dir = os.path.dirname(filename)

        with wx.FileDialog(
            self,
            _("Open"),
            defaultDir=default_dir,
            defaultFile=default_file,
            wildcard=files,
            style=wx.FD_OPEN | wx.FD_FILE_MUST_EXIST,
        ) as fileDialog:
            fileDialog.SetFilename(default_file)
            if fileDialog.ShowModal() == wx.ID_CANCEL:
                return  # the user changed their mind
            pathname = fileDialog.GetPath()
            self.load(pathname)

    def populate_recent_menu(self):
        if not hasattr(self, "recent_file_menu"):
            return  # No menu, cannot populate.

        for i in range(self.recent_file_menu.MenuItemCount):
            self.recent_file_menu.Remove(self.recent_file_menu.FindItemByPosition(0))
        context = self.context
        if context.file0 is not None and len(context.file0):
            self.recent_file_menu.Append(ID_MENU_FILE0, "&1   " + context.file0, "")
            self.Bind(
                wx.EVT_MENU,
                lambda e: self.load_or_open(context.file0),
                id=ID_MENU_FILE0,
            )
        if context.file1 is not None and len(context.file1):
            self.recent_file_menu.Append(ID_MENU_FILE1, "&2   " + context.file1, "")
            self.Bind(
                wx.EVT_MENU,
                lambda e: self.load_or_open(context.file1),
                id=ID_MENU_FILE1,
            )
        if context.file2 is not None and len(context.file2):
            self.recent_file_menu.Append(ID_MENU_FILE2, "&3   " + context.file2, "")
            self.Bind(
                wx.EVT_MENU,
                lambda e: self.load_or_open(context.file2),
                id=ID_MENU_FILE2,
            )
        if context.file3 is not None and len(context.file3):
            self.recent_file_menu.Append(ID_MENU_FILE3, "&4   " + context.file3, "")
            self.Bind(
                wx.EVT_MENU,
                lambda e: self.load_or_open(context.file3),
                id=ID_MENU_FILE3,
            )
        if context.file4 is not None and len(context.file4):
            self.recent_file_menu.Append(ID_MENU_FILE4, "&5   " + context.file4, "")
            self.Bind(
                wx.EVT_MENU,
                lambda e: self.load_or_open(context.file4),
                id=ID_MENU_FILE4,
            )
        if context.file5 is not None and len(context.file5):
            self.recent_file_menu.Append(ID_MENU_FILE5, "&6   " + context.file5, "")
            self.Bind(
                wx.EVT_MENU,
                lambda e: self.load_or_open(context.file5),
                id=ID_MENU_FILE5,
            )
        if context.file6 is not None and len(context.file6):
            self.recent_file_menu.Append(ID_MENU_FILE6, "&7   " + context.file6, "")
            self.Bind(
                wx.EVT_MENU,
                lambda e: self.load_or_open(context.file6),
                id=ID_MENU_FILE6,
            )
        if context.file7 is not None and len(context.file7):
            self.recent_file_menu.Append(ID_MENU_FILE7, "&8   " + context.file7, "")
            self.Bind(
                wx.EVT_MENU,
                lambda e: self.load_or_open(context.file7),
                id=ID_MENU_FILE7,
            )
        if context.file8 is not None and len(context.file8):
            self.recent_file_menu.Append(ID_MENU_FILE8, "&9   " + context.file8, "")
            self.Bind(
                wx.EVT_MENU,
                lambda e: self.load_or_open(context.file8),
                id=ID_MENU_FILE8,
            )
        if context.file9 is not None and len(context.file9):
            self.recent_file_menu.Append(ID_MENU_FILE9, "1&0 " + context.file9, "")
            self.Bind(
                wx.EVT_MENU,
                lambda e: self.load_or_open(context.file9),
                id=ID_MENU_FILE9,
            )
        if self.recent_file_menu.MenuItemCount != 0:
            self.recent_file_menu.AppendSeparator()
            self.recent_file_menu.Append(ID_MENU_FILE_CLEAR, _("Clear Recent"), "")
            self.Bind(wx.EVT_MENU, lambda e: self.clear_recent(), id=ID_MENU_FILE_CLEAR)

    def clear_recent(self):
        for i in range(10):
            try:
                setattr(self.context, "file" + str(i), "")
            except IndexError:
                break
        self.populate_recent_menu()

    def set_file_as_recently_used(self, pathname):
        recent = list()
        for i in range(10):
            recent.append(getattr(self.context, "file" + str(i)))
        recent = [r for r in recent if r is not None and r != pathname and len(r) > 0]
        recent.insert(0, pathname)
        for i in range(10):
            try:
                setattr(self.context, "file" + str(i), recent[i])
            except IndexError:
                break
        self.populate_recent_menu()

    def clear(self):
        context = self.context
        self.working_file = None
        self.validate_save()
        context.elements.clear_all()
        self.context(".laserpath_clear\n")

    def clear_and_open(self, pathname):
        self.clear()
<<<<<<< HEAD
        self.load(pathname)
        self.working_file = pathname
        self.set_file_as_recently_used(self.working_file)
=======
        if self.load(pathname):
            try:
                if self.context.uniform_svg and pathname.lower().endswith("svg"):
                    # or (len(elements) > 0 and "meerK40t" in elements[0].values):
                    # TODO: Disabled uniform_svg, no longer detecting namespace.
                    self.working_file = pathname
                    self.validate_save()
            except AttributeError:
                pass
>>>>>>> 1ce2e79b

    def load(self, pathname):
        self.context.setting(bool, "auto_note", True)
        self.context.setting(bool, "uniform_svg", False)
        self.context.setting(float, "svg_ppi", 96.0)
        with wx.BusyInfo(_("Loading File...")):
            n = self.context.elements.note
            try:
                results = self.context.load(
                    pathname,
                    channel=self.context.channel("load"),
                    svg_ppi=self.context.svg_ppi,
                )
            except SyntaxError as e:
                dlg = wx.MessageDialog(
                    None,
                    str(e.msg),
                    _("File is Malformed."),
                    wx.OK | wx.ICON_WARNING,
                )
                dlg.ShowModal()
                dlg.Destroy()
                return False
            if results:
                self.set_file_as_recently_used(pathname)
                if n != self.context.elements.note and self.context.auto_note:
                    self.context("window open Notes\n")  # open/not toggle.
                return True
            return False

    def on_drop_file(self, event):
        """
        Drop file handler

        Accepts multiple files drops.
        """
        accepted = 0
        rejected = 0
        rejected_files = []
        for pathname in event.GetFiles():
            if self.load(pathname):
                accepted += 1
            else:
                rejected += 1
                rejected_files.append(pathname)
        if rejected != 0:
            reject = "\n".join(rejected_files)
            err_msg = _("Some files were unrecognized:\n%s") % reject
            dlg = wx.MessageDialog(
                None, err_msg, _("Error encountered"), wx.OK | wx.ICON_ERROR
            )
            dlg.ShowModal()
            dlg.Destroy()

    def on_size(self, event):
        if self.context is None:
            return
        self.Layout()

    def on_focus_lost(self, event):
        self.context("-laser\nend\n")
        # event.Skip()

    def on_click_new(self, event=None):  # wxGlade: MeerK40t.<event_handler>
        self.clear()

    def on_click_open(self, event=None):  # wxGlade: MeerK40t.<event_handler>
        self.context("dialog_load\n")

    def on_click_import(self, event=None):  # wxGlade: MeerK40t.<event_handler>
        self.context("dialog_import\n")

    def on_click_stop(self, event=None):
        self.context("estop\n")

    def on_click_pause(self, event=None):
        self.context("pause\n")

    def on_click_save(self, event):
        if self.working_file is None:
            self.on_click_save_as(event)
        else:
            self.set_file_as_recently_used(self.working_file)
            self.validate_save()
            self.context.save(self.working_file)

    def on_click_save_as(self, event=None):
        self.context("dialog_save\n")

    def on_click_close(self, event=None):
        try:
            window = self.context.app.GetTopWindow().FindFocus().GetTopLevelParent()
            if window is self:
                return
            window.Close(False)
        except RuntimeError:
            pass

    def on_click_exit(self, event=None):  # wxGlade: MeerK40t.<event_handler>
        try:
            self.Close()
        except RuntimeError:
            pass

    def on_click_zoom_out(self, event=None):  # wxGlade: MeerK40t.<event_handler>
        """
        Zoomout button press
        """
        self.context("scene zoom %f\n" % (1.0 / 1.5))

    def on_click_zoom_in(self, event=None):  # wxGlade: MeerK40t.<event_handler>
        """
        Zoomin button press
        """
        self.context("scene zoom %f\n" % 1.5)

    def on_click_zoom_selected(self, event=None):  # wxGlade: MeerK40t.<event_handler>
        """
        Zoom scene to selected items.
        """
        elements = self.context.elements
        bbox = elements.selected_area()
        if bbox is None:
            self.on_click_zoom_bed(event=event)
        else:
            x_delta = (bbox[2]-bbox[0]) * 0.04
            y_delta = (bbox[3]-bbox[1]) * 0.04
            self.context(
                "scene focus %f %f %f %f\n" %
                (
                    bbox[0] - x_delta,
                    bbox[1] - y_delta,
                    bbox[2] + x_delta,
                    bbox[3] + y_delta,
                )
            )

    def on_click_zoom_bed(self, event=None):  # wxGlade: MeerK40t.<event_handler>
        """
        Zoom scene to bed size.
        """
        self.context("scene focus -4% -4% 104% 104%\n")

    def toggle_draw_mode(self, bits):
        """
        Toggle the draw mode.
        :param bits: Bit to toggle.
        :return: Toggle function.
        """

        def toggle(event=None):
            self.context.draw_mode ^= bits
            self.context.signal("draw_mode", self.context.draw_mode)
            self.context.signal("refresh_scene")

        return toggle

    def apply_rotary_scale(self):
        r = self.context.get_context("rotary/1")
        sx = r.scale_x
        sy = r.scale_y
        spooler, input_driver, output = self.context.root.device()

        mx = Matrix(
            "scale(%f, %f, %f, %f)"
            % (sx, sy, input_driver.current_x, input_driver.current_y)
        )
        for element in self.context.root.elements.elems():
            try:
                element *= mx
                element.node.modified()
            except AttributeError:
                pass<|MERGE_RESOLUTION|>--- conflicted
+++ resolved
@@ -338,7 +338,7 @@
                 pathname = fileDialog.GetPath()
                 gui.load(pathname)
 
-        @context.console_command("dialog_save", hidden=True)
+        @context.console_command("dialog_save_as", hidden=True)
         def save_dialog(**kwargs):
             files = context.save_types()
             with wx.FileDialog(
@@ -356,6 +356,15 @@
                 gui.validate_save()
                 gui.working_file = pathname
                 gui.set_file_as_recently_used(gui.working_file)
+
+        @context.console_command("dialog_save", hidden=True)
+        def save_or_save_as(**kwargs):
+            if gui.working_file is None:
+                context('.dialog_save_as\n')
+            else:
+                gui.set_file_as_recently_used(gui.working_file)
+                gui.validate_save()
+                context.save(gui.working_file)
 
         @context.console_command("dialog_import_egv", hidden=True)
         def evg_in_dialog(**kwargs):
@@ -1768,7 +1777,7 @@
                 break
         self.populate_recent_menu()
 
-    def clear(self):
+    def clear_project(self):
         context = self.context
         self.working_file = None
         self.validate_save()
@@ -1776,12 +1785,7 @@
         self.context(".laserpath_clear\n")
 
     def clear_and_open(self, pathname):
-        self.clear()
-<<<<<<< HEAD
-        self.load(pathname)
-        self.working_file = pathname
-        self.set_file_as_recently_used(self.working_file)
-=======
+        self.clear_projcet()
         if self.load(pathname):
             try:
                 if self.context.uniform_svg and pathname.lower().endswith("svg"):
@@ -1791,7 +1795,6 @@
                     self.validate_save()
             except AttributeError:
                 pass
->>>>>>> 1ce2e79b
 
     def load(self, pathname):
         self.context.setting(bool, "auto_note", True)
@@ -1856,7 +1859,7 @@
         # event.Skip()
 
     def on_click_new(self, event=None):  # wxGlade: MeerK40t.<event_handler>
-        self.clear()
+        self.clear_project()
 
     def on_click_open(self, event=None):  # wxGlade: MeerK40t.<event_handler>
         self.context("dialog_load\n")
@@ -1871,15 +1874,10 @@
         self.context("pause\n")
 
     def on_click_save(self, event):
-        if self.working_file is None:
-            self.on_click_save_as(event)
-        else:
-            self.set_file_as_recently_used(self.working_file)
-            self.validate_save()
-            self.context.save(self.working_file)
+        self.context("dialog_save\n")
 
     def on_click_save_as(self, event=None):
-        self.context("dialog_save\n")
+        self.context("dialog_save_as\n")
 
     def on_click_close(self, event=None):
         try:
