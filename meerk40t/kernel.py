--- conflicted
+++ resolved
@@ -752,24 +752,9 @@
         self.clear_persistent()
         self.close_subpaths()
 
-<<<<<<< HEAD
     def register_choices(self, sheet, choices):
         """
         Service register choices command registration.
-=======
-        # Registered Commands.
-        self.commands = []
-        self.console_job = Job(
-            job_name="kernel.console.ticks",
-            process=self._console_job_tick,
-            interval=0.05,
-        )
-        self._current_directory = "."
-        self._console_buffer = ""
-        self.queue = []
-        self._console_channel = self.channel("console", timestamp=True)
-        self.console_channel_file = None
->>>>>>> a0c4fe7d
 
         Uses the current registration to register the choices.
         @param sheet: Name of choices being registered
@@ -1113,7 +1098,6 @@
         self._console_buffer = ""
         self.queue = []
         self._console_channel = self.channel("console", timestamp=True)
-        self._console_channel.timestamp = True
         self.console_channel_file = None
 
         self.current_directory = "."
