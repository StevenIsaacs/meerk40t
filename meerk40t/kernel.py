import datetime
import functools
import inspect
import os
import re
import threading
import time
from collections import deque
from threading import Lock, Thread
from typing import Any, Callable, Dict, Generator, List, Optional, Tuple, Union

from .svgelements import Color

STATE_UNKNOWN = -1
STATE_INITIALIZE = 0
STATE_IDLE = 1
STATE_ACTIVE = 2
STATE_BUSY = 3
STATE_PAUSE = 4
STATE_END = 5
STATE_SUSPEND = 6  # Controller is suspended.
STATE_WAIT = 7  # Controller is waiting for something. This could be aborted.
STATE_TERMINATE = 10

LIFECYCLE_SHUTDOWN = 1000
LIFECYCLE_INIT = 0
LIFECYCLE_KERNEL_PREREGISTER = 100
LIFECYCLE_KERNEL_REGISTER = 101
LIFECYCLE_KERNEL_CONFIGURE = 102
LIFECYCLE_KERNEL_PREBOOT = 200
LIFECYCLE_KERNEL_BOOT = 201
LIFECYCLE_KERNEL_POSTBOOT = 202
LIFECYCLE_KERNEL_PRESTART = 300
LIFECYCLE_KERNEL_START = 301
LIFECYCLE_KERNEL_POSTSTART = 302
LIFECYCLE_KERNEL_READY = 303
LIFECYCLE_KERNEL_FINISHED = 304
LIFECYCLE_KERNEL_PREMAIN = 400
LIFECYCLE_KERNEL_MAINLOOP = 401
LIFECYCLE_KERNEL_PRESHUTDOWN = 900

LIFECYCLE_SERVICE_ADDED = 50
LIFECYCLE_SERVICE_ATTACHED = 100
LIFECYCLE_SERVICE_ASSIGNED = 101
LIFECYCLE_SERVICE_DETACHED = 200

LIFECYCLE_MODULE_OPENED = 100
LIFECYCLE_MODULE_CLOSED = 200


def kernel_lifecycle_name(lifecycle):
    if lifecycle == LIFECYCLE_INIT:
        return "init"
    if lifecycle == LIFECYCLE_KERNEL_PREREGISTER:
        return "preregister"
    if lifecycle == LIFECYCLE_KERNEL_REGISTER:
        return "register"
    if lifecycle == LIFECYCLE_KERNEL_CONFIGURE:
        return "configure"
    if lifecycle == LIFECYCLE_KERNEL_PREBOOT:
        return "preboot"
    if lifecycle == LIFECYCLE_KERNEL_BOOT:
        return "boot"
    if lifecycle == LIFECYCLE_KERNEL_POSTBOOT:
        return "postboot"
    if lifecycle == LIFECYCLE_KERNEL_PRESTART:
        return "prestart"
    if lifecycle == LIFECYCLE_KERNEL_START:
        return "start"
    if lifecycle == LIFECYCLE_KERNEL_POSTSTART:
        return "poststart"
    if lifecycle == LIFECYCLE_KERNEL_READY:
        return "ready"
    if lifecycle == LIFECYCLE_KERNEL_FINISHED:
        return "finished"
    if lifecycle == LIFECYCLE_KERNEL_PREMAIN:
        return "premain"
    if lifecycle == LIFECYCLE_KERNEL_MAINLOOP:
        return "mainloop"
    if lifecycle == LIFECYCLE_KERNEL_PRESHUTDOWN:
        return "preshutdown"
    if lifecycle == LIFECYCLE_SHUTDOWN:
        return "shutdown"


def service_lifecycle_name(lifecycle):
    if lifecycle >= LIFECYCLE_SHUTDOWN:
        return "shutdown"
    if lifecycle >= LIFECYCLE_SERVICE_DETACHED:
        return "detached"
    if lifecycle >= LIFECYCLE_SERVICE_ASSIGNED:
        return "assigned"
    if lifecycle >= LIFECYCLE_SERVICE_ATTACHED:
        return "attached"
    if lifecycle >= LIFECYCLE_SERVICE_ADDED:
        return "added"
    if lifecycle >= LIFECYCLE_INIT:
        return "init"


_cmd_parse = [
    ("OPT", r"-([a-zA-Z]+)"),
    ("LONG", r"--([^ ,\t\n\x09\x0A\x0C\x0D]+)"),
    ("QPARAM", r"\"(.*?)\""),
    ("PARAM", r"([^ ,\t\n\x09\x0A\x0C\x0D]+)"),
    ("SKIP", r"[ ,\t\n\x09\x0A\x0C\x0D]+"),
]
_CMD_RE = re.compile("|".join("(?P<%s>%s)" % pair for pair in _cmd_parse))


class Module:
    """
    Modules are a generic lifecycle object. These are registered in the kernel as modules and when open() is called for
    a context. When close() is called on the context, it will close and delete references to the opened module and call
    module_close().

    If an opened module is tries to open() a second time in a context with the same name, and it was never closed.
    The device restore() function is called for the device, with the same args and kwargs that would have been called
    on __init__().

    Multiple instances of a module can be opened but this requires a different initialization name. Modules are not
    expected to modify their contexts.
    """

    def __init__(
        self,
        context: "Context",
        name: str = None,
        registered_path: str = None,
        *args,
        **kwargs,
    ):
        self.context = context
        self.name = name
        self.registered_path = registered_path
        self.state = STATE_INITIALIZE

    def __repr__(self):
        return '{class_name}({context}, name="{name}")'.format(
            class_name=self.__class__.__name__,
            context=repr(self.context),
            name=self.name,
        )

    def restore(self, *args, **kwargs):
        """Called with the same values of __init()__ on an attempted reopen of a module with the same name at the
        same context."""
        pass

    def module_open(self, *args, **kwargs):
        """Initialize() is called after open() to setup the module and allow it to register various hooks into the
        kernelspace."""
        pass

    def module_close(self, *args, **kwargs):
        """Finalize is called after close() to unhook various kernelspace hooks. This will happen if kernel is being
        shutdown or if this individual module is being closed on its own."""
        pass

    def add_module_delegate(self, delegate):
        self.context.kernel.add_delegate(delegate, self)


class Context:
    """
    Contexts serve as path-relevant snapshots of the kernel. These are are the primary interaction between the modules
    and the kernel. They permit getting other contexts of the kernel as well. This should serve as the primary interface
    code between the kernel and the modules.

    Contexts store the persistent settings and settings from at their path locations.

    Contexts have attribute settings located at .<setting> and so long as this setting does not begin with _ or
    'implicit' it will be reloaded when .setting() is called for the given attribute. This should be called by any
    module that intends access to an attribute even if it was already called.
    """

    def __init__(self, kernel: "Kernel", path: str):
        self._kernel = kernel
        self._path = path
        self._state = STATE_UNKNOWN
        self.opened = {}

        self.console_argument = console_argument
        self.console_option = console_option

    def __repr__(self):
        return "Context('%s')" % self._path

    def __call__(self, data: str, **kwargs):
        return self._kernel.console(data)

    # ==========
    # PATH INFORMATION
    # ==========

    def abs_path(self, subpath: str) -> str:
        """
        The absolute path function determines the absolute path of the given subpath within the current path of the
        context.

        :param subpath: relative path to the path at this context
        :return:
        """
        subpath = str(subpath)
        if subpath.startswith("/"):
            return subpath[1:]
        if self._path is None or self._path == "/":
            return subpath
        return "%s/%s" % (self._path, subpath)

    def derive(self, path: str) -> "Context":
        """
        Derive a subpath context.

        :param path:
        :return:
        """
        return self._kernel.get_context(self.abs_path(path))

    @property
    def root(self) -> "Context":
        return self.get_context("/")

    @property
    def path(self) -> str:
        return self._path

    @property
    def kernel(self) -> "Kernel":
        return self._kernel

    @property
    def _(self):
        return self._kernel.translation

    def get_context(self, path) -> "Context":
        """
        Get a context at a given path location.

        :param path: path location to get a context.
        :return:
        """
        return self._kernel.get_context(path)

    def derivable(self) -> Generator[str, None, None]:
        """
        Generate all sub derived paths.

        :return:
        """
        for e in self._kernel.derivable(self._path):
            yield e

    def subpaths(self) -> Generator["Context", None, None]:
        """
        Generate all subpaths of the current context with their path name and the relevant context.
        """
        for e in list(self._kernel.contexts):
            if e.startswith(self._path):
                yield e, self._kernel.contexts[e]

    def close_subpaths(self) -> None:
        """
        Find all subpaths of the current context and delete them.

        This is not a maintenance operation. It's needed for rare instances during shutdown. All contexts will be
        shutdown, this prevents normal shutdown procedure.
        """
        for e in list(self._kernel.contexts):
            if e.startswith(self._path):
                del self._kernel.contexts[e]

    def destroy(self):
        self.clear_persistent()
        self.close_subpaths()

    # ==========
    # PERSISTENT SETTINGS.
    # ==========

    def setting(self, setting_type, key, default=None) -> Any:
        """
        Registers a setting to be used between modules.

        If the setting exists, its value remains unchanged.
        If the setting exists in the persistent storage that value is used.
        If there is no settings value, the default will be used.

        :param setting_type: int, float, str, or bool value
        :param key: name of the setting
        :param default: default value for the setting to have.
        :return: load_value
        """
        if hasattr(self, key) and getattr(self, key) is not None:
            return getattr(self, key)

        # Key is not located in the attr. Load the value.
        if not key.startswith("_"):
            load_value = self._kernel.read_persistent(
                setting_type, self.abs_path(key), default
            )
        else:
            load_value = default
        setattr(self, key, load_value)
        return load_value

    def flush(self) -> None:
        """
        Commit any and all values currently stored as attr for this object to persistent storage.
        """
        from .svgelements import Color

        props = [k for k, v in vars(self.__class__).items() if isinstance(v, property)]
        for attr in dir(self):
            if attr.startswith("_"):
                continue
            if attr in props:
                continue
            value = getattr(self, attr)
            if value is None:
                continue
            if isinstance(value, (int, bool, str, float, Color)):
                self._kernel.write_persistent(self.abs_path(attr), value)

    def load_persistent_object(self, obj: Any) -> None:
        """
        Loads values of the persistent attributes, at this context and assigns them to the provided object.

        The attribute type of the value depends on the provided object value default values.

        :param obj:
        :return:
        """

        from .svgelements import Color

        for attr in dir(obj):
            if attr.startswith("_"):
                continue
            obj_value = getattr(obj, attr)

            if not isinstance(obj_value, (int, float, str, bool, Color)):
                continue
            load_value = self._kernel.read_persistent(
                type(obj_value), self.abs_path(attr)
            )
            try:
                setattr(obj, attr, load_value)
                setattr(self, attr, load_value)
            except AttributeError:
                pass

    def clear_persistent(self) -> None:
        """
        Delegate to Kernel to clear the persistent settings located at this context.
        """
        self._kernel.clear_persistent(self._path)

    def write_persistent(
        self, key: str, value: Union[int, float, str, bool, Color]
    ) -> None:
        """
        Delegate to Kernel to write the given key at this context to persistent settings. This is typically done during
        shutdown but there are a variety of reasons to force this call early.

        If the persistence object is not yet established this function cannot succeed.
        """
        self._kernel.write_persistent(self.abs_path(key), value)

    def set_attrib_keys(self) -> None:
        """
        Iterate all the entries keys for the registered persistent settings, adds a None attribute for any key that
        exists.

        :return:
        """
        for k in self._kernel.keylist(self._path):
            if not hasattr(self, k):
                setattr(self, k, None)

    # ==========
    # CONTROL: Deprecated.
    # ==========

    def execute(self, control: str) -> None:
        """
        Execute the given control code relative to the path of this context.

        :param control: Function to execute relative to the current position.
        :return:
        """
        try:
            funct = self._kernel.lookup(self.abs_path("control/%s" % control))
        except KeyError:
            return
        funct()

    # ==========
    # DELEGATES
    # ==========

    def register(self, path: str, obj: Any) -> None:
        """
        Delegate to Kernel
        """
        self._kernel.register(path, obj)

    def unregister(self, path: str) -> None:
        """
        Delegate to Kernel
        """
        self._kernel.unregister(path)

    def console_command(self, *args, **kwargs) -> Callable:
        """
        Delegate to Kernel

        Uses current context to be passed to the console_command being registered.
        """
        return console_command(self._kernel, *args, **kwargs)

    def console_command_remove(self, *args, **kwargs) -> Callable:
        """
        Delegate to Kernel

        Uses current context to be passed to the console_command being removed.
        """
        return console_command_remove(self._kernel, *args, **kwargs)

    @property
    def contexts(self) -> Dict[str, "Context"]:
        return self._kernel.contexts

    def has_feature(self, feature: str) -> bool:
        """
        Return whether or not this is a registered feature within the kernel.

        :param feature: feature to check if exists in kernel.
        :return:
        """
        return self.lookup(feature) is not None

    def find(self, *args):
        """
        Delegate of Kernel match.

        :param matchtext:  regex matchtext to locate.
        :param suffix: provide the suffix of the match only.
        :yield: matched entries.
        """
        yield from self._kernel.find(*args)

    def match(self, matchtext: str, suffix: bool = False) -> Generator[str, None, None]:
        """
        Delegate of Kernel match.

        :param matchtext:  regex matchtext to locate.
        :param suffix: provide the suffix of the match only.
        :yield: matched entries.
        """
        yield from self._kernel.match(matchtext, suffix)

    def lookup(self, *args) -> Any:
        """
        Lookup a value in the kernel or services.

        @param args: arguments
        @return:
        """
        return self._kernel.lookup(*args)

    def lookup_all(self, *args) -> Any:
        """
        Lookup all matching values in the kernel or services.

        @param args: arguments
        @return:
        """
        yield from self._kernel.lookup_all(*args)

    def console(self, data: str) -> None:
        """
        Call the Kernel's Console with the given data.

        Note: '\n' is usually used to execute these functions and this is not added by default.
        """
        self._kernel.console(data)

    def schedule(self, job: Union["Job", Any]) -> None:
        """
        Call the Kernel's Scheduler with the given job.
        """
        self._kernel.schedule(job)

    def unschedule(self, job: Union["Job", Any]) -> None:
        """
        Unschedule a given job.

        This is often unneeded if the job completes on it's own, it will be removed from the scheduler.
        """
        self._kernel.unschedule(job)

    def threaded(
        self,
        func: Callable,
        *args,
        thread_name: str = None,
        result: Callable = None,
        daemon: bool = False,
    ):
        """
        Calls a thread to be registered in the kernel.

        Registered threads must complete before shutdown can be completed. These will told to stop and waited on until
        completion.

        The result function will be called with any returned result func.
        """
        return self._kernel.threaded(
            func,
            *args,
            thread_name=thread_name,
            result=result,
            daemon=daemon,
        )

    # ==========
    # MODULES
    # ==========

    def get_open(self, path: str) -> Union["Module", None]:
        """
        Finds a loaded instance. Or returns None if not such instance.

        Note: 'name' is not necessarily the type of instance. It could be the named value of the instance.

        :param path: The opened path to find the given instance.
        :return: The instance, if found, otherwise None.
        """
        try:
            return self.opened[path]
        except KeyError:
            return None

    def open(self, registered_path: str, *args, **kwargs) -> "Module":
        """
        Opens a registered module with the same instance path as the registered path.

        This is fairly standard but should not be used if the goal would be to open the same module several times.
        Unless those modules are being opened at different contexts.

        :param registered_path: registered path of the given module.
        :param args: args to open the module with.
        :param kwargs: kwargs to open the module with.
        :return:
        """
        return self.open_as(registered_path, registered_path, *args, **kwargs)

    def open_as(
        self, registered_path: str, instance_path: str, *args, **kwargs
    ) -> "Module":
        """
        Opens a registered module. If that module already exists it returns the already open module.

        Instance_name is the name under which this given module is opened.

        If the module already exists, the restore function is called on that object (if restore() exists), with the same
        args and kwargs that were intended for the init() routine.

        :param registered_path: path of object being opened.
        :param instance_path: instance_path of object.
        :param args: Args to pass to newly opened module.
        :param kwargs: Kwargs to pass to newly opened module.
        :return: Opened module.
        """
        try:
            find = self.opened[instance_path]
            try:
                # Module found, attempt restore call.
                find.restore(*args, **kwargs)
            except AttributeError:
                pass
            return find
        except KeyError:
            # Module not found.
            pass

        open_object = self._kernel.lookup(registered_path)
        if open_object is None:
            raise ValueError

        instance = open_object(self, instance_path, *args, **kwargs)
        instance.registered_path = registered_path

        # Call module_open lifecycle event.
        self.kernel.set_module_lifecycle(instance, LIFECYCLE_MODULE_OPENED)

        return instance

    def close(self, instance_path: str, *args, **kwargs) -> None:
        """
        Closes an opened module instance. Located at the instance_path location.

        This calls the close() function on the object (which may not exist). Then calls module_close() on the module,
        which should exist.

        :param instance_path: Instance path to close.
        :return:
        """
        try:
            instance = self.opened[instance_path]
        except KeyError:
            return  # Nothing to close.
        # Call module_close lifecycle event.
        self.kernel.set_module_lifecycle(instance, LIFECYCLE_MODULE_CLOSED)

    # ==========
    # SIGNALS DELEGATES
    # ==========

    def signal(self, code: str, *message) -> None:
        """
        Send Signal to all registered listeners.

        :param code: Code to delegate at this given context location.
        :param message: Message to send.
        :return:
        """
        self._kernel.signal(code, self._path, *message)

    def last_signal(self, code: str) -> Tuple:
        """
        Returns the last signal at the given code.

        :param code: Code to delegate at this given context location.
        :return: message value of the last signal sent for that code.
        """
        return self._kernel.last_signal(code, self._path)

    def listen(
        self,
        signal: str,
        process: Callable,
        lifecycle_object: Union["Service", Module, None] = None,
    ) -> None:
        """
        Listen at a particular signal with a given process.

        :param signal: Signal code to listen for
        :param process: listener to be attached
        :return:
        """
        self._kernel.listen(signal, self._path, process, lifecycle_object)

    def unlisten(self, signal: str, process: Callable):
        """
        Unlisten to a particular signal with a given process.

        This should be called on the ending of the lifecycle of whatever process listened to the given signal.

        :param signal: Signal to unlisten for.
        :param process: listener that is to be detached.
        :return:
        """
        self._kernel.unlisten(signal, self._path, process)

    # ==========
    # CHANNEL DELEGATES
    # ==========

    def channel(self, channel: str, *args, **kwargs) -> "Channel":
        """
        Return a channel from the kernel location

        :param channel: Channel to be opened.
        :return: Channel object that is opened.
        """
        return self._kernel.channel(channel, *args, **kwargs)

    def console_function(self, data: str) -> "ConsoleFunction":
        """
        Returns a function that calls a console command. This serves as a Job to be used in Scheduler or simply a
        function with the command as the str form.
        """
        return ConsoleFunction(self, data)


class Service(Context):
    """
    A service is a context that with additional capabilities. These get registered by a domain in the kernel as a
    particular aspect. For example, .device or .gui could be a service and this service would be found at that attribute
    at for any context. A service does not exist pathwise at a particular domain. The path is the saving/loading
    location for persistent settings. This also allows several services to be registered for the same domain. These are
    swapped with the activate_service commands in the kernel.

    Each service has its own registered lookup of data. This extends the lookup of the kernel but only for those
    services which are currently active. This extends to various types of things that are registered in the kernel such
    as choices and console commands. The currently active service can modify these simply by being activated.

    Unlike contexts which can be derived or gotten at a particular path. Services can be directly instanced.
    """

    def __init__(self, kernel: "Kernel", path: str, registered_path: str = None):
        super().__init__(kernel, path)
        kernel.register_as_context(self)
        self.registered_path = registered_path
        self._registered = {}

    def __str__(self):
        if hasattr(self, "label"):
            return self.label
        return "Service('{path}', {rpath})".format(
            path=self._path, rpath=self.registered_path
        )

    def service_attach(self, *args, **kwargs):
        pass

    def service_detach(self, *args, **kwargs):
        pass

    def shutdown(self, *args, **kwargs):
        """
        Called by kernel during shutdown process for all services.
        @param args:
        @param kwargs:
        @return:
        """
        pass

    def register(self, path: str, obj: Any) -> None:
        """
        Registers an element within this service.

        :param path:
        :param obj:
        :return:
        """
        self._registered[path] = obj
        try:
            obj.sub_register(self)
        except AttributeError:
            pass
        self._kernel.lookup_change(path)

    def unregister(self, path: str) -> None:
        """
        Unregister an element within this service.

        @param path: Path to unregister
        @return:
        """
        del self._registered[path]
        self._kernel.lookup_change(path)

    def console_command(self, *args, **kwargs) -> Callable:
        """
        Service console command registration.

        Uses the current registration to register the given command.
        """
        return console_command(self, *args, **kwargs)

    def console_command_remove(self, *args, **kwargs) -> Callable:
        """
        Delegate to Kernel

        Uses current context to be passed to the console_command being removed.
        """
        return console_command_remove(self, *args, **kwargs)

    def destroy(self):
        self.kernel.set_service_lifecycle(self, LIFECYCLE_SHUTDOWN)
        self.clear_persistent()
        self.close_subpaths()

    def register_choices(self, sheet, choices):
        """
        Service register choices command registration.

        Uses the current registration to register the choices.
        @param sheet: Name of choices being registered
        @param choices: list of choices
        @return:
        """
        Kernel.register_choices(self, sheet, choices)

    def add_service_delegate(self, delegate):
        self.kernel.add_delegate(delegate, self)


class Kernel:
    """
    The Kernel serves as the central hub of communication between different objects within the system, stores the
    main lookup of registered objects, as well as providing a scheduler, signals, channels, and a command console to be
    used within the system.

    The Kernel stores a persistence object, thread interactions, contexts, a translation routine, a run_later operation,
    jobs for the scheduler, listeners for signals, channel information, a list of devices, registered commands.
    """

    def __init__(
        self, name: str, version: str, profile: str, path: str = "/", config=None
    ):
        """
        Initialize the Kernel. This sets core attributes of the ecosystem that are accessible to all modules.

        Name: The application name.
        Version: The version number of the application.
        Profile: The name to save our data under (this is often the same as app name).
        Path: The path prefix to silently add to all data. This allows the same profile to be used without the same data
        Config: This is the persistence object used to save. While official agnostic, it's actually strikingly identical
                    to a wx.Config object.
        """
        self.name = name
        self.profile = profile
        self.version = version
        self._path = path

        # Boot State
        self._booted = False
        self._shutdown = False

        # Store the plugins for the kernel. During lifecycle events all plugins will be called with the new lifecycle
        self._kernel_plugins = []
        self._service_plugins = {}
        self._module_plugins = {}

        # All established contexts.
        self.contexts = {}

        # All registered threads.
        self.threads = {}
        self.thread_lock = Lock()

        # All established delegates
        self.delegates = []

        # All registered lookups within the kernel.
        self._clean_lookup = Job(
            process=self._registered_data_changed,
            job_name="kernel.lookup.clean",
            interval=0.3,
            times=1,
            run_main=True,
        )
        self._registered = {}
        self.lookups = {}
        self.lookup_previous = {}
        self._dirty_paths = []
        self._lookup_lock = Lock()

        # The translation object to be overridden by any valid translation functions
        self.translation = lambda e: e

        # The function used to process the signals. This is useful if signals should be kept to a single thread.
        self.run_later = lambda execute, op: execute(op)
        self.state = STATE_INITIALIZE

        # Scheduler
        self.jobs = {}
        self.scheduler_thread = None

        # Signal Listener
        self.signal_job = None
        self.listeners = {}
        self._adding_listeners = []
        self._removing_listeners = []
        self._last_message = {}
        self._signal_lock = Lock()
        self._message_queue = {}
        self._is_queue_processing = False

        # Channels
        self.channels = {}

        # Console Commands.
        self.commands = []
        self.console_job = Job(
            job_name="kernel.console.ticks",
            process=self._console_job_tick,
            interval=0.05,
        )
        self._console_buffer = ""
        self.queue = []
        self._console_channel = self.channel("console", timestamp=True)
        self._console_channel.timestamp = True
        self.console_channel_file = None

        self._current_directory = "."

        # Persistent Settings
        if config is not None:
            self.set_config(config)
        else:
            self._config = None

        # Arguments Objects
        self.args = None

        self.console_argument = console_argument
        self.console_option = console_option

    def __str__(self):
        return "Kernel()"

    def __setitem__(self, key: str, value: Union[str, int, bool, float, Color]):
        """
        Kernel value settings. If Config is registered this will be persistent.

        :param key: Key to set.
        :param value: Value to set
        :return: None
        """
        if isinstance(key, str):
            self.write_persistent(key, value)

    def __getitem__(
        self, item: Union[Tuple, str]
    ) -> Union[str, int, bool, float, Color]:
        """
        Kernel value get. If Config is set registered this will be persistent.

        As a shorthand any float, int, string, or bool set with this will also be found at kernel.item

        :param item:
        :return:
        """
        if isinstance(item, tuple):
            if len(item) == 2:
                t, key = item
                return self.read_persistent(t, key)
            else:
                t, key, default = item
                return self.read_persistent(t, key, default)
        return self.read_item_persistent(item)

    def open_safe(self, *args):
        try:
            return open(*args)
        except PermissionError:
            from os import chdir

            original = os.getcwd()
            chdir(get_safe_path(self.name, True))
            print(
                "Changing working directory from %s to %s."
                % (str(original), str(os.getcwd()))
            )
            return open(*args)

    def _start_debugging(self) -> None:
        """
        Debug function hooks all functions within the device with a debug call that saves the data to the disk and
        prints that information.

        :return:
        """
        import datetime
        import functools
        import types

        filename = "{name}-debug-{date:%Y-%m-%d_%H_%M_%S}.txt".format(
            name=self.name, date=datetime.datetime.now()
        )
        debug_file = self.open_safe(filename, "a")
        debug_file.write("\n\n\n")

        def debug(func: Callable, obj: Any) -> Callable:
            @functools.wraps(func)
            def wrapper_debug(*args, **kwargs):
                args_repr = [repr(a) for a in args]

                kwargs_repr = ["%s=%s" % (k, v) for k, v in kwargs.items()]
                signature = ", ".join(args_repr + kwargs_repr)
                start = "Calling %s.%s(%s)" % (str(obj), func.__name__, signature)
                debug_file.write(start + "\n")
                print(start)
                t = time.time()
                value = func(*args, **kwargs)
                t = time.time() - t
                finish = "    %s returned %s after %fms" % (
                    func.__name__,
                    value,
                    t * 1000,
                )
                print(finish)
                debug_file.write(finish + "\n")
                debug_file.flush()
                return value

            return wrapper_debug

        context = self.root
        attach_list = [modules for modules, module_name in context.opened.items()]
        attach_list.append(self)
        for obj in attach_list:
            for attr in dir(obj):
                if attr.startswith("_"):
                    continue
                fn = getattr(obj, attr)
                if not isinstance(fn, types.FunctionType) and not isinstance(
                    fn, types.MethodType
                ):
                    continue
                setattr(obj, attr, debug(fn, obj))

    # ==========
    # PLUGIN API
    # ==========

    def add_plugin(self, plugin: Callable) -> None:
        """
        Accepts a plugin function. Plugins should accept two arguments: kernel and lifecycle.

        The kernel is a copy of this kernel as an instanced object and the lifecycle is the stage of the kernel
        in the program lifecycle. Plugins should be added during startup.

        The "added" lifecycle occurs during plugin add, and is the only lifecycle to care about a return value which
        in this case serves as a path. If provided this should be the path of a service provider to bind that plugin
        to the provided service. Unlike other plugins the provided plugin will be bound to the service returned.

        :param plugin:
        :return:
        """
        service_path = plugin(self, "service")
        module_path = plugin(self, "module")
        if service_path is not None:
            if service_path not in self._service_plugins:
                self._service_plugins[service_path] = list()
            plugins = self._service_plugins[service_path]
        elif module_path is not None:
            if module_path not in self._module_plugins:
                self._module_plugins[module_path] = list()
            plugins = self._module_plugins[module_path]
        else:
            plugins = self._kernel_plugins
        if plugin not in plugins:
            plugins.append(plugin)

    # ==========
    # SERVICES API
    # ==========

    def services(self, domain: str, active: bool = False):
        """
        Fetch the active or available servers from the kernel.lookup
        @param domain: domain of service to lookup
        @param active: look up active or available
        @return:
        """
        if active:
            try:
                return self._registered["service/{domain}/active".format(domain=domain)]
            except KeyError:
                return None
        else:
            try:
                return self._registered[
                    "service/{domain}/available".format(domain=domain)
                ]
            except KeyError:
                return []

    def services_active(self):
        """
        Generate a series of active services.

        @return: domain, service
        """
        matchtext = "service/(.*)/active"
        match = re.compile(matchtext)
        for r in list(self._registered):
            result = match.match(r)
            if result:
                yield result.group(1), self._registered[r]

    def services_available(self):
        """
        Generate a series of available services.

        @return: domain, service
        """
        matchtext = "service/(.*)/available"
        match = re.compile(matchtext)
        for r in list(self._registered):
            result = match.match(r)
            if result:
                yield result.group(1), self._registered[r]

    def remove_service(self, service: Service):
        self.set_service_lifecycle(service, LIFECYCLE_SHUTDOWN)
        for path, services in self.services_available():
            for i in range(len(services) - 1, -1, -1):
                s = services[i]
                if s is service:
                    del services[i]
                self.register(path, services)

    def add_service(
        self,
        domain: str,
        service: Service,
        registered_path: str = None,
        activate: bool = False,
    ):
        """
        Adds a reference to a service.

        @param domain: service domain
        @param service: service to add
        @param registered_path: original provider path of service being added to notify plugins
        @return:
        """
        services = self.services(domain)
        if not services:
            services = []
            activate = True

        services.append(service)
        service.registered_path = registered_path
        self.register("service/{domain}/available".format(domain=domain), services)
        self.set_service_lifecycle(service, LIFECYCLE_SERVICE_ADDED)
        if activate:
            self.activate(domain, service)

    def activate_service_path(self, domain: str, path: str, assigned: bool = False):
        """
        Activate service at domain and path.

        @param domain:
        @param path:
        @return:
        """
        services = self.services(domain)
        if services is None:
            raise ValueError

        index = -1
        for i, serv in enumerate(services):
            if serv.path == path:
                index = i
                break
        if index == -1:
            raise ValueError
        self.activate_service_index(domain, index, assigned)

    def activate_service_index(self, domain: str, index: int, assigned: bool = False):
        """
        Activate the service at the given domain and index.

        If there is a currently active service it will be detached and shutdown.

        @param domain: service domain name
        @param index: index of the service to activate.
        @return:
        """
        services = self.services(domain)
        if services is None:
            raise ValueError

        service = services[index]
        active = self.services(domain, True)
        if active is not None:
            if service is active:
                # Do not set to self
                return
        self.activate(domain, service, assigned)

    def activate(self, domain, service, assigned: bool = False):
        """
        Activate the service specified on the domain specified.

        @param domain: Domain at which to activate service
        @param service: service to activate
        @return:
        """
        # Deactivate anything on this domain.
        self.deactivate(domain)

        # Set service and attach.
        self.register("service/{domain}/active".format(domain=domain), service)

        self.set_service_lifecycle(service, LIFECYCLE_SERVICE_ATTACHED)

        # Set context values for the domain.
        setattr(self, domain, service)
        for context_name in self.contexts:
            # For every registered context, set the given domain to this service
            context = self.contexts[context_name]
            setattr(context, domain, service)

        # Update any lookup changes.
        self.lookup_changes(list(service._registered))

        # Signal activation
        self.signal("activate;{domain}".format(domain=domain), "/", service)

        if assigned:
            self.set_service_lifecycle(service, LIFECYCLE_SERVICE_ASSIGNED)

    def deactivate(self, domain):
        """
        Deactivate the service currently active at the given domain.

        @param domain: domain at which to deactivate the service.
        @return:
        """
        setattr(self, domain, None)
        active = self.services(domain, True)
        if active is not None:
            previous_active = active
            if previous_active is not None:
                self.set_service_lifecycle(previous_active, LIFECYCLE_SERVICE_DETACHED)
                self.lookup_changes(list(previous_active._registered))

            for context_name in self.contexts:
                # For every registered context, set the given domain to None.
                context = self.contexts[context_name]
                setattr(context, domain, None)
            self.signal(
                "deactivate;{domain}".format(domain=domain), "/", previous_active
            )

    # ==========
    # DELEGATES API
    # ==========

    def add_delegate(
        self, delegate: Any, lifecycle_object: Union[Module, Service, "Kernel"]
    ):
        """
        Adds delegate to the kernel that should cause the delegate to mimic the lifecycle
        of the selected object.

        @param delegate:
        @param lifecycle_object:
        @return:
        """
        self.delegates.append((delegate, lifecycle_object))
        self.update_linked_lifecycles(lifecycle_object)

    # ==========
    # LIFECYCLE MANAGEMENT
    # ==========

    @staticmethod
    def service_lifecycle_position(obj):
        try:
            return obj._service_lifecycle
        except AttributeError:
            return 0

    @staticmethod
    def module_lifecycle_position(obj):
        try:
            return obj._module_lifecycle
        except AttributeError:
            return 0

    @staticmethod
    def kernel_lifecycle_position(obj):
        try:
            return obj._kernel_lifecycle
        except AttributeError:
            return 0

    def get_linked_objects(self, obj: Any, object_list: list = None):
        """
        adds
        @param obj: Object to check for delegate links.
        @param object_list: list of objects being added to
        @return: object_list of linked delegates
        """
        if object_list is None:
            object_list = list()
        object_list.append(obj)
        for delegate, cookie in self.delegates:
            if cookie is obj:
                self.get_linked_objects(delegate, object_list)
        return object_list

    def update_linked_lifecycles(self, model):
        """
        Matches the lifecycle of the obj on the model.

        @param model: lifecycled object being mimicked
        @return:
        """
        if isinstance(model, Module):
            self.set_module_lifecycle(model, Kernel.module_lifecycle_position(model))
        elif isinstance(model, Service):
            self.set_service_lifecycle(model, Kernel.service_lifecycle_position(model))
        elif isinstance(model, Kernel):
            self.set_kernel_lifecycle(model, Kernel.kernel_lifecycle_position(model))

    def set_kernel_lifecycle(self, kernel, position, *args, **kwargs):
        """
        Sets the kernel's lifecycle object

        @param position: lifecycle position to set
        @param kernel: optional kernel if not kernel object directly
        @param args:
        @param kwargs:
        @return:
        """
        channel = self.channel("kernel-lifecycle")
        objects = self.get_linked_objects(kernel)
        klp = Kernel.kernel_lifecycle_position
        start = klp(kernel)
        end = position

        for k in objects:
            if klp(k) < LIFECYCLE_KERNEL_PREREGISTER <= end:
                k._kernel_lifecycle = LIFECYCLE_KERNEL_PREREGISTER
                if channel:
                    channel("kernel-preregister: {object}".format(object=str(k)))
                if hasattr(k, "preregister"):
                    k.preregister()
        if start < LIFECYCLE_KERNEL_PREREGISTER <= end:
            if channel:
                channel("(plugin) kernel-preregister")
            for plugin in self._kernel_plugins:
                plugin(kernel, "preregister")

        for k in objects:
            if klp(k) < LIFECYCLE_KERNEL_REGISTER <= end:
                k._kernel_lifecycle = LIFECYCLE_KERNEL_REGISTER
                if channel:
                    channel("kernel-registration: {object}".format(object=str(k)))
                if hasattr(k, "registration"):
                    k.registration()
        if start < LIFECYCLE_KERNEL_REGISTER <= end:
            if channel:
                channel("(plugin) kernel-register")
            for plugin in self._kernel_plugins:
                plugin(kernel, "register")

        for k in objects:
            if klp(k) < LIFECYCLE_KERNEL_CONFIGURE <= end:
                k._kernel_lifecycle = LIFECYCLE_KERNEL_CONFIGURE
                if channel:
                    channel("kernel-configure: {object}".format(object=str(k)))
                if hasattr(k, "configure"):
                    k.configure()
        if start < LIFECYCLE_KERNEL_CONFIGURE <= end:
            if channel:
                channel("(plugin) kernel-configure")
            for plugin in self._kernel_plugins:
                plugin(kernel, "configure")

        for k in objects:
            if klp(k) < LIFECYCLE_KERNEL_PREBOOT <= end:
                k._kernel_lifecycle = LIFECYCLE_KERNEL_PREBOOT
                if channel:
                    channel("kernel-preboot: {object}".format(object=str(k)))
                if hasattr(k, "preboot"):
                    k.preboot()
        if start < LIFECYCLE_KERNEL_PREBOOT <= end:
            if channel:
                channel("(plugin) kernel-preboot")
            for plugin in self._kernel_plugins:
                plugin(kernel, "preboot")

        for k in objects:
            if klp(k) < LIFECYCLE_KERNEL_BOOT <= end:
                k._kernel_lifecycle = LIFECYCLE_KERNEL_BOOT
                if channel:
                    channel("kernel-boot: {object} boot".format(object=str(k)))
                if hasattr(k, "boot"):
                    k.boot()
                self._signal_attach(k)
                self._lookup_attach(k)
        if start < LIFECYCLE_KERNEL_BOOT <= end:
            if channel:
                channel("(plugin) kernel-boot")
            for plugin in self._kernel_plugins:
                plugin(kernel, "boot")

        for k in objects:
            if klp(k) < LIFECYCLE_KERNEL_POSTBOOT <= end:
                k._kernel_lifecycle = LIFECYCLE_KERNEL_POSTBOOT
                if channel:
                    channel("kernel-postboot: {object}".format(object=str(k)))
                if hasattr(k, "postboot"):
                    k.postboot()
        if start < LIFECYCLE_KERNEL_POSTBOOT <= end:
            if channel:
                channel("(plugin) kernel-postboot")
            for plugin in self._kernel_plugins:
                plugin(kernel, "postboot")

        for k in objects:
            if klp(k) < LIFECYCLE_KERNEL_PRESTART <= end:
                k._kernel_lifecycle = LIFECYCLE_KERNEL_PRESTART
                if channel:
                    channel("kernel-prestart: {object}".format(object=str(k)))
                if hasattr(k, "prestart"):
                    k.prestart()
        if start < LIFECYCLE_KERNEL_PRESTART <= end:
            if channel:
                channel("(plugin) kernel-prestart")
            for plugin in self._kernel_plugins:
                plugin(kernel, "prestart")

        for k in objects:
            if klp(k) < LIFECYCLE_KERNEL_START <= end:
                k._kernel_lifecycle = LIFECYCLE_KERNEL_START
                if channel:
                    channel("kernel-start: {object}".format(object=str(k)))
                if hasattr(k, "start"):
                    k.start()
        if start < LIFECYCLE_KERNEL_START <= end:
            if channel:
                channel("(plugin) kernel-start")
            for plugin in self._kernel_plugins:
                plugin(kernel, "start")

        for k in objects:
            if klp(k) < LIFECYCLE_KERNEL_POSTSTART <= end:
                k._kernel_lifecycle = LIFECYCLE_KERNEL_POSTSTART
                if channel:
                    channel("kernel-poststart: {object}".format(object=str(k)))
                if hasattr(k, "poststart"):
                    k.poststart()
        if start < LIFECYCLE_KERNEL_POSTSTART <= end:
            if channel:
                channel("(plugin) kernel-poststart")
            for plugin in self._kernel_plugins:
                plugin(kernel, "poststart")

        for k in objects:
            if klp(k) < LIFECYCLE_KERNEL_PREMAIN <= end:
                k._kernel_lifecycle = LIFECYCLE_KERNEL_PREMAIN
                if channel:
                    channel("kernel-premain: {object}".format(object=str(k)))
                if hasattr(k, "premain"):
                    k.premain()
        if start < LIFECYCLE_KERNEL_PREMAIN <= end:
            if channel:
                channel("(plugin) kernel-premain")
            for plugin in self._kernel_plugins:
                plugin(kernel, "premain")

        for k in objects:
            if klp(k) < LIFECYCLE_KERNEL_MAINLOOP <= end:
                k._kernel_lifecycle = LIFECYCLE_KERNEL_MAINLOOP
                if channel:
                    channel("kernel-mainloop: {object}".format(object=str(k)))
                if hasattr(k, "mainloop"):
                    k.mainloop()
        if start < LIFECYCLE_KERNEL_MAINLOOP <= end:
            if channel:
                channel("(plugin) kernel-mainloop")
            for plugin in self._kernel_plugins:
                plugin(kernel, "mainloop")

        if start < LIFECYCLE_KERNEL_PRESHUTDOWN <= end:
            if channel:
                channel("(plugin) kernel-preshutdown")
            for plugin in self._kernel_plugins:
                plugin(kernel, "preshutdown")
        for k in objects:
            if klp(k) < LIFECYCLE_KERNEL_PRESHUTDOWN <= end:
                k._kernel_lifecycle = LIFECYCLE_KERNEL_PRESHUTDOWN
                if channel:
                    channel("kernel-preshutdown: {object}".format(object=str(k)))
                self._signal_detach(k)
                self._lookup_detach(k)
                if hasattr(k, "preshutdown"):
                    k.preshutdown()

        if start < LIFECYCLE_SHUTDOWN <= end:
            if channel:
                channel("(plugin) kernel-shutdown")
            for plugin in self._kernel_plugins:
                plugin(kernel, "shutdown")
        for k in objects:
            if klp(k) < LIFECYCLE_SHUTDOWN <= end:
                k._kernel_lifecycle = LIFECYCLE_SHUTDOWN
                if channel:
                    channel("kernel-shutdown: {object}".format(object=str(k)))
                self._signal_detach(k)
                self._lookup_detach(k)
                if hasattr(k, "shutdown"):
                    k.shutdown()

        for k in objects:
            k._kernel_lifecycle = end

    def set_service_lifecycle(self, service, position, *args, **kwargs):
        """
        Advances the lifecycle of the service to the given position. Any linked elements are advanced to this same
        position even if those delegates were added later. This will not call the lifecycle events more than once
        per object unless the lifecycle repeats (attached/detached).

        @param position: position lifecycle should be advanced to.
        @param service: service to advanced, if not this service.
        @param args: additional args
        @param kwargs: additional kwargs
        @return:
        """
        channel = self.channel("service-lifecycle")
        objects = self.get_linked_objects(service)
        slp = Kernel.service_lifecycle_position

        start = slp(service)
        end = position

        # Update objects: added
        for s in objects:
            if slp(s) < LIFECYCLE_SERVICE_ADDED <= end:
                s._service_lifecycle = LIFECYCLE_SERVICE_ADDED
                if channel:
                    channel("service-added: {object}".format(object=str(s)))
                if hasattr(s, "added"):
                    s.added(*args, **kwargs)

        # Update plugin: added
        if start < LIFECYCLE_SERVICE_ADDED <= end:
            start = LIFECYCLE_SERVICE_ADDED
            if channel:
                channel("(plugin) service-added: {object}".format(object=str(service)))
            try:
                for plugin in self._service_plugins[service.registered_path]:
                    plugin(service, "added")
            except (KeyError, AttributeError):
                pass

        # Update objects: service_detach
        attached_positions = (
            LIFECYCLE_SERVICE_ATTACHED,
            LIFECYCLE_SERVICE_ASSIGNED,
        )
        for s in objects:
            if (
                slp(s) in attached_positions and end not in attached_positions
            ):  # starting attached
                s._service_lifecycle = LIFECYCLE_SERVICE_DETACHED
                if channel:
                    channel("service-service_detach: {object}".format(object=str(s)))
                if hasattr(s, "service_detach"):
                    s.service_detach(*args, **kwargs)
                self._signal_detach(s)
                self._lookup_detach(s)

        # Update plugin: service_detach
        if start in attached_positions and end not in attached_positions:
            if channel:
                channel(
                    "(plugin) service-service_detach: {object}".format(
                        object=str(service)
                    )
                )
            start = LIFECYCLE_SERVICE_DETACHED
            try:
                for plugin in self._service_plugins[service.registered_path]:
                    plugin(service, "service_detach")
            except (KeyError, AttributeError):
                pass

        # Update objects: service_attach
        for s in objects:
            if (
                slp(s) not in attached_positions and end in attached_positions
            ):  # ending attached
                s._service_lifecycle = LIFECYCLE_SERVICE_ATTACHED
                if channel:
                    channel("service-service_attach: {object}".format(object=str(s)))
                if hasattr(s, "service_attach"):
                    s.service_attach(*args, **kwargs)
                self._signal_attach(s)
                self._lookup_attach(s)

        # Update plugin: service_attach
        if start not in attached_positions and end in attached_positions:
            if channel:
                channel(
                    "(plugin) service-service_attach: {object}".format(
                        object=str(service)
                    )
                )
            start = LIFECYCLE_SERVICE_ATTACHED
            try:
                for plugin in self._service_plugins[service.registered_path]:
                    plugin(service, "service_attach")
            except (KeyError, AttributeError):
                pass

        # Update objects: assigned
        for s in objects:
            if (
                slp(s) == LIFECYCLE_SERVICE_ATTACHED
                and end == LIFECYCLE_SERVICE_ASSIGNED
            ):
                s._service_lifecycle = LIFECYCLE_SERVICE_ASSIGNED
                if channel:
                    channel("service-assigned: {object}".format(object=str(s)))
                if hasattr(s, "assigned"):
                    s.assigned(*args, **kwargs)

        # Update plugin: assigned
        if start == LIFECYCLE_SERVICE_ATTACHED and end == LIFECYCLE_SERVICE_ASSIGNED:
            start = LIFECYCLE_SERVICE_ASSIGNED
            if channel:
                channel(
                    "(plugin) service-assigned: {object}".format(object=str(service))
                )
            try:
                for plugin in self._service_plugins[service.registered_path]:
                    plugin(service, "assigned")
            except (KeyError, AttributeError):
                pass

        # Update objects: service_shutdown
        for s in objects:
            if slp(s) < LIFECYCLE_SHUTDOWN <= end:
                s._service_lifecycle = LIFECYCLE_SHUTDOWN
                if channel:
                    channel("service-shutdown: {object}".format(object=str(s)))
                if hasattr(s, "shutdown"):
                    s.shutdown(*args, **kwargs)

        # Update plugin: shutdown
        if start < LIFECYCLE_SHUTDOWN <= end:
            if channel:
                channel(
                    "(plugin) service-shutdown: {object}".format(object=str(service))
                )
            start = LIFECYCLE_SHUTDOWN
            self.remove_service(service)
            try:
                for plugin in self._service_plugins[service.registered_path]:
                    plugin(service, "shutdown")
            except (KeyError, AttributeError):
                pass

        # Update objects: position
        for s in objects:
            s._service_lifecycle = end

    def set_module_lifecycle(self, module, position, *args, **kwargs):
        """
        Advances module's lifecycle to the given position. Calling any lifecycle events
        that are required in the process.

        @param position:
        @param module: optional module reference if not self.
        @param args:
        @param kwargs:
        @return:
        """
        channel = self.channel("module-lifecycle")
        objects = self.get_linked_objects(module)
        mlp = Kernel.module_lifecycle_position

        start = mlp(module)
        end = position

        # Update objects: opened
        for m in objects:
            if mlp(m) < LIFECYCLE_MODULE_OPENED <= end:
                m._module_lifecycle = LIFECYCLE_MODULE_OPENED
                if channel:
                    channel("module-module_open: {object}".format(object=str(m)))
                if hasattr(m, "module_open"):
                    m.module_open(*args, **kwargs)
                self._signal_attach(m)
                self._lookup_attach(m)

        # Update plugin: opened
        if start < LIFECYCLE_MODULE_OPENED <= end:
            if channel:
                channel(
                    "(plugin) module-module_open: {object}".format(object=str(module))
                )
            module.context.opened[module.name] = module
            try:
                for plugin in self._module_plugins[module.registered_path]:
                    plugin(module, "module_open")
            except (KeyError, AttributeError):
                pass

        # Update objects: closed
        for m in objects:
            if mlp(m) < LIFECYCLE_MODULE_CLOSED <= end:
                m._module_lifecycle = LIFECYCLE_MODULE_CLOSED
                if channel:
                    channel("module-module_closed: {object}".format(object=str(m)))
                if hasattr(m, "module_close"):
                    m.module_close(*args, **kwargs)
                self._signal_detach(m)
                self._lookup_detach(m)

        # Update plugin: closed
        if start < LIFECYCLE_MODULE_CLOSED <= end:
            if channel:
                channel(
                    "(plugin) module-module_close: {object}".format(object=str(module))
                )
            try:
                # If this is a module, we remove it from opened.
                del module.context.opened[module.name]
            except (KeyError, AttributeError):
                pass  # Nothing to close.
            try:
                for plugin in self._module_plugins[module.registered_path]:
                    plugin(module, "module_close")
            except (KeyError, AttributeError):
                pass

        # Update objects: shutdown
        for m in objects:
            if mlp(m) < LIFECYCLE_SHUTDOWN <= end:
                m._module_lifecycle = LIFECYCLE_SHUTDOWN
                if channel:
                    channel("module-shutdown: {object}".format(object=str(m)))
                if hasattr(m, "shutdown"):
                    m.shutdown()

        # Update plugin: shutdown
        if start < LIFECYCLE_SHUTDOWN <= end:
            if channel:
                channel("(plugin) module-shutdown: {object}".format(object=str(module)))
            try:
                for plugin in self._module_plugins[module.registered_path]:
                    plugin(module, "shutdown")
            except (KeyError, AttributeError):
                pass

        for m in objects:
            m._module_lifecycle = end

    # ==========
    # LIFECYCLE PROCESSES
    # ==========

    def __call__(self):
        self.set_kernel_lifecycle(self, LIFECYCLE_KERNEL_MAINLOOP)

    def preboot(self):
        self.command_boot()
        self.choices_boot()

    def boot(self) -> None:
        """
        Kernel boot sequence. This should be called after all the registered devices are established.

        :return:
        """
        self.scheduler_thread = self.threaded(self.run, "Scheduler")
        self.signal_job = self.add_job(
            run=self.process_queue,
            name="kernel.signals",
            interval=0.005,
            run_main=True,
            conditional=lambda: not self._is_queue_processing,
        )
        self._booted = True

    def postboot(self):
        self.batch_boot()
        if hasattr(self.args, "verbose") and self.args.verbose:
            self._start_debugging()

    def start(self):
        if hasattr(self.args, "set") and self.args.set is not None:
            # Set the variables requested here.
            for v in self.args.set:
                try:
                    attr = v[0]
                    value = v[1]
                    self.console("set %s %s\n" % (attr, value))
                except IndexError:
                    break

    def poststart(self):
        if hasattr(self.args, "execute") and self.args.execute:
            # Any execute code segments gets executed here.
            self.channel("console").watch(print)
            for v in self.args.execute:
                if v is None:
                    continue
                self.console(v.strip() + "\n")
            self.channel("console").unwatch(print)

        if hasattr(self.args, "batch") and self.args.batch:
            # If a batch file is specified it gets processed here.
            self.channel("console").watch(print)
            with self.args.batch as batch:
                for line in batch:
                    self.console(line.strip() + "\n")
            self.channel("console").unwatch(print)

    def premain(self):
        if hasattr(self.args, "console") and self.args.console:
            self.channel("console").watch(print)
            import sys

            async def aio_readline(loop):
                while not self._shutdown:
                    print(">>", end="", flush=True)

                    line = await loop.run_in_executor(None, sys.stdin.readline)
                    self.console("." + line + "\n")
                    if line in ("quit", "shutdown"):
                        break

            import asyncio

            loop = asyncio.get_event_loop()
            loop.run_until_complete(aio_readline(loop))
            loop.close()
            self.channel("console").unwatch(print)

    def preshutdown(self):
        channel = self.channel("shutdown")
        _ = self.translation

        # Close Modules
        for context_name in list(self.contexts):
            context = self.contexts[context_name]
            if context is None:
                continue
            for opened_name in list(context.opened):
                obj = context.opened[opened_name]
                if channel:
                    channel(
                        _("%s: Finalizing Module %s: %s")
                        % (str(context), opened_name, str(obj))
                    )
                self.set_module_lifecycle(
                    obj,
                    LIFECYCLE_SHUTDOWN,
                    None,
                    opened_name,
                    channel=channel,
                    shutdown=True,
                )

        for domain, services in self.services_available():
            for service in list(services):
                self.set_service_lifecycle(service, LIFECYCLE_SHUTDOWN)

    def shutdown(self):
        """
        Starts shutdown procedure.

        Suspends all signals.
        Each initialized context is flushed and shutdown.
        Each opened module within the context is stopped and closed.

        All threads are stopped.

        Any residual attached listeners are made warnings.

        :param channel:
        :return:
        """
        channel = self.channel("shutdown")
        self._shutdown = True
        self.state = STATE_END  # Terminates the Scheduler.

        _ = self.translation

        try:
            self.process_queue()  # Notify listeners of state.
        except RuntimeError:
            pass  # Runtime error for gui objects in the process of being killed.
        # Suspend Signals

        def signal(code, path, *message):
            if channel:
                channel(_("Suspended Signal: %s for %s" % (code, message)))

        self.signal = signal  # redefine signal function.

        def console(code):
            if channel:
                for c in code.split("\n"):
                    if c:
                        channel(_("Suspended Command: %s" % c))

        self.console = console  # redefine console signal

        self.process_queue()  # Process last events.

        # Context Flush and Shutdown
        for context_name in list(self.contexts):
            context = self.contexts[context_name]
            if context is None:
                continue
            if channel:
                channel(_("Saving Context State: '%s'") % str(context))
            context.flush()
            del self.contexts[context_name]
            if channel:
                channel(_("Context Shutdown Finished: '%s'") % str(context))
        try:
            del self._config
            if channel:
                channel(_("Destroying persistence object"))
        except AttributeError:
            if channel:
                channel(_("Could not destroy persistence object"))
            pass
        if channel:
            channel(_("Shutting down."))

        # Stop/Wait for all threads
        thread_count = 0
        for thread_name in list(self.threads):
            thread_count += 1
            try:
                thread = self.threads[thread_name]
            except KeyError:
                if channel:
                    channel(_("Thread %s exited safely") % thread_name)
                continue

            if not thread.is_alive:
                if channel:
                    channel(
                        _("WARNING: Dead thread %s still registered to %s.")
                        % (thread_name, str(thread))
                    )
                continue
            if channel:
                channel(_("Finishing Thread %s for %s") % (thread_name, str(thread)))
            try:
                if thread is threading.currentThread():
                    if channel:
                        channel(_("%s is the current shutdown thread") % thread_name)
                    continue
                if channel:
                    channel(_("Asking thread to stop."))
                thread.stop()
            except AttributeError:
                pass
            if not thread.daemon:
                if channel:
                    channel(_("Waiting for thread %s: %s") % (thread_name, str(thread)))
                thread.join()
                if channel:
                    channel(
                        _("Thread %s has finished. %s") % (thread_name, str(thread))
                    )
            else:
                if channel:
                    channel(
                        _("Thread %s is daemon. It will die automatically: %s")
                        % (thread_name, str(thread))
                    )
        if thread_count == 0:
            if channel:
                channel(_("No threads required halting."))

        for key, listener in self.listeners.items():
            if len(listener):
                if channel:
                    channel(
                        _("WARNING: Listener '%s' still registered to %s.")
                        % (key, str(listener))
                    )
        self._last_message = {}
        self.listeners = {}
        if (
            self.scheduler_thread != threading.current_thread()
        ):  # Join if not this thread.
            self.scheduler_thread.join()
        if channel:
            channel(_("Shutdown."))
        self._state = STATE_TERMINATE

    # ==========
    # REGISTRATION
    # ==========

    def find(self, *args):
        """
        Find registered path and objects that regex match the given matchtext

        :param args: parts of matchtext
        :return:
        """
        matchtext = "/".join(args)
        match = re.compile(matchtext)
        for domain, service in self.services_active():
            for r in service._registered:
                if match.match(r):
                    yield service._registered[r], r, list(r.split("/"))[-1]
        for r in self._registered:
            if match.match(r):
                yield self._registered[r], r, list(r.split("/"))[-1]

    def match(self, matchtext: str, suffix: bool = False) -> Generator[str, None, None]:
        """
        Lists all registered paths that regex match the given matchtext

        :param matchtext: match text to match.
        :param suffix: provide the suffix of the match only.
        :return:
        """
        match = re.compile(matchtext)
        for domain, service in self.services_active():
            for r in service._registered:
                if match.match(r):
                    if suffix:
                        yield list(r.split("/"))[-1]
                    else:
                        yield r
        for r in self._registered:
            if match.match(r):
                if suffix:
                    yield list(r.split("/"))[-1]
                else:
                    yield r

    def lookup(self, *args):
        """
        Lookup registered value from the registered dictionary checking the active devices first.

        @param args: parts of value
        @return:
        """
        value = "/".join(args)
        for domain, service in self.services_active():
            try:
                return service._registered[value]
            except KeyError:
                pass
        try:
            return self._registered[value]
        except KeyError:
            return None

    def lookup_all(self, *args):
        """
        Lookup registered values from the registered dictionary checking the active devices first.

        :param args: parts of matchtext
        :return:
        """
        for obj, name, sname in self.find(*args):
            yield obj

    def _remove_delegates(self, cookie: Any):
        """
        Remove any delegates bound to the given cookie.

        @param cookie:
        @return:
        """
        for i in range(len(self.delegates) - 1, -1, -1):
            delegate, ref = self.delegates[i]
            if cookie is ref:
                del self.delegates[i]

    def _lookup_detach(
        self,
        cookie: Any,
    ) -> None:
        """
        Detach all lookups associated with this cookie.

        @param cookie:
        @return:
        """
        for lookup in self.lookups:
            listens = self.lookups[lookup]
            for index, lul in enumerate(listens):
                listener, obj = lul
                if obj is cookie:
                    del listens[index]

    def _lookup_attach(
        self,
        scan_object: Union[Service, Module, None] = None,
        cookie: Any = None,
    ) -> None:
        """
        Attaches any lookups flagged as "@lookup_listener" to listen to that lookup.

        @param scan_object: Object to be scanned for looks to apply
        @param cookie: Cookie to attach these lookup listeners against
        @return:
        """
        if cookie is None:
            cookie = scan_object
        for attr in dir(scan_object):
            func = getattr(scan_object, attr)
            if hasattr(func, "lookup_decor"):
                for lul in func.lookup_decor:
                    self.add_lookup(lul, func, cookie)

    def add_lookup(self, matchtext: str, funct: Callable, cookie: Any):
        """
        Add matchtext equal lookup to call the given function bound to the given lifecycle object.

        @param matchtext:
        @param funct:
        @param cookie:
        @return:
        """
        if matchtext not in self.lookups:
            self.lookups[matchtext] = list()
        self.lookups[matchtext].append((funct, cookie))

    def lookup_changes(self, paths: List[str]) -> None:
        """
        Call for lookup changes, given a list of changed paths.

        @param paths:
        @return:
        """
        self.channel("lookup")(
            "Changed all: %s (%s)"
            % (str(paths), str(threading.currentThread().getName()))
        )
        with self._lookup_lock:
            if not self._dirty_paths:
                self.schedule(self._clean_lookup)
            self._dirty_paths.extend(paths)

    def lookup_change(self, path: str) -> None:
        """
        Manual call for lookup_change. Called during changing events register, unregister, activate_service, and the
        equal service events.

        @return:
        """
        self.channel("lookup")(
            "Changed %s (%s)" % (str(path), str(threading.currentThread().getName()))
        )
        with self._lookup_lock:
            if not self._dirty_paths:
                self.schedule(self._clean_lookup)
            self._dirty_paths.append(path)

    def _matchtext_is_dirty(self, matchtext: str) -> bool:
        match = re.compile(matchtext)
        for r in self._dirty_paths:
            if match.match(r):
                return True
        return False

    def _registered_data_changed(self, *args, **kwargs) -> None:
        """
        Triggered on events which can changed the registered data within the lookup.
        @return:
        """
        channel = self.channel("lookup")
        if channel:
            channel(
                "Lookup Change Processing (%s)"
                % (str(threading.currentThread().getName()))
            )
        with self._lookup_lock:
            for matchtext in self.lookups:
                if channel:
                    channel("Checking: %s" % matchtext)
                listeners = self.lookups[matchtext]
                try:
                    previous_matches = self.lookup_previous[matchtext]
                except KeyError:
                    previous_matches = None
                if previous_matches is not None and not self._matchtext_is_dirty(
                    matchtext
                ):
                    continue
                if channel:
                    channel("Differences for %s" % matchtext)
                new_matches = list(self.find(matchtext))
                if previous_matches != new_matches:
                    if channel:
                        channel("Values differ. %s" % matchtext)
                    self.lookup_previous[matchtext] = new_matches
                    for listener in listeners:
                        funct, lso = listener
                        funct(new_matches, previous_matches)
                else:
                    if channel:
                        channel("Values identical: %s" % matchtext)
            self._dirty_paths.clear()

    def register(self, path: str, obj: Any) -> None:
        """
        Register an element at a given subpath.
        If this Kernel is not root, then it is registered relative to this location.

        :param path: a "/" separated hierarchical index to the object
        :param obj: object to be registered
        :return:
        """
        self._registered[path] = obj
        try:
            obj.sub_register(self)
        except AttributeError:
            pass
        self.lookup_change(path)

    def unregister(self, path: str):
        del self._registered[path]
        self.lookup_change(path)

    # ==========
    # COMMAND REGISTRATION
    # ==========

    def console_command(self, *args, **kwargs) -> Callable:
        """
        Service console command registration.

        Uses the current registration to register the given command.
        """
        return console_command(self, *args, **kwargs)

    def console_command_remove(self, *args, **kwargs) -> Callable:
        """
        Delegate to Kernel

        Uses current context to be passed to the console_command being removed.
        """
        return console_command_remove(self, *args, **kwargs)

    # ==========
    # PATH & CONTEXTS
    # ==========

    def abs_path(self, subpath: str) -> str:
        """
        The absolute path function determines the absolute path of the given subpath within the current path.

        :param subpath: relative path to the path at this context
        :return:
        """
        subpath = str(subpath)
        if subpath.startswith("/"):
            subpath = subpath[1:]
        return "/%s/%s" % (self._path, subpath)

    @property
    def root(self) -> "Context":
        return self.get_context("/")

    def register_as_context(self, context):
        # If context get after boot, apply all services.
        for domain, service in self.services_active():
            setattr(context, domain, service)
        self.contexts[context.path] = context

    def get_context(self, path: str) -> Context:
        """
        Create a context derived from this kernel, at the given path.

        If this has been created previously, then return the previous object.

        :param path: path of context being gotten
        :return: Context object.
        """
        try:
            return self.contexts[path]
        except KeyError:
            pass
        derive = Context(self, path=path)
        self.register_as_context(derive)
        return derive

    def derivable(self, path: str) -> Generator[str, None, None]:
        """
        Finds all derivable paths within the config from the set path location.
        :param path:
        :return:
        """
        if self._config is None:
            return
        path = self.abs_path(path)
        self._config.SetPath(path)
        more, value, index = self._config.GetFirstGroup()
        while more:
            yield value
            more, value, index = self._config.GetNextGroup(index)
        self._config.SetPath("/")

    def read_item_persistent(self, key: str) -> Optional[str]:
        """Directly read from persistent storage the value of an item."""
        if self._config is None:
            return None
        return self._config.Read(self.abs_path(key))

    def read_persistent(
        self, t: type, key: str, default: Union[str, int, float, bool, Color] = None
    ) -> Any:
        """
        Directly read from persistent storage the value of an item.

        :param t: datatype.
        :param key: key used to reference item.
        :param default: default value if item does not exist.
        :return: value
        """
        if self._config is None:
            return default
        key = self.abs_path(key)
        if default is not None:
            if t == str:
                return self._config.Read(key, default)
            elif t == int:
                return self._config.ReadInt(key, default)
            elif t == float:
                return self._config.ReadFloat(key, default)
            elif t == bool:
                return self._config.ReadBool(key, default)
            elif t == Color:
                return Color(argb=self._config.ReadInt(key, default))
        else:
            if t == str:
                return self._config.Read(key)
            elif t == int:
                return self._config.ReadInt(key)
            elif t == float:
                return self._config.ReadFloat(key)
            elif t == bool:
                return self._config.ReadBool(key)
            elif t == Color:
                return Color(argb=self._config.ReadInt(key))
        return default

    def write_persistent(self, key: str, value: Union[str, int, float, bool, Color]):
        """
        Directly write the value to persistent storage.

        :param key: The item key being read.
        :param value: the value of the item.
        """
        if self._config is None:
            return
        key = self.abs_path(key)
        if isinstance(value, str):
            self._config.Write(key, value)
        elif isinstance(value, int):
            self._config.WriteInt(key, value)
        elif isinstance(value, float):
            self._config.WriteFloat(key, value)
        elif isinstance(value, bool):
            self._config.WriteBool(key, value)
        elif isinstance(value, Color):
            self._config.WriteInt(key, value.argb)

    def clear_persistent(self, path: str):
        if self._config is None:
            return
        path = self.abs_path(path)
        self._config.DeleteGroup(path)

    def delete_persistent(self, key: str):
        if self._config is None:
            return
        key = self.abs_path(key)
        self._config.DeleteEntry(key)

    def load_persistent_string_dict(
        self, path: str, dictionary: Optional[Dict] = None, suffix: bool = False
    ) -> Dict:
        if dictionary is None:
            dictionary = dict()
        for k in list(self.keylist(path)):
            item = self.read_item_persistent(k)
            if suffix:
                k = k.split("/")[-1]
            dictionary[k] = item
        return dictionary

    def keylist(self, path: str, suffix: bool = False) -> Generator[str, None, None]:
        """
        Get all keys located at the given path location. The keys are listed in absolute path locations.

        @param path: Path to check for keys.
        @param suffix:  Should only the suffix be yielded.
        @return:
        """
        if self._config is None:
            return
        path = self.abs_path(path)
        self._config.SetPath(path)
        more, value, index = self._config.GetFirstEntry()
        while more:
            if suffix:
                yield value
            else:
                yield "%s/%s" % (path, value)
            more, value, index = self._config.GetNextEntry(index)
        self._config.SetPath("/")

    def set_config(self, config: Any) -> None:
        """
        Set the config object.

        :param config: Persistent storage object.
        :return:
        """
        if config is None:
            return
        self._config = config

    # ==========
    # THREADS PROCESSING
    # ==========

    def threaded(
        self,
        func: Callable,
        *args,
        thread_name: str = None,
        result: Callable = None,
        daemon: bool = False,
    ) -> Thread:
        """
        Register a thread, and run the provided function with the name if needed. When the function finishes this thread
        will exit, and deregister itself. During shutdown any active threads created will be told to stop and the kernel
        will wait until such time as it stops.

        result is a threadsafe execution. It will execute if the crashes or exits normally. If there was a return from
        the function call the result will be passed this value. If there is not one or it is None, None will be passed.
        result must take 1 argument. This permits final calls to the thread.

        :param func: The function to be executed.
        :param thread_name: The name under which the thread should be registered.
        :param result: Runs in the thread after func terminates but before the thread itself terminates.
        :param daemon: set this thread as daemon
        :return: The thread object created.
        """
        self.thread_lock.acquire(True)  # Prevent dup-threading.
        channel = self.channel("threads")
        _ = self.translation
        if thread_name is None:
            thread_name = func.__name__
        try:
            old_thread = self.threads[thread_name]
            channel(_("Thread: %s already exists. Waiting..." % thread_name))
            old_thread.join()
            # We must wait for the old thread to complete before running. Lock.
        except KeyError:
            # No current thread
            pass
        thread = Thread(name=thread_name)
        channel(_("Thread: %s, Initialized" % thread_name))

        def run():
            func_result = None
            channel(_("Thread: %s, Set" % thread_name))
            try:
                channel(_("Thread: %s, Start" % thread_name))
                func_result = func(*args)
                channel(_("Thread: %s, End " % thread_name))
            except Exception:
                channel(_("Thread: %s, Exception-End" % thread_name))
                import sys

                channel(str(sys.exc_info()))
                sys.excepthook(*sys.exc_info())
            channel(_("Thread: %s, Unset" % thread_name))
            del self.threads[thread_name]
            if result is not None:
                result(func_result)

        thread.run = run
        self.threads[thread_name] = thread
        thread.daemon = daemon
        thread.start()
        self.thread_lock.release()
        return thread

    def get_text_thread_state(self, state: int) -> str:
        _ = self.translation
        if state == STATE_INITIALIZE:
            return _("Unstarted")
        elif state == STATE_TERMINATE:
            return _("Abort")
        elif state == STATE_END:
            return _("Finished")
        elif state == STATE_PAUSE:
            return _("Pause")
        elif state == STATE_BUSY:
            return _("Busy")
        elif state == STATE_WAIT:
            return _("Waiting")
        elif state == STATE_ACTIVE:
            return _("Active")
        elif state == STATE_IDLE:
            return _("Idle")
        elif state == STATE_UNKNOWN:
            return _("Unknown")

    # ==========
    # SCHEDULER
    # ==========

    def run(self, *args) -> None:
        """
        Scheduler main loop.

        Check the Scheduler thread state, and whether it should abort or pause.
        Check each job, and if that job is scheduled to run. Executes that job.
        :return:
        """
        self.state = STATE_ACTIVE
        while self.state != STATE_END:
            time.sleep(0.005)  # 200 ticks a second.
            if self.state == STATE_TERMINATE:
                break
            while self.state == STATE_PAUSE:
                # The scheduler is paused.
                time.sleep(0.1)
            if self.state == STATE_TERMINATE:
                break
            jobs = self.jobs
            for job_name in list(jobs):
                try:
                    job = jobs[job_name]
                except KeyError:
                    continue  # Job was removed during execution.

                # Checking if jobs should run.
                if job.scheduled:
                    job._next_run = 0  # Set to zero while running.
                    if job._remaining is not None:
                        job._remaining = job._remaining - 1
                        if job._remaining <= 0:
                            del jobs[job_name]
                        if job._remaining < 0:
                            continue
                    try:
                        if job.run_main and self.run_later is not None:
                            self.run_later(job.process, job.args)
                        else:
                            if job.args is None:
                                job.process()
                            else:
                                job.process(*job.args)
                    except Exception:
                        import sys

                        sys.excepthook(*sys.exc_info())
                    job._last_run = time.time()
                    job._next_run += job._last_run + job.interval
        self.state = STATE_END

    def schedule(self, job: "Job") -> "Job":
        try:
            job.reset()
            # Could be recurring job. Reset on reschedule.
        except AttributeError:
            return
        self.jobs[job.job_name] = job
        return job

    def unschedule(self, job: "Job") -> "Job":
        try:
            del self.jobs[job.job_name]
        except KeyError:
            pass  # No such job.
        return job

    def add_job(
        self,
        run: Callable,
        name: Optional[str] = None,
        args: Tuple = (),
        interval: float = 1.0,
        times: int = None,
        run_main: bool = False,
        conditional: Callable = None,
    ) -> "Job":
        """
        Adds a job to the scheduler.

        :param run: function to run
        :param name: Specific job name to add
        :param args: arguments to give to that function.
        :param interval: in seconds, how often should the job be run.
        :param times: limit on number of executions.
        :param run_main: Should this run in the main thread (as registered by kernel.run_later)
        :param conditional: Should execute only if the given additional conditional is true. (checked outside run_main)
        :return: Reference to the job added.
        """
        job = Job(
            job_name=name,
            process=run,
            args=args,
            interval=interval,
            times=times,
            run_main=run_main,
            conditional=conditional,
        )
        return self.schedule(job)

    def remove_job(self, job: "Job") -> "Job":
        return self.unschedule(job)

    def set_timer(
        self,
        command: str,
        name: str = None,
        times: int = 1,
        interval: float = 1.0,
        run_main: bool = False,
    ):
        if name is None or len(name) == 0:
            i = 1
            while "timer%d" % i in self.jobs:
                i += 1
            name = "timer%d" % i
        if not name.startswith("timer"):
            name = "timer" + name
        if times == 0:
            times = None
        self.schedule(
            ConsoleFunction(
                self.root,
                command,
                interval=interval,
                times=times,
                job_name=name,
                run_main=run_main,
            )
        )

    # ==========
    # SIGNAL PROCESSING
    # ==========

    def signal(self, code: str, path: Optional[str], *message) -> None:
        """
        Signals add the latest message to the message queue.

        :param code: Signal code
        :param path: Path of signal
        :param message: Message to send.
        """
        self._signal_lock.acquire(True)
        self._message_queue[code] = path, message
        self._signal_lock.release()

    def process_queue(self, *args) -> None:
        """
        Performed in the run_later thread. Signal groups. Threadsafe.

        Process the signals queued up. Inserting any attaching listeners, removing any removing listeners. And
        providing the newly attached listeners the last message known from that signal.
        :param args: None
        :return:
        """
        if (
            len(self._message_queue) == 0
            and len(self._adding_listeners) == 0
            and len(self._removing_listeners) == 0
        ):
            return
        self._is_queue_processing = True
        self._signal_lock.acquire(True)

        add = None
        if len(self._adding_listeners) != 0:
            add = self._adding_listeners
            self._adding_listeners = []

        remove = None
        if len(self._removing_listeners):
            remove = self._removing_listeners
            self._removing_listeners = []

        queue = self._message_queue
        self._message_queue = {}

        self._signal_lock.release()

        # Process any adding listeners.
        if add is not None:
            for signal, path, funct, lso in add:
                if signal in self.listeners:
                    listeners = self.listeners[signal]
                    listeners.append((funct, lso))
                else:
                    self.listeners[signal] = [(funct, lso)]
                if path + signal in self._last_message:
                    last_message = self._last_message[path + signal]
                    funct(path, *last_message)

        # Process any removing listeners.
        if remove is not None:
            for signal, path, remove_funct, remove_lso in remove:
                if signal in self.listeners:
                    listeners = self.listeners[signal]
                    removed = False
                    for i, listen in enumerate(listeners):
                        listen_funct, listen_lso = listen
                        if (listen_funct == remove_funct or remove_funct is None) and (
                            listen_lso is remove_lso or remove_lso is None
                        ):
                            del listeners[i]
                            removed = True
                            break
                    if not removed:
                        print("Value error removing: %s  %s" % (str(listeners), signal))

        # Process signals.
        signal_channel = self.channel("signals")
        for signal, payload in queue.items():
            path, message = payload
            if signal in self.listeners:
                listeners = self.listeners[signal]
                for listener, listen_lso in listeners:
                    listener(path, *message)
                    if signal_channel:
                        signal_channel(
                            "Signal: %s %s: %s:%s%s"
                            % (
                                path,
                                signal,
                                listener.__module__,
                                listener.__name__,
                                str(message),
                            )
                        )
            if path is not None:
                signal = path + signal
            self._last_message[signal] = message
        self._is_queue_processing = False

    def last_signal(self, signal: str, path: str) -> Optional[Tuple]:
        """
        Queries the last signal for a particular signal/path

        :param signal: signal to query.
        :param path: path for the given signal to query.
        :return: Last signal sent through the kernel for that signal and path
        """
        try:
            return self._last_message[path + signal]
        except KeyError:
            return None

    def listen(
        self,
        signal: str,
        path: str,
        funct: Callable,
        lifecycle_object: Any = None,
    ) -> None:
        """
        Attaches callable to a particular signal. This will be attached next time the signals are processed.

        @param signal:
        @param path:
        @param funct:
        @param lifecycle_object:
        @return:
        """
        self._signal_lock.acquire(True)
        self._adding_listeners.append((signal, path, funct, lifecycle_object))
        self._signal_lock.release()

    def unlisten(
        self,
        signal: str,
        path: str,
        funct: Callable,
        lifecycle_object: Any = None,
    ) -> None:
        """
        Removes callable listener for a given signal. This will be detached next time the signals code runs.

        @param signal:
        @param path:
        @param funct:
        @param lifecycle_object:
        @return:
        """
        self._signal_lock.acquire(True)
        self._removing_listeners.append((signal, path, funct, lifecycle_object))
        self._signal_lock.release()

    def _signal_attach(
        self,
        scan_object: Union[Service, Module, None] = None,
        cookie: Any = None,
    ) -> None:
        """
        Attaches any signals flagged as "@signal_listener" to listen to that signal.

        @param scan_object:
        @return:
        """
        if cookie is None:
            cookie = scan_object
        for attr in dir(scan_object):
            func = getattr(scan_object, attr)
            if hasattr(func, "signal_listener"):
                for sl in func.signal_listener:
                    self.listen(sl, self._path, func, cookie)

    def _signal_detach(
        self,
        cookie: Any,
    ) -> None:
        """
        Detach all signals attached against the given cookie

        @param cookie: cookie used to bind this listener.
        @return:
        """
        self._signal_lock.acquire(True)

        for signal in self.listeners:
            listens = self.listeners[signal]
            for listener, lso in listens:
                if lso is cookie:
                    self._removing_listeners.append((signal, None, listener, cookie))

        self._signal_lock.release()

    # ==========
    # CHANNEL PROCESSING
    # ==========

    def channel(self, channel: str, *args, **kwargs) -> "Channel":
        if channel not in self.channels:
            chan = Channel(channel, *args, **kwargs)
            chan._ = self.translation
            self.channels[channel] = chan

        return self.channels[channel]

    # ==========
    # CONSOLE PROCESSING
    # ==========

    def console(self, data: str) -> None:
        """
        Console accepts console data information. When a '\n' is seen
        it will execute that in the console_parser. This works like a
        terminal, where each letter of data can be sent to the console and
        execution will occur at the carriage return.

        :param data:
        :return:
        """
        if isinstance(data, bytes):
            try:
                data = data.decode()
            except UnicodeDecodeError:
                return
        self._console_buffer += data
        while "\n" in self._console_buffer:
            pos = self._console_buffer.find("\n")
            command = self._console_buffer[0:pos].strip("\r")
            self._console_buffer = self._console_buffer[pos + 1 :]
            self._console_parse(command, channel=self._console_channel)

    def _console_job_tick(self) -> None:
        """
        Processes the console_job ticks. This executes any outstanding queued commands and any looped commands.

        :return:
        """
        for command in self.commands:
            self._console_parse(command, channel=self._console_channel)
        if len(self.queue):
            for command in self.queue:
                self._console_parse(command, channel=self._console_channel)
            self.queue.clear()
        if len(self.commands) == 0 and len(self.queue) == 0:
            self.unschedule(self.console_job)

    def _console_queue(self, command: str) -> None:
        self.queue = [
            c for c in self.queue if c != command
        ]  # Only allow 1 copy of any command.
        self.queue.append(command)
        if self.console_job not in self.jobs:
            self.add_job(self.console_job)

    def _tick_command(self, command: str) -> None:
        self.commands = [
            c for c in self.commands if c != command
        ]  # Only allow 1 copy of any command.
        self.commands.append(command)
        if self.console_job not in self.jobs:
            self.schedule(self.console_job)

    def _untick_command(self, command: str) -> None:
        self.commands = [c for c in self.commands if c != command]
        if len(self.commands) == 0:
            self.unschedule(self.console_job)

    def _console_interface(self, command: str):
        pass

    def _console_parse(self, text: str, channel: "Channel"):
        """
        Console parse takes single line console commands.
        """
        # Silence echo if started with '.'
        if text.startswith("."):
            text = text[1:]
        else:
            channel(text, indent=False)

        data = None  # Initial data is null
        input_type = None  # Initial type is None

        while len(text) > 0:
            # Divide command from remainder.
            pos = text.find(" ")
            if pos != -1:
                remainder = text[pos + 1 :]
                command = text[0:pos]
            else:
                remainder = ""
                command = text

            _ = self.translation
            command = command.lower()
            command_executed = False
            # Process command matches.
            for command_funct, command_name, cmd_re in self.find(
                "command", str(input_type), ".*"
            ):
                if command_funct.regex:
                    match = re.compile(cmd_re)
                    if not match.match(command):
                        continue
                else:
                    if cmd_re != command:
                        continue
                try:
                    data, remainder, input_type = command_funct(
                        command,
                        remainder,
                        channel,
                        data=data,
                        data_type=input_type,
                        _=_,
                    )
                    command_executed = True
                    break
                except SyntaxError as e:
                    # If command function raises a syntax error, we abort the rest of the command.
                    message = command_funct.help
                    if e.msg:
                        message = e.msg
                    channel(_("Syntax Error (%s): %s") % (command, message))
                    return None
                except CommandMatchRejected:
                    # If the command function raises a CommandMatchRejected more commands should be matched.
                    continue
            if command_executed:
                text = remainder.strip()
            else:
                if input_type is None:
                    ctx_name = "Base"
                else:
                    ctx_name = input_type
                channel(
                    _("%s is not a registered command in this context: %s")
                    % (command, ctx_name)
                )
                return None
        return data

    def register_choices(self, sheet, choices):
        """
        Registers choices to a given sheet. If the sheet already exists then the new choices
        are appended to the given sheet.

        If these choices are registered to an object of Context type we then set the given
        default values.

        @param sheet: sheet being registered to
        @param choices: choices being registered
        @return:
        """
        key = "choices/%s" % sheet
        if key in self._registered:
            others = self._registered[key]
            others.extend(choices)
            self.register(key, others)  # Reregister to trigger lookup change
        else:
            self.register(key, choices)
        for c in choices:
            obj = c["object"]
            if isinstance(obj, Context):
                obj.setting(c["type"], c["attr"], c["default"])

    # ==========
    # KERNEL CONSOLE COMMANDS
    # ==========

    def choices_boot(self) -> None:
        _ = self.translation
        choices = [
            {
                "attr": "print_shutdown",
                "object": self.root,
                "default": False,
                "type": bool,
                "label": _("Print Shutdown"),
                "tip": _("Print shutdown log when closed."),
            },
        ]
        self.register_choices("preferences", choices)

    def command_boot(self) -> None:
        _ = self.translation

        # ==========
        # HELP COMMANDS
        # ==========

        @self.console_option("output", "o", help=_("Output type to match"), type=str)
        @self.console_option("input", "i", help=_("Input type to match"), type=str)
        @self.console_argument("extended_help", type=str)
        @self.console_command(("help", "?"), hidden=True, help=_("help <help>"))
        def help_command(channel, _, extended_help, output=None, input=None, **kwargs):
            """
            'help' will display the list of accepted commands. Help <command> will provided extended help for
            that topic. Help can be sub-specified by output or input type.
            """
            if extended_help is not None:
                found = False
                for func, command_name, sname in self.find(
                    "command", ".*", extended_help
                ):
                    parts = command_name.split("/")
                    input_type = parts[1]
                    command_item = parts[2]
                    if command_item != extended_help and not func.regex:
                        continue
                    if input is not None and input != input_type:
                        continue
                    func = self.lookup(command_name)
                    if output is not None and output != func.output_type:
                        continue
                    help_args = []
                    for a in func.arguments:
                        arg_name = a.get("name", "")
                        arg_type = a.get("type", type(None)).__name__
                        help_args.append("<%s:%s>" % (arg_name, arg_type))
                    if found:
                        channel("\n")
                    if func.long_help is not None:
                        channel(
                            "\t" + inspect.cleandoc(func.long_help).replace("\n", " ")
                        )
                        channel("\n")

                    channel("\t%s %s" % (command_item, " ".join(help_args)))
                    channel(
                        "\t(%s) -> %s -> (%s)"
                        % (input_type, command_item, func.output_type)
                    )
                    for a in func.arguments:
                        arg_name = a.get("name", "")
                        arg_type = a.get("type", type(None)).__name__
                        arg_help = a.get("help")
                        arg_help = (
                            ":\n\t\t%s" % arg_help if arg_help is not None else ""
                        )
                        channel(
                            _("\tArgument: %s '%s'%s") % (arg_type, arg_name, arg_help)
                        )
                    for b in func.options:
                        opt_name = b.get("name", "")
                        opt_short = b.get("short", "")
                        opt_type = b.get("type", type(None)).__name__
                        opt_help = b.get("help")
                        opt_help = (
                            ":\n\t\t%s" % opt_help if opt_help is not None else ""
                        )
                        channel(
                            _("\tOption: %s ('--%s', '-%s')%s")
                            % (opt_type, opt_name, opt_short, opt_help)
                        )
                    found = True
                if found:
                    return
                channel(_("No extended help for: %s") % extended_help)
                return

            matches = list(self.match("command/.*/.*"))
            matches.sort()
            previous_input_type = None
            for command_name in matches:
                parts = command_name.split("/")
                input_type = parts[1]
                command_item = parts[2]
                if input is not None and input != input_type:
                    continue
                func = self.lookup(command_name)
                if output is not None and output != func.output_type:
                    continue
                if previous_input_type != input_type:
                    command_class = input_type if input_type != "None" else _("Base")
                    channel(_("--- %s Commands ---") % command_class)
                    previous_input_type = input_type

                help_attribute = func.help
                if func.hidden:
                    continue
                if help_attribute is not None:
                    channel("%s %s" % (command_item.ljust(15), help_attribute))
                else:
                    channel(command_name.split("/")[-1])

        # ==========
        # THREADS SCHEDULER
        # ==========

        @self.console_command("thread", help=_("show threads"))
        def thread(channel, _, **kwargs):
            """
            Display the currently registered threads within the Kernel.
            """
            channel(_("----------"))
            channel(_("Registered Threads:"))
            for i, thread_name in enumerate(list(self.threads)):
                thread = self.threads[thread_name]
                parts = list()
                parts.append("%d:" % (i + 1))
                parts.append(str(thread))
                if thread.is_alive:
                    parts.append(_("is alive."))
                channel(" ".join(parts))
            channel(_("----------"))

        @self.console_command("schedule", help=_("show scheduled events"))
        def schedule(channel, _, **kwargs):
            channel(_("----------"))
            channel(_("Scheduled Processes:"))
            for i, job_name in enumerate(self.jobs):
                job = self.jobs[job_name]
                parts = list()
                parts.append("%d:" % (i + 1))
                parts.append(str(job))
                if job.times is None:
                    parts.append(_("forever,"))
                else:
                    parts.append(_("%d times,") % job.times)
                if job.interval is None:
                    parts.append(_("never"))
                else:
                    parts.append(_("each %f seconds") % job.interval)
                channel(" ".join(parts))
            channel(_("----------"))

        @self.console_command("loop", help=_("loop <command>"))
        def loop(remainder=None, **kwargs):
            if remainder:
                self._tick_command(remainder)

        @self.console_command("end", help=_("end <commmand>"))
        def end(remainder=None, **kwargs):
            if remainder:
                self._untick_command(remainder)
            else:
                self.commands.clear()
                self.schedule(self.console_job)

        @self.console_option(
            "off", "o", action="store_true", help=_("Turn this timer off")
        )
        @self.console_option(
            "gui", "g", action="store_true", help=_("Run this timer in the gui-thread")
        )
        @self.console_argument(
            "times", help=_("Number of times this timer should execute.")
        )
        @self.console_argument(
            "duration",
            type=float,
            help=_("How long in seconds between/before should this be run."),
        )
        @self.console_command(
            "timer.*",
            regex=True,
            help=_(
                "run the command a given number of times with a given duration between."
            ),
        )
        def timer(
            command,
            channel,
            _,
            times=None,
            duration=None,
            off=False,
            gui=False,
            remainder=None,
            **kwargs,
        ):
            if times == "off":
                off = True
                times = None
            name = command[5:]
            if times is None and not off:
                channel(_("----------"))
                channel(_("Timers:"))
                i = 0
                for job_name in self.jobs:
                    if not job_name.startswith("timer"):
                        continue
                    i += 1
                    job = self.jobs[job_name]
                    parts = list()
                    parts.append("%d:" % i)
                    parts.append(job_name)
                    parts.append('"%s"' % str(job))
                    if job.times is None:
                        parts.append(_("forever,"))
                    else:
                        parts.append(_("%d times,") % job.times)
                    if job.interval is None:
                        parts.append(_("never"))
                    else:
                        parts.append(_("each %f seconds") % job.interval)
                    if job.run_main:
                        parts.append(_("- gui"))
                    channel(" ".join(parts))
                channel(_("----------"))
                return
            if off:
                if name == "*":
                    for job_name in [j for j in self.jobs if j.startswith("timer")]:
                        # removing jobs, must create current list
                        job = self.jobs[job_name]
                        job.cancel()
                        self.unschedule(job)
                    channel(_("All timers canceled."))
                    return
                try:
                    obj = self.jobs[command]
                    obj.cancel()
                    self.unschedule(obj)
                    channel(_("Timer '%s' canceled." % name))
                except KeyError:
                    channel(_("Timer '%s' does not exist." % name))
                return
            try:
                times = int(times)
            except (TypeError, ValueError):
                raise SyntaxError
            if duration is None:
                raise SyntaxError
            try:
                timer_command = remainder
                self.set_timer(
                    timer_command + "\n",
                    name=name,
                    times=times,
                    interval=duration,
                    run_main=gui,
                )
            except ValueError:
                channel(_("Syntax Error: timer<name> <times> <interval> <command>"))
            return

        # ==========
        # CORE OBJECTS COMMANDS
        # ==========

        @self.console_command("register", _("register"))
        def register(channel, _, args=tuple(), **kwargs):
            channel(_("----------"))
            channel(_("Objects Registered:"))
            matchtext = ".*"
            if len(args) >= 1:
                matchtext = str(args[0]) + matchtext
            match = re.compile(matchtext)
            for domain, service in self.services_active():
                for i, r in enumerate(service._registered):
                    if match.match(r):
                        obj = service._registered[r]
                        channel(
                            _("%s, %d: %s type of %s") % (domain, i + 1, r, str(obj))
                        )
            for i, r in enumerate(self._registered):
                if match.match(r):
                    obj = self._registered[r]
                    channel(_("%s, %d: %s type of %s") % ("kernel", i + 1, r, str(obj)))
            channel(_("----------"))

        @self.console_command("context", _("context"))
        def context(channel, _, args=tuple(), **kwargs):
            if len(args) == 0:
                for context_name in self.contexts:
                    channel(context_name)
            return

        @self.console_command("plugin", _("list loaded plugins in kernel"))
        def plugins(channel, _, args=tuple(), **kwargs):
            if len(args) == 0:
                plugins = self._kernel_plugins
                channel(_("Kernel Plugins:"))
                for name in plugins:
                    channel(
                        "{path}: {value}".format(path="kernel", value=name.__module__)
                    )
                channel(_("Service Plugins:"))
                for path in self._service_plugins:
                    plugins = self._service_plugins[path]
                    for name in plugins:
                        channel(
                            "{path}: {value}".format(
                                path=str(path), value=name.__module__
                            )
                        )
                channel(_("Module Plugins:"))
                for path in self._module_plugins:
                    plugins = self._module_plugins[path]
                    for name in plugins:
                        channel(
                            "{path}: {value}".format(
                                path=str(path), value=name.__module__
                            )
                        )
            return

        @self.console_option(
            "path", "p", type=str, default="/", help=_("Path of variables to set.")
        )
        @self.console_command("module", help=_("module [(open|close) <module_name>]"))
        def module(channel, _, path=None, args=tuple(), **kwargs):
            if len(args) == 0:
                channel(_("----------"))
                channel(_("Modules Registered:"))
                for i, name in enumerate(self.match("module")):
                    channel("%d: %s" % (i + 1, name))
                channel(_("----------"))
                for i, name in enumerate(self.contexts):
                    context = self.contexts[name]
                    if len(context.opened) == 0:
                        continue
                    channel(_("Loaded Modules in Context %s:") % str(context.path))
                    for j, jname in enumerate(context.opened):
                        module = context.opened[jname]
                        channel(
                            _("%d: %s as type of %s") % (j + 1, jname, type(module))
                        )
                    channel(_("----------"))
                    return
            if path is None:
                path = "/"
            path_context = self.get_context(path)
            value = args[0]
            if value == "open":
                index = args[1]
                name = None
                if len(args) >= 3:
                    name = args[2]
                if self.lookup(index) is not None:
                    if name is not None:
                        path_context.open_as(index, name)
                    else:
                        path_context.open(index)
                else:
                    channel(_("Module '%s' not found.") % index)
            elif value == "close":
                index = args[1]
                if index in path_context.opened:
                    path_context.close(index)
                else:
                    channel(_("Module '%s' not found.") % index)
            return

        # ==========
        # SERVICE COMMANDS
        # ==========

        @console_argument("domain")
        @self.console_command(
            "service",
            output_type="service",
            help=_("Base command to manipulate services"),
        )
        def service_base(channel, _, domain=None, remainder=None, **kwargs):
            if not remainder or domain is None:
                channel(_("----------"))
                channel(_("Service Providers:"))
                for i, name in enumerate(self.match("provider")):
                    channel("%d: %s" % (i + 1, name))
                channel(_("----------"))
                channel(_("Services:"))
                for i, value in enumerate(self.services_available()):
                    _domain, available = value
                    if domain is not None and domain != _domain:
                        continue
                    active = self.services(_domain, True)
                    for index, s in enumerate(available):
                        channel(
                            _("{active}{domain},{index}: {path} of {service}").format(
                                domain=_domain,
                                path=(str(s.path)),
                                service=str(s),
                                active="*" if s is active else " ",
                                index=index,
                            )
                        )
                return
            try:
                available = self.services(domain)
                active = self.services(domain, True)
            except KeyError:
                return None
            return "service", (domain, available, active)

        @console_argument("index", type=int, help="Index of service to activate.")
        @self.console_command(
            "activate",
            input_type="service",
            help=_("Activate the service at the given index"),
        )
        def service_activate(channel, _, data=None, index=None, **kwargs):
            domain, available, active = data
            if index is None:
                raise SyntaxError
            self.activate_service_index(domain, index)

        @console_argument("name", help="Name of service to start")
        @console_option("path", "p", help="optional forced path initialize location")
        @console_option(
            "init",
            "i",
            type=bool,
            action="store_true",
            help="call extended initialize for this service",
        )
        @self.console_command(
            "start", input_type="service", help=_("Initialize a provider")
        )
        def service_init(
            channel, _, data=None, name=None, path=None, init=None, **kwargs
        ):
            domain, available, active = data
            if name is None:
                raise SyntaxError
            provider_path = "provider/{domain}/{name}".format(domain=domain, name=name)
            provider = self.lookup(provider_path)
            if provider is None:
                raise SyntaxError("Bad provider.")
            if path is None:
                path = name

            service_path = path
            i = 1
            while service_path in self.contexts:
                service_path = path + str(i)
                i += 1

            service = provider(self, service_path)
            self.add_service(domain, service, provider_path)
            if init is True:
                self.activate(domain, service, assigned=True)

        # ==========
        # BATCH COMMANDS
        # ==========
        @self.console_command(
            "batch",
            output_type="batch",
            help=_("Base command to manipulate batch commands."),
        )
        def batch_base(channel, _, remainder=None, **kwargs):
            root = self.root
            batch = [b for b in root.setting(str, "batch", "").split(";") if b]
            if not remainder:
                channel(_("----------"))
                channel(_("Batch Commands:"))
                for i, name in enumerate(batch):
                    find = name.find(" ")
                    origin = name[:find]
                    text = name[find + 1 :]
                    if text:
                        channel("%d - %s: %s" % (i + 1, origin, text))
                channel(_("----------"))
            return "batch", batch

        @console_option(
            "origin",
            "o",
            type=str,
            help="flag added batch command with a specific origin",
        )
        @console_option("index", "i", type=int, help="insert position for add")
        @self.console_command(
            "add", input_type="batch", help=_("add a batch command 'batch add <line>'")
        )
        def batch_add(
            channel, _, data=None, index=None, origin="cmd", remainder=None, **kwargs
        ):
            if remainder is None:
                raise SyntaxError
            self.batch_add(remainder, origin, index)

        @console_argument("index", type=int, help="line to delete")
        @self.console_command(
            "remove",
            input_type="batch",
            help=_("delete line located at specific index'"),
        )
        def batch_remove(channel, _, data=None, index=None, **kwargs):
            if index is None:
                raise SyntaxError
            try:
                self.batch_remove(index - 1)
            except IndexError:
                raise SyntaxError(
                    "Index out of bounds (1-{length})".format(length=len(data))
                )

        # ==========
        # CHANNEL COMMANDS
        # ==========

        @self.console_command(
            "channel",
            help=_("channel (open|close|save|list|print) <channel_name>"),
            output_type="channel",
        )
        def channel(channel, _, remainder=None, **kwargs):
            if remainder is None:
                channel(_("----------"))
                channel(_("Channels Active:"))
                for i, name in enumerate(self.channels):
                    channel_name = self.channels[name]
                    if self._console_channel in channel_name.watchers:
                        is_watched = "* "
                    else:
                        is_watched = "  "
                    channel("%s%d: %s" % (is_watched, i + 1, name))
            return "channel", 0

        @self.console_command(
            "list",
            help=_("list the channels open in the kernel"),
            input_type="channel",
            output_type="channel",
        )
        def channel_list(channel, _, **kwargs):
            channel(_("----------"))
            channel(_("Channels Active:"))
            for i, name in enumerate(self.channels):
                channel_name = self.channels[name]
                if self._console_channel in channel_name.watchers:
                    is_watched = "* "
                else:
                    is_watched = "  "
                channel("%s%d: %s" % (is_watched, i + 1, name))
            return "channel", 0

        @self.console_argument("channel_name", help=_("name of the channel"))
        @self.console_command(
            "open",
            help=_("watch this channel in the console"),
            input_type="channel",
            output_type="channel",
        )
        def channel_open(channel, _, channel_name, **kwargs):
            if channel_name is None:
                raise SyntaxError(_("channel_name is not specified."))

            if channel_name == "console":
                channel(_("Infinite Loop Error."))
            else:
                self.channel(channel_name).watch(self._console_channel)
                channel(_("Watching Channel: %s") % channel_name)
            return "channel", channel_name

        @self.console_argument("channel_name", help=_("channel name"))
        @self.console_command(
            "close",
            help=_("stop watching this channel in the console"),
            input_type="channel",
            output_type="channel",
        )
        def channel_close(channel, _, channel_name, **kwargs):
            if channel_name is None:
                raise SyntaxError(_("channel_name is not specified."))

            try:
                self.channel(channel_name).unwatch(self._console_channel)
                channel(_("No Longer Watching Channel: %s") % channel_name)
            except (KeyError, ValueError):
                channel(_("Channel %s is not opened.") % channel_name)
            return "channel", channel_name

        @self.console_argument("channel_name", help=_("channel name"))
        @self.console_command(
            "print",
            help=_("print this channel to the standard out"),
            input_type="channel",
            output_type="channel",
        )
        def channel_print(channel, _, channel_name, **kwargs):
            if channel_name is None:
                raise SyntaxError(_("channel_name is not specified."))

            channel(_("Printing Channel: %s") % channel_name)
            self.channel(channel_name).watch(print)
            return "channel", channel_name

        @self.console_option(
            "filename", "f", help=_("Use this filename rather than default")
        )
        @self.console_argument(
            "channel_name", help=_("channel name (you may comma delimit)")
        )
        @self.console_command(
            "save",
            help=_("save this channel to disk"),
            input_type="channel",
            output_type="channel",
        )
        def channel_save(channel, _, channel_name, filename=None, **kwargs):
            """
            Save a particular channel to disk. Any data sent to that channel within Meerk40t will write out a log.
            """
            if channel_name is None:
                raise SyntaxError(_("channel_name is not specified."))

            from datetime import datetime

            if filename is None:
                filename = "MeerK40t-channel-{date:%Y-%m-%d_%H_%M_%S}.txt".format(
                    date=datetime.now()
                )
            channel(_("Opening file: %s") % filename)
            console_channel_file = self.open_safe(filename, "a")
            for cn in channel_name.split(","):
                channel(
                    _("Recording Channel: %s to file %s") % (channel_name, filename)
                )

                def _console_file_write(v):
                    console_channel_file.write("%s\r\n" % v)
                    console_channel_file.flush()

                self.channel(cn).watch(_console_file_write)
            return "channel", channel_name

        # ==========
        # SETTINGS
        # ==========

        @self.console_option(
            "path", "p", type=str, default="/", help=_("Path of variables to set.")
        )
        @self.console_command("set", help=_("set [<key> <value>]"))
        def set_command(channel, _, path=None, args=tuple(), **kwargs):
            relevant_context = self.get_context(path) if path is not None else self.root
            if len(args) == 0:
                for attr in dir(relevant_context):
                    v = getattr(relevant_context, attr)
                    if attr.startswith("_") or not isinstance(
                        v, (int, float, str, bool)
                    ):
                        continue
                    channel('"%s" := %s' % (attr, str(v)))
                return
            if len(args) >= 2:
                attr = args[0]
                value = args[1]
                try:
                    if hasattr(relevant_context, attr):
                        v = getattr(relevant_context, attr)
                        if isinstance(v, bool):
                            if value == "False" or value == "false" or value == 0:
                                setattr(relevant_context, attr, False)
                            else:
                                setattr(relevant_context, attr, True)
                        elif isinstance(v, int):
                            setattr(relevant_context, attr, int(value))
                        elif isinstance(v, float):
                            setattr(relevant_context, attr, float(value))
                        elif isinstance(v, str):
                            setattr(relevant_context, attr, str(value))
                except RuntimeError:
                    channel(_("Attempt failed. Produced a runtime error."))
                except ValueError:
                    channel(_("Attempt failed. Produced a value error."))
                except AttributeError:
                    channel(_("Attempt failed. Produced an attribute error."))
            return

        @self.console_option(
            "path",
            "p",
            type=str,
            default="/",
            help=_("Path that should be flushed to disk."),
        )
        @self.console_command("flush", help=_("flush current settings to disk"))
        def flush(channel, _, path=None, **kwargs):
            if path is not None:
                path_context = self.get_context(path)
            else:
                path_context = self.root

            if path_context is not None:
                path_context.flush()
                try:
                    self._config.Flush()
                except AttributeError:
                    pass
                channel(_("Persistent settings force saved."))
            else:
                channel(_("No relevant context found."))

        # ==========
        # LIFECYCLE
        # ==========

        @self.console_command(
            ("quit", "shutdown"), help=_("shuts down all processes and exits")
        )
        def shutdown(**kwargs):
            if self.state not in (STATE_END, STATE_TERMINATE):
                self.set_kernel_lifecycle(self, LIFECYCLE_SHUTDOWN)

        # ==========
        # FILE MANAGER
        # ==========

        @self.console_command(("ls", "dir"), help=_("list directory"))
        def ls(channel, **kwargs):
            import os

            for f in os.listdir(self._current_directory):
                channel(str(f))

        @self.console_argument("directory")
        @self.console_command("cd", help=_("change directory"))
        def cd(channel, _, directory=None, **kwargs):
            import os

            if directory == "~":
                self._current_directory = "."
                channel(_("Working directory"))
                return
            if directory == "@":
                import sys

                if hasattr(sys, "_MEIPASS"):
                    self._current_directory = sys._MEIPASS
                    channel(_("Internal Directory"))
                    return
                else:
                    channel(_("No internal directory."))
                    return
            if directory is None:
                channel(os.path.abspath(self._current_directory))
                return
            new_dir = os.path.join(self._current_directory, directory)
            if not os.path.exists(new_dir):
                channel(_("No such directory."))
                return
            self._current_directory = new_dir
            channel(os.path.abspath(new_dir))

        @self.console_argument("filename")
        @self.console_command(
            "load",
            help=_("loads file from working directory"),
            input_type=None,
            output_type="file",
        )
        def load(channel, _, filename=None, **kwargs):
            import os

            if filename is None:
                channel(_("No file specified."))
                return
            new_file = os.path.join(self._current_directory, filename)
            if not os.path.exists(new_file):
                channel(_("No such file."))
                return
            elements = self.root.elements
            try:
                elements.load(new_file)
            except AttributeError:
                raise SyntaxError(_("Loading files was not defined"))
            channel(_("loading..."))
            return "file", new_file

        # ==========
        # DEPRECATED KERNEL COMMANDS
        # ==========

        @self.console_command("control", help=_("control [<executive>]"))
        def control(channel, _, remainder=None, **kwargs):
            if remainder is None:
                for control_name in self.root.match("[0-9]+/control", suffix=True):
                    channel(control_name)
                return

            control_name = remainder
            controls = list(self.match("control/.*", suffix=True))
            if control_name in controls:
                self.root.execute(control_name)
                channel(_("Executed '%s'") % control_name)
            else:
                channel(_("Control '%s' not found.") % control_name)

    def batch_add(self, command, origin="default", index=None):
        root = self.root
        batch = [b for b in root.setting(str, "batch", "").split(";") if b]
        batch_command = "{origin} {command}".format(origin=origin, command=command)
        if index is not None:
            batch.insert(index, batch_command)
        else:
            batch.append(batch_command)
        self.root.batch = ";".join(batch)

    def batch_remove(self, index):
        root = self.root
        batch = [b for b in root.setting(str, "batch", "").split(";") if b]
        del batch[index]
        self.root.batch = ";".join(batch)

    def batch_boot(self):
        root = self.root
        if root.setting(str, "batch", None) is None:
            return
        for b in root.batch.split(";"):
            if b:
                find = b.find(" ")
                text = b[find + 1 :]
                root("{batch}\n".format(batch=text))


# ==========
# END KERNEL
# ==========


class CommandMatchRejected(BaseException):
    def __init__(self, *args):
        super().__init__(*args)


class MalformedCommandRegistration(BaseException):
    def __init__(self, *args):
        super().__init__(*args)


class Channel:
    def __init__(
        self,
        name: str,
        buffer_size: int = 0,
        line_end: Optional[str] = None,
        timestamp: bool = False,
    ):
        self.watchers = []
        self.greet = None
        self.name = name
        self.buffer_size = buffer_size
        self.line_end = line_end
        self._ = lambda e: e
        self.timestamp = timestamp
        if buffer_size == 0:
            self.buffer = None
        else:
            self.buffer = deque()

    def __repr__(self):
        return "Channel(%s, buffer_size=%s, line_end=%s)" % (
            repr(self.name),
            str(self.buffer_size),
            repr(self.line_end),
        )

    def __call__(
<<<<<<< HEAD
        self, message: Union[str, bytes, bytearray], *args, indent=True, **kwargs
    ):
=======
        self, message: Union[str, bytes, bytearray], *args,
        indent: Optional[bool]=True, **kwargs
    ):
        original_msg = message
>>>>>>> c30eb2e3
        if self.line_end is not None:
            message = message + self.line_end
        if indent and not isinstance(message, (bytes, bytearray)):
            message = "    " + message.replace("\n", "\n    ")
        if self.timestamp and not isinstance(message, (bytes, bytearray)):
            ts = datetime.datetime.now().strftime("[%H:%M:%S] ")
            message = ts + message.replace("\n", "\n%s" % ts)
        for w in self.watchers:
            # Avoid double timestamp and indent
            if isinstance(w, Channel):
                w(original_msg, indent=indent)
            else:
                w(message)
        if self.buffer is not None:
            self.buffer.append(message)
            while len(self.buffer) > self.buffer_size:
                self.buffer.popleft()

    def __len__(self):
        return self.buffer_size

    def __iadd__(self, other):
        self.watch(monitor_function=other)

    def __isub__(self, other):
        self.unwatch(monitor_function=other)

    def __bool__(self):
        """
        In the case that a channel requires preprocessing or object creation, the truthy value
        of the channel reflects whether that data will be actually sent anywhere before trying to
        send the data. With this you can have channels that do no work unless something in the kernel
        is listening for that data, or the data is being buffered.
        """
        return bool(self.watchers) or self.buffer_size != 0

    def watch(self, monitor_function: Callable):
        for q in self.watchers:
            if q is monitor_function:
                return  # This is already being watched by that.
        self.watchers.append(monitor_function)
        if self.greet is not None:
            monitor_function(self.greet)
        if self.buffer is not None:
            for line in self.buffer:
                monitor_function(line)

    def unwatch(self, monitor_function: Callable):
        self.watchers.remove(monitor_function)


class Job:
    """
    Generic job for the scheduler.

    Jobs that can be scheduled in the scheduler-kernel to run at a particular time and a given number of times.
    This is done calling schedule() and unschedule() and setting the parameters for process, args, interval,
    and times. This is usually extended directly by a module requiring that functionality.
    """

    def __init__(
        self,
        process: Optional[Callable] = None,
        args: Optional[Tuple] = (),
        interval: float = 1.0,
        times: Optional[int] = None,
        job_name: Optional[str] = None,
        run_main: bool = False,
        conditional: Callable = None,
    ):
        self.job_name = job_name
        self.state = STATE_INITIALIZE
        self.run_main = run_main
        self.conditional = conditional

        self.process = process
        self.args = args
        self.interval = interval
        self.times = times

        self._last_run = None
        self._next_run = time.time() + self.interval
        self._remaining = self.times

    def __call__(self, *args, **kwargs):
        self.process(*args, **kwargs)

    def __str__(self):
        if self.job_name is not None:
            return self.job_name
        else:
            try:
                return self.process.__name__
            except AttributeError:
                return object.__str__(self)

    @property
    def scheduled(self) -> bool:
        return (
            self._next_run is not None
            and time.time() >= self._next_run
            and (self.conditional is None or self.conditional())
        )

    def reset(self) -> None:
        self._last_run = None
        self._next_run = time.time() + self.interval
        self._remaining = self.times

    def cancel(self) -> None:
        self._remaining = -1


class ConsoleFunction(Job):
    def __init__(
        self,
        context: Context,
        data: str,
        interval: float = 1.0,
        times: Optional[int] = None,
        job_name: Optional[str] = None,
        run_main: bool = False,
        conditional: Callable = None,
    ):
        Job.__init__(
            self, self.__call__, None, interval, times, job_name, run_main, conditional
        )
        self.context = context
        self.data = data

    def __call__(self, *args, **kwargs):
        self.context.console(self.data)

    def __str__(self):
        return self.data.replace("\n", "")


def get_safe_path(
    name: str, create: Optional[bool] = False, system: Optional[str] = None
) -> str:
    import platform

    if not system:
        system = platform.system()

    if system == "Darwin":
        directory = os.path.join(
            os.path.expanduser("~"),
            "Library",
            "Application Support",
            name,
        )
    elif system == "Windows":
        directory = os.path.join(os.path.expandvars("%LOCALAPPDATA%"), name)
    else:
        directory = os.path.join(os.path.expanduser("~"), ".config", name)
    if directory is not None and create:
        os.makedirs(directory, exist_ok=True)
    return directory


def console_option(name: str, short: str = None, **kwargs) -> Callable:
    try:
        if short.startswith("-"):
            short = short[1:]
    except Exception:
        pass

    def decor(func):
        kwargs["name"] = name
        kwargs["short"] = short
        if "action" in kwargs:
            kwargs["type"] = bool
        elif "type" not in kwargs:
            kwargs["type"] = str
        func.options.insert(0, kwargs)
        return func

    return decor


def console_argument(name: str, **kwargs) -> Callable:
    def decor(func):
        kwargs["name"] = name
        if "type" not in kwargs:
            kwargs["type"] = str
        func.arguments.insert(0, kwargs)
        return func

    return decor


def console_command(
    registration,
    path: Union[str, Tuple[str, ...]] = None,
    regex: bool = False,
    hidden: bool = False,
    help: str = None,
    input_type: Union[str, Tuple[str, ...]] = None,
    output_type: str = None,
):
    """
    Console Command registers is a decorator that registers a command to the kernel. Any commands that execute
    within the console are registered with this decorator. It various attributes that define how the decorator
    should be treated. Commands work with named contexts in a pipelined architecture. So "element" commands output
    must be followed by "element" command inputs. The input_type and output_type do not have to match and can be
    a tuple of different types. None refers to the base context.

    The long_help is the docstring of the actual function itself.

    @param registration: the kernel or service this is being registered to
    @param path: command name of the command being registered
    @param regex: Should this command name match regex command values.
    @param hidden: Whether this command shows up in `help` or not.
    @param help: What should the help for this command be.
    @param input_type: What is the incoming context for the command
    @param output_type: What is the outgoing context for the command
    @return:
    """

    def decorator(func: Callable):
        @functools.wraps(func)
        def inner(command: str, remainder: str, channel: "Channel", **ik):
            options = inner.options
            arguments = inner.arguments
            stack = list()
            stack.extend(arguments)
            kwargs = dict()
            argument_index = 0
            opt_index = 0
            output_type = inner.output_type
            pos = 0
            for kind, value, start, pos in _cmd_parser(remainder):
                if kind == "PARAM":
                    if argument_index == len(stack):
                        pos = start
                        break  # Nothing else is expected.
                    k = stack[argument_index]
                    argument_index += 1
                    if "type" in k and value is not None:
                        try:
                            value = k["type"](value)
                        except ValueError:
                            raise SyntaxError(
                                "'%s' does not cast to %s"
                                % (str(value), str(k["type"]))
                            )
                    key = k["name"]
                    current = kwargs.get(key, True)
                    if current is True:
                        kwargs[key] = [value]
                    else:
                        kwargs[key].append(value)
                    opt_index = argument_index
                elif kind == "LONG":
                    for pk in options:
                        if value == pk["name"]:
                            if pk.get("action") != "store_true":
                                count = pk.get("nargs", 1)
                                for n in range(count):
                                    stack.insert(opt_index, pk)
                                    opt_index += 1
                            kwargs[value] = True
                            break
                    opt_index = argument_index
                elif kind == "OPT":
                    for pk in options:
                        if value == pk["short"]:
                            if pk.get("action") != "store_true":
                                stack.insert(opt_index, pk)
                                opt_index += 1
                            kwargs[pk["name"]] = True
                            break

            # Any unprocessed positional arguments get default values.
            for a in range(argument_index, len(stack)):
                k = stack[a]
                value = k.get("default")
                if "type" in k and value is not None:
                    value = k["type"](value)
                key = k["name"]
                current = kwargs.get(key)
                if current is None:
                    kwargs[key] = [value]
                else:
                    kwargs[key].append(value)

            # Any singleton list arguments should become their only element.
            for a in range(len(stack)):
                k = stack[a]
                key = k["name"]
                current = kwargs.get(key)
                if isinstance(current, list):
                    if len(current) == 1:
                        kwargs[key] = current[0]

            remainder = remainder[pos:]
            if len(remainder) > 0:
                kwargs["remainder"] = remainder
                kwargs["args"] = remainder.split()
            if output_type is None:
                remainder = ""  # not chaining
            returned = func(command=command, channel=channel, **ik, **kwargs)
            if returned is None:
                value = None
                out_type = None
            else:
                if not isinstance(returned, tuple) or len(returned) != 2:
                    raise ValueError(
                        '"%s" from command "%s" returned improper values. "%s"'
                        % (str(returned), command, str(kwargs))
                    )
                out_type, value = returned
            return value, remainder, out_type

        if hasattr(inner, "arguments"):
            raise MalformedCommandRegistration(
                "Applying console_command() to console_command()"
            )

        # Main Decorator
        cmds = path if isinstance(path, tuple) else (path,)
        ins = input_type if isinstance(input_type, tuple) else (input_type,)
        inner.long_help = func.__doc__
        inner.help = help
        inner.regex = regex
        inner.hidden = hidden
        inner.input_type = input_type
        inner.output_type = output_type

        inner.arguments = list()
        inner.options = list()

        for cmd in cmds:
            for i in ins:
                p = "command/%s/%s" % (i, cmd)
                registration.register(p, inner)
        return inner

    return decorator


def console_command_remove(
    registration,
    path: Union[str, Tuple[str, ...]] = None,
    input_type: Union[str, Tuple[str, ...]] = None,
):
    """
    Removes a console command with the given input_type at the given path.

    @param registration: the kernel or service this is being registered to
    @param path: path or tuple of paths to delete.
    @param input_type: type or tuple of types to delete
    @return:
    """
    cmds = path if isinstance(path, tuple) else (path,)
    ins = input_type if isinstance(input_type, tuple) else (input_type,)
    for cmd in cmds:
        for i in ins:
            p = "command/%s/%s" % (i, cmd)
            registration.unregister(p)


def _cmd_parser(text: str) -> Generator[Tuple[str, str, int, int], None, None]:
    """
    Parser for console command events.
    @param text:
    @return:
    """
    pos = 0
    limit = len(text)
    while pos < limit:
        match = _CMD_RE.match(text, pos)
        if match is None:
            break  # No more matches.
        kind = match.lastgroup
        start = pos
        pos = match.end()
        if kind == "SKIP":
            continue
        elif kind == "PARAM":
            value = match.group()
            yield kind, value, start, pos
        elif kind == "QPARAM":
            value = match.group()
            yield "PARAM", value[1:-1], start, pos
        elif kind == "LONG":
            value = match.group()
            yield kind, value[2:], start, pos
        elif kind == "OPT":
            value = match.group()
            for letter in value[1:]:
                yield kind, letter, start, start + 1
                start += 1


def lookup_listener(param):
    """
    Flags a method as a lookup_listener. This method will be updated on the changes to find values dynamically.
    @param param:
    @return:
    """

    def decor(func):
        if not hasattr(func, "lookup_decor"):
            func.lookup_decor = [param]
        else:
            func.lookup_decor.append(param)
        return func

    return decor


def signal_listener(param):
    """
    Flags a method as a signal_listener. This will listened when the module is opened.
    @param param:
    @return:
    """

    def decor(func):
        if not hasattr(func, "signal_listener"):
            func.signal_listener = [param]
        else:
            func.signal_listener.append(param)
        return func

    return decor<|MERGE_RESOLUTION|>--- conflicted
+++ resolved
@@ -3881,15 +3881,10 @@
         )
 
     def __call__(
-<<<<<<< HEAD
-        self, message: Union[str, bytes, bytearray], *args, indent=True, **kwargs
-    ):
-=======
         self, message: Union[str, bytes, bytearray], *args,
         indent: Optional[bool]=True, **kwargs
     ):
         original_msg = message
->>>>>>> c30eb2e3
         if self.line_end is not None:
             message = message + self.line_end
         if indent and not isinstance(message, (bytes, bytearray)):
