import socket

<<<<<<< HEAD
from meerk40t.kernel import STATE_TERMINATE, Module
=======
from .kernel import STATE_END, STATE_TERMINATE, Module
>>>>>>> b6d7fff6


def plugin(kernel, lifecycle=None):
    if lifecycle == "register":
        _ = kernel.translation
        kernel.register("module/TCPServer", TCPServer)
        kernel.register("module/UDPServer", UDPServer)

        @kernel.console_option(
            "port", "p", type=int, default=23, help=_("port to listen on.")
        )
        @kernel.console_option(
            "silent",
            "s",
            type=bool,
            action="store_true",
            help=_("do not watch server channels"),
        )
        @kernel.console_option(
            "quit",
            "q",
            type=bool,
            action="store_true",
            help=_("shutdown current lhyserver"),
        )
        @kernel.console_command(
            "consoleserver", help=_("starts a console_server on port 23 (telnet)")
        )
        def server_console(
            command, channel, _, port=23, silent=False, quit=False, **kwargs
        ):
            root = kernel.root
            try:
                server = root.open_as("module/TCPServer", "console-server", port=port)
                if quit:
                    root.close("console-server")
                    return
                send = root.channel("console-server/send")
                send.greet = _("%s %s Telnet Console.\r\n") % (
                    kernel.name,
                    kernel.version,
                )
                send.line_end = "\r\n"

                recv = root.channel("console-server/recv")
                recv.watch(root.console)
                channel(
                    _(
                        "%s %s console server on port: %d"
                        % (kernel.name, kernel.version, port)
                    )
                )

                if not silent:
                    console = root.channel("console")
                    console.watch(send)
                    server.events_channel.watch(console)

            except (OSError, ValueError):
                channel(_("Server failed on port: %d") % port)
            return


class UDPServer(Module):
    """
    UDPServer opens up a localhost data server and waits for UDP packets.

    Anything sent to the path/send channel is sent as a reply to the last seen UDP packet.
    Any packet the server picks up will be sent to the path/recv channel.
    """

    def __init__(self, context, name, port=23, udp_address=None):
        """
        Laser Server init.

        :param context: Context at which this module is attached.
        :param name: Name of this module.
        :param port: UDP listen port.
        """
        Module.__init__(self, context, name)
        self.port = port
        self.events_channel = self.context.channel("server-udp-%d" % port)

        self.udp_address = udp_address
        self.context.channel("%s/send" % name).watch(self.send)
        self.recv = self.context.channel("%s/recv" % name)

        self.socket = socket.socket(socket.AF_INET, socket.SOCK_DGRAM)
        self.socket.settimeout(2)
        self.socket.bind(("", self.port))
        self.context.threaded(self.run_udp_listener, thread_name=name, daemon=True)

    def module_close(self, *args, **kwargs):
        _ = self.context._
        self.context.channel("%s/send" % self.name).unwatch(
            self.send
        )  # We stop watching the send channel
        self.events_channel(_("Shutting down server."))
        if self.socket is not None:
            self.socket.close()
            self.socket = None
        self.state = STATE_TERMINATE

    def send(self, message):
        _ = self.context._
        if self.udp_address is None:
            self.events_channel(
                _(
                    "No UDP packet can be sent as reply to a host that has never made contact."
                )
            )
            return
        self.socket.sendto(message, self.udp_address)

    def run_udp_listener(self):
        _ = self.context._
        try:
            self.events_channel(_("UDP Socket(%d) Listening.") % self.port)
            while self.state != STATE_END and self.state != STATE_TERMINATE:
                try:
                    message, address = self.socket.recvfrom(1024)
                except (socket.timeout, AttributeError):
                    continue
                if address is not None:
                    self.udp_address = address
                self.recv(message)
        except OSError:
            pass


class TCPServer(Module):
    """
    TCPServer opens up a localhost server and waits. Any connection is given its own handler.
    """

    def __init__(self, context, name, port=23):
        """
        Laser Server init.

        :param context: Context at which this module is attached.
        :param name: Name of this module
        :param port: Port being used for the server.
        """
        Module.__init__(self, context, name)
        self.port = port

        self.socket = None
        self.events_channel = self.context.channel("server-tcp-%d" % port)
        self.data_channel = self.context.channel("data-tcp-%d" % port)
        self.context.threaded(
            self.run_tcp_delegater, thread_name="tcp-%d" % port, daemon=True
        )

    def stop(self):
        self.state = STATE_TERMINATE

    def module_close(self, *args, **kwargs):
        _ = self.context._
        self.events_channel(_("Shutting down server."))
        self.state = STATE_TERMINATE
        if self.socket is not None:
            self.socket.close()
            self.socket = None

    def run_tcp_delegater(self):
        """
        TCP Run is a connection thread delegate. Any connections are given a different threaded
        handle to interact with that connection. This thread here waits for sockets and delegates.
        """
        _ = self.context._
        self.socket = socket.socket()
        # self.socket.settimeout(0)
        try:
            self.socket.bind(("", self.port))
            self.socket.listen(1)
        except OSError:
            self.events_channel(_("Could not start listening."))
            return
        handle = 1
        while self.state != STATE_TERMINATE:
            self.events_channel(
                _("Listening %s on port %d...") % (self.name, self.port)
            )
            connection = None
            addr = None
            try:
                connection, addr = self.socket.accept()
                self.events_channel(_("Socket Connected: %s") % str(addr))
                self.context.threaded(
                    self.connection_handler(connection, addr),
                    thread_name="handler-%d-%d" % (self.port, handle),
                    daemon=True,
                )
                handle += 1
            except socket.timeout:
                pass
            except OSError:
                self.events_channel(_("Socket was killed: %s") % str(addr))
                if connection is not None:
                    connection.close()
                break
            except AttributeError:
                self.events_channel(_("Socket did not exist to accept connection."))
                break
        if self.socket is not None:
            self.socket.close()

    def connection_handler(self, connection, addr):
        """
        The TCP Connection Handle, handles all connections delegated by the tcp_run() method.
        The threaded context is entirely local and independent.
        """
        _ = self.context._

        def handle():
            def send(e):
                if connection is not None:
                    try:
                        connection.send(bytes(e, "utf-8"))
                        self.data_channel("<-- %s" % str(e))
                    except (ConnectionAbortedError, ConnectionResetError):
                        connection.close()

            recv = self.context.channel("%s/recv" % self.name)
            send_channel_name = "%s/send" % self.name
            self.context.channel(send_channel_name).watch(send)
            while self.state != STATE_TERMINATE:
                try:
                    data_from_socket = connection.recv(1024)
                    if len(data_from_socket):
                        self.data_channel("--> %s" % str(data_from_socket))
                    else:
                        break
                    recv(data_from_socket)
                except socket.timeout:
                    self.events_channel(_("Connection to %s timed out.") % str(addr))
                    break
                except socket.error:
                    if connection is not None:
                        connection.close()
                    break
            self.context.channel(send_channel_name).unwatch(send)
            self.events_channel(_("Connection to %s was closed.") % str(addr))

        return handle<|MERGE_RESOLUTION|>--- conflicted
+++ resolved
@@ -1,10 +1,6 @@
 import socket
 
-<<<<<<< HEAD
-from meerk40t.kernel import STATE_TERMINATE, Module
-=======
-from .kernel import STATE_END, STATE_TERMINATE, Module
->>>>>>> b6d7fff6
+from meerk40t.kernel import STATE_END, STATE_TERMINATE, Module
 
 
 def plugin(kernel, lifecycle=None):
