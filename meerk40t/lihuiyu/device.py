"""
Lihuiyu Device

Registers the Device service for M2 Nano (and family), registering the relevant commands and provides the viewport for
the given device type.
"""

from hashlib import md5

from meerk40t.core.laserjob import LaserJob
from meerk40t.core.spoolers import Spooler
from meerk40t.kernel import STATE_ACTIVE, STATE_PAUSE, CommandSyntaxError, Service, signal_listener

from ..core.units import UNITS_PER_MIL, Length, ViewPort
from .controller import LihuiyuController
from .driver import LihuiyuDriver
from .tcp_connection import TCPOutput


class LihuiyuDevice(Service, ViewPort):
    """
    LihuiyuDevice is driver for the M2 Nano and other classes of Lihuiyu boards.
    """

    def __init__(self, kernel, path, *args, **kwargs):
        Service.__init__(self, kernel, path)
        self.name = "LihuiyuDevice"
        _ = kernel.translation
        self.extension = "egv"
        choices = [
            {
                "attr": "bedwidth",
                "object": self,
                "default": "310mm",
                "type": Length,
                "label": _("Width"),
                "tip": _("Width of the laser bed."),
                "section": "_30_" + _("Laser Parameters"),
                "nonzero": True,
                "subsection": _("Bed Dimensions"),
                "signals": "bedsize",
            },
            {
                "attr": "bedheight",
                "object": self,
                "default": "210mm",
                "type": Length,
                "label": _("Height"),
                "tip": _("Height of the laser bed."),
                "section": "_30_" + _("Laser Parameters"),
                "nonzero": True,
                "subsection": _("Bed Dimensions"),
                "signals": "bedsize",
            },
            {
                "attr": "scale_x",
                "object": self,
                "default": 1.000,
                "type": float,
                "label": _("X Scale Factor"),
                "tip": _(
                    "Scale factor for the X-axis. Board units to actual physical units."
                ),
                "section": "_30_" + _("Laser Parameters"),
                "subsection": _("User Scale Factor"),
                "nonzero": True,
            },
            {
                "attr": "scale_y",
                "object": self,
                "default": 1.000,
                "type": float,
                "label": _("Y Scale Factor"),
                "tip": _(
                    "Scale factor for the Y-axis. Board units to actual physical units."
                ),
                "section": "_30_" + _("Laser Parameters"),
                "subsection": _("User Scale Factor"),
                "nonzero": True,
            },
        ]
        self.register_choices("bed_dim", choices)
<<<<<<< HEAD
        choices = [
            {
                "attr": "rotary_active",
                "object": self,
                "default": False,
                "type": bool,
                "label": _("Rotary-Mode active"),
                "tip": _("Is the rotary mode active for this device"),
                "hidden": 1,
            },
            {
                "attr": "rotary_scale_x",
                "object": self,
                "default": 1.0,
                "type": float,
                "label": _("X-Scale"),
                "tip": _("Scale that needs to be applied to the X-Axis"),
                "conditional": (self, "rotary_active"),
                "subsection": _("Scale"),
                "hidden": 1,
            },
            {
                "attr": "rotary_scale_y",
                "object": self,
                "default": 1.0,
                "type": float,
                "label": _("Y-Scale"),
                "tip": _("Scale that needs to be applied to the Y-Axis"),
                "conditional": (self, "rotary_active"),
                "subsection": _("Scale"),
                "hidden": 1,
            },
            {
                "attr": "rotary_supress_home",
                "object": self,
                "default": False,
                "type": bool,
                "label": _("Ignore Home"),
                "tip": _("Ignore Home-Command"),
                "conditional": (self, "rotary_active"),
                "hidden": 1,
            },
            {
                "attr": "rotary_mirror_x",
                "object": self,
                "default": False,
                "type": bool,
                "label": _("Mirror X"),
                "tip": _("Mirror the elements on the X-Axis"),
                "conditional": (self, "rotary_active"),
                "subsection": _("Mirror Output"),
                "hidden": 1,
            },
            {
                "attr": "rotary_mirror_y",
                "object": self,
                "default": False,
                "type": bool,
                "label": _("Mirror Y"),
                "tip": _("Mirror the elements on the Y-Axis"),
                "conditional": (self, "rotary_active"),
                "subsection": _("Mirror Output"),
                "hidden": 1,
            },
        ]
        self.register_choices("rotary", choices)

        self.setting(bool, "swap_xy", False)
        self.setting(bool, "flip_x", False)
        self.setting(bool, "flip_y", False)
        self.setting(bool, "home_right", False)
        self.setting(bool, "home_bottom", False)
=======

        choices = [
            {
                "attr": "label",
                "object": self,
                "default": "lihuiyu-device",
                "type": str,
                "label": _("Device Name"),
                "tip": _("The internal label to be used for this device"),
                "section": "_00_" + _("General"),
                "priority": "10",
                "signals": "device;renamed",
            },
            {
                "attr": "board",
                "object": self,
                "default": "M2",
                "type": str,
                "label": _("Board"),
                "style": "combosmall",
                "choices": ["M2", "M3", "B2", "M", "M1", "A", "B", "B1"],
                "tip": _(
                    "Select the board to use. This has an effects the speedcodes used."
                ),
                "section": "_10_" + _("Configuration"),
                "subsection": _("Board Setup"),
                "signals": "bedsize",
            },
            {
                "attr": "flip_x",
                "object": self,
                "default": False,
                "type": bool,
                "label": _("Flip X"),
                "tip": _("Flip the Right and Left commands sent to the controller"),
                "section": "_10_" + _("Configuration"),
                "subsection": _("X Axis"),
                "signals": "bedsize",
            },
            {
                "attr": "home_right",
                "object": self,
                "default": False,
                "type": bool,
                "label": _("Home Right"),
                "tip": _("Indicates the device Home is on the right"),
                "section": "_10_" + _("Configuration"),
                "subsection": _("X Axis"),
                "signals": "bedsize",
            },
            {
                "attr": "flip_y",
                "object": self,
                "default": False,
                "type": bool,
                "label": _("Flip Y"),
                "tip": _("Flip the Y axis for the Balor device"),
                "section": "_10_" + _("Configuration"),
                "subsection": _("Y Axis"),
                "signals": "bedsize",
            },
            {
                "attr": "home_bottom",
                "object": self,
                "default": False,
                "type": bool,
                "label": _("Home Bottom"),
                "tip": _("Indicates the device Home is on the bottom"),
                "section": "_10_" + _("Configuration"),
                "subsection": _("Y Axis"),
                "signals": "bedsize",
            },
            {
                "attr": "swap_xy",
                "object": self,
                "default": False,
                "type": bool,
                "label": _("Swap X and Y"),
                "tip": _(
                    "Swaps the X and Y axis. This happens before the FlipX and FlipY."
                ),
                "section": "_10_" + _("Configuration"),
                "subsection": "_10_" + _("Axis corrections"),
                "signals": "bedsize",
            },
        ]
        self.register_choices("bed_orientation", choices)

        choices = [
            {
                "attr": "autolock",
                "object": self,
                "default": True,
                "type": bool,
                "label": _("Automatically lock rail"),
                "tip": _("Lock rail after operations are finished."),
                "section": "_00_" + _("General Options"),
            },
            {
                "attr": "plot_shift",
                "object": self,
                "default": False,
                "type": bool,
                "label": _("Pulse Grouping"),
                "tip": "\n".join(
                    [
                        _(
                            "Pulse Grouping is an alternative means of reducing the incidence of stuttering, allowing you potentially to burn at higher speeds."
                        ),
                        "",
                        _(
                            "It works by swapping adjacent on or off bits to group on and off together and reduce the number of switches."
                        ),
                        "",
                        _(
                            'As an example, instead of X_X_ it will burn XX__ - because the laser beam is overlapping, and because a bit is only moved at most 1/1000", the difference should not be visible even under magnification.'
                        ),
                        _(
                            "Whilst the Pulse Grouping option in Operations are set for that operation before the job is spooled, and cannot be changed on the fly, this global Pulse Grouping option is checked as instructions are sent to the laser and can turned on and off during the burn process. Because the changes are believed to be small enough to be undetectable, you may wish to leave this permanently checked."
                        ),
                    ]
                ),
                "section": "_00_" + _("General Options"),
            },
            {
                "attr": "strict",
                "object": self,
                "default": False,
                "type": bool,
                "label": _("Strict"),
                "tip": _(
                    "Forces the device to enter and exit programmed speed mode from the same direction.\nThis may prevent devices like the M2-V4 and earlier from having issues. Not typically needed."
                ),
                "section": "_00_" + _("General Options"),
            },
            {
                "attr": "twitches",
                "object": self,
                "default": False,
                "type": bool,
                "label": _("Twitch Vectors"),
                "tip": _(
                    "Twitching is an unnecessary move in an unneeded direction at the start and end of travel moves between vector burns. "
                    "It is most noticeable when you are doing a number of small burns (e.g. stitch holes in leather). "
                    "A twitchless mode is now default in 0.7.6+ or later which results in a noticeable faster travel time. "
                    "This option allows you to turn on the previous mode if you experience problems."
                ),
                "section": "_00_" + _("General Options"),
            },
        ]
        self.register_choices("lhy-general", choices)

        choices = [
            {
                "attr": "opt_rapid_between",
                "object": self,
                "default": True,
                "type": bool,
                "label": _("Rapid Moves Between Objects"),
                "tip": _("Perform rapid moves between the objects"),
                "section": "_00_" + _("Rapid Jog"),
            },
            {
                "attr": "opt_jog_minimum",
                "object": self,
                "default": 256,
                "type": int,
                "label": _("Minimum Jog Distance"),
                "tip": _("Minimum travel distance before invoking a rapid jog move."),
                "conditional": (self, "opt_rapid_between"),
                "limited": True,
                "section": "_00_" + _("Rapid Jog"),
            },
            {
                "attr": "opt_jog_mode",
                "object": self,
                "default": 0,
                "type": int,
                "label": _("Jog Method"),
                "style": "radio",
                "choices": [_("Default"), _("Reset"), _("Finish")],
                "tip": _(
                    "Changes the method of jogging. Default are NSE jogs. Reset are @NSE jogs. Finished are @FNSE jogs followed by a wait."
                ),
                "section": "_00_" + _("Rapid Jog"),
            },
        ]
        self.register_choices("lhy-jog", choices)

        choices = [
            {
                "attr": "rapid_override",
                "object": self,
                "default": False,
                "type": bool,
                "label": _("Override Rapid Movements"),
                "tip": _("Perform rapid moves between the objects"),
                "section": "_00_" + _("Rapid Override"),
            },
            {
                "attr": "rapid_override_speed_x",
                "object": self,
                "default": 50.0,
                "type": float,
                "label": _("X Travel Speed:"),
                "tip": _("Minimum travel distance before invoking a rapid jog move."),
                "trailer": "mm/s",
                "conditional": (self, "rapid_override"),
                "section": "_00_" + _("Rapid Override"),
            },
            {
                "attr": "rapid_override_speed_y",
                "object": self,
                "default": 50.0,
                "type": float,
                "label": _("Y Travel Speed:"),
                "tip": _("Minimum travel distance before invoking a rapid jog move."),
                "trailer": "mm/s",
                "conditional": (self, "rapid_override"),
                "section": "_00_" + _("Rapid Override"),
            },
        ]
        self.register_choices("lhy-rapid-override", choices)

        choices = [
            {
                "attr": "fix_speeds",
                "object": self,
                "default": False,
                "type": bool,
                "label": _("Fix rated to actual speed"),
                "tip":  _("Correct for speed invalidity. Lihuiyu Studios speeds are 92% of the correctly rated speed"),
                "section": "_40_" + _("Speed"),
            },
        ]
        self.register_choices("lhy-speed", choices)

>>>>>>> 38f6a583
        # Tuple contains 4 value pairs: Speed Low, Speed High, Power Low, Power High, each with enabled, value
        self.setting(
            list, "dangerlevel_op_cut", (False, 0, False, 0, False, 0, False, 0)
        )
        self.setting(
            list, "dangerlevel_op_engrave", (False, 0, False, 0, False, 0, False, 0)
        )
        self.setting(
            list, "dangerlevel_op_hatch", (False, 0, False, 0, False, 0, False, 0)
        )
        self.setting(
            list, "dangerlevel_op_raster", (False, 0, False, 0, False, 0, False, 0)
        )
        self.setting(
            list, "dangerlevel_op_image", (False, 0, False, 0, False, 0, False, 0)
        )
        self.setting(
            list, "dangerlevel_op_dots", (False, 0, False, 0, False, 0, False, 0)
        )
        ViewPort.__init__(
            self,
            self.bedwidth,
            self.bedheight,
            user_scale_x=self.scale_x,
            user_scale_y=self.scale_y,
            native_scale_x=UNITS_PER_MIL,
            native_scale_y=UNITS_PER_MIL,
            origin_x=1.0 if self.home_right else 0.0,
            origin_y=1.0 if self.home_bottom else 0.0,
            flip_x=self.flip_x,
            flip_y=self.flip_y,
            swap_xy=self.swap_xy,
            show_flip_x=self.home_right,
            show_flip_y=self.home_bottom,
        )
        self.setting(int, "buffer_max", 900)
        self.setting(bool, "buffer_limit", True)

        self.setting(bool, "fix_speeds", False)

        self.setting(int, "usb_index", -1)
        self.setting(int, "usb_bus", -1)
        self.setting(int, "usb_address", -1)
        self.setting(int, "usb_version", -1)
        self.setting(bool, "mock", False)
        self.setting(bool, "show_usb_log", False)

        self.setting(bool, "networked", False)
        self.setting(int, "packet_count", 0)
        self.setting(int, "rejected_count", 0)
        self.setting(str, "serial", None)
        self.setting(bool, "serial_enable", False)

        self.setting(int, "port", 1022)
        self.setting(str, "address", "localhost")

        self.driver = LihuiyuDriver(self)
        self.spooler = Spooler(self, driver=self.driver)
        self.add_service_delegate(self.spooler)

        self.tcp = TCPOutput(self)
        self.add_service_delegate(self.tcp)

        self.controller = LihuiyuController(self)
        self.add_service_delegate(self.controller)

        self.driver.out_pipe = self.controller if not self.networked else self.tcp

        _ = self.kernel.translation

        @self.console_option(
            "idonotlovemyhouse",
            type=bool,
            action="store_true",
            help=_("override one second laser fire pulse duration"),
        )
        @self.console_argument("time", type=float, help=_("laser fire pulse duration"))
        @self.console_command(
            "pulse",
            help=_("pulse <time>: Pulse the laser in place."),
        )
        def pulse(command, channel, _, time=None, idonotlovemyhouse=False, **kwargs):
            if time is None:
                channel(_("Must specify a pulse time in milliseconds."))
                return
            if time > 1000.0:
                channel(
                    _(
                        '"{time}ms" exceeds 1 second limit to fire a standing laser.'
                    ).format(time=time)
                )
                try:
                    if not idonotlovemyhouse:
                        return
                except IndexError:
                    return

            def timed_fire():
                yield "wait_finish"
                yield "laser_on"
                yield "wait", time
                yield "laser_off"

            if self.spooler.is_idle:
                label = _("Pulse laser for {time}ms").format(time=time)
                self.spooler.laserjob(list(timed_fire()), label=label, helper=True)
                channel(label)
            else:
                channel(_("Pulse laser failed: Busy"))
            return

        @self.console_argument("speed", type=float, help=_("Set the movement speed"))
        @self.console_argument("dx", type=Length, help=_("change in x"))
        @self.console_argument("dy", type=Length, help=_("change in y"))
        @self.console_command(
            "move_at_speed",
            help=_("move_at_speed <speed> <dx> <dy>"),
            all_arguments_required=True,
        )
        def move_speed(channel, _, speed, dx, dy, **kwgs):
            def move_at_speed():
                yield "set", "speed", speed
                yield "program_mode"
                yield "move_rel", dx.length_mil, dy.length_mil
                yield "rapid_mode"

            if self.spooler.is_idle:
                self.spooler.laserjob(
                    list(move_at_speed()),
                    label=f"move {dx} {dy} at {speed}",
                    helper=True,
                )
            else:
                channel(_("Busy"))
            return

        @self.console_option(
            "difference",
            "d",
            type=bool,
            action="store_true",
            help=_("Change speed by this amount."),
        )
        @self.console_argument("speed", type=str, help=_("Set the driver speed."))
        @self.console_command(
            "speed", input_type="lihuiyu", help=_("Set current speed of driver.")
        )
        def speed(
            command, channel, _, data=None, speed=None, difference=False, **kwargs
        ):
            spooler, driver, output = data
            if speed is None:
                current_speed = driver.speed
                if current_speed is None:
                    channel(_("Speed is unset."))
                else:
                    channel(
                        _("Speed set at: {speed} mm/s").format(
                            speed=driver.settings.speed
                        )
                    )
                return
            if speed.endswith("%"):
                speed = speed[:-1]
                percent = True
            else:
                percent = False
            try:
                s = float(speed)
            except ValueError:
                channel(_("Not a valid speed or percent."))
                return
            if percent and difference:
                s = driver.speed + driver.speed * (s / 100.0)
            elif difference:
                s += driver.speed
            elif percent:
                s = driver.speed * (s / 100.0)
            driver.set("speed", s)
            channel(_("Speed set at: {speed} mm/s").format(speed=driver.speed))

        @self.console_argument("ppi", type=int, help=_("pulses per inch [0-1000]"))
        @self.console_command("power", help=_("Set Driver Power"))
        def power(command, channel, _, ppi=None, **kwargs):
            original_power = self.driver.power
            if ppi is None:
                if original_power is None:
                    channel(_("Power is not set."))
                else:
                    channel(
                        _("Power set at: {power} pulses per inch").format(
                            power=original_power
                        )
                    )
            else:
                self.driver.set("power", ppi)

        @self.console_argument("accel", type=int, help=_("Acceleration amount [1-4]"))
        @self.console_command(
            "acceleration",
            help=_("Set Driver Acceleration [1-4]"),
        )
        def acceleration(channel, _, accel=None, **kwargs):
            """
            Lhymicro-gl speedcodes have a single character of either 1,2,3,4 which indicates
            the acceleration value of the laser. This is typically 1 below 25.4, 2 below 60,
            3 below 127, and 4 at any value greater than that. Manually setting this on the
            fly can be used to check the various properties of that mode.
            """
            if accel is None:
                if self.driver.acceleration is None:
                    channel(_("Acceleration is set to default."))
                else:
                    channel(
                        _("Acceleration: {acceleration}").format(
                            acceleration=self.driver.acceleration
                        )
                    )

            else:
                try:
                    v = accel
                    if v not in (1, 2, 3, 4):
                        self.driver.set("acceleration", None)
                        channel(_("Acceleration is set to default."))
                        return
                    self.driver.set("acceleration", v)
                    channel(
                        _("Acceleration: {acceleration}").format(
                            acceleration=self.driver.acceleration
                        )
                    )
                except ValueError:
                    channel(_("Invalid Acceleration [1-4]."))
                    return

        @self.console_command(
            "viewport_update",
            hidden=True,
            help=_("Update m2nano codes for movement"),
        )
        def codes_update(**kwargs):
            self.realize()

        @self.console_command(
            "network_update",
            hidden=True,
            help=_("Updates network state for m2nano networked."),
        )
        def network_update(**kwargs):
            self.driver.out_pipe = self.controller if not self.networked else self.tcp

        @self.console_command(
            "status",
            help=_("abort waiting process on the controller."),
        )
        def realtime_status(channel, _, **kwargs):
            try:
                self.controller.update_status()
                channel(str(self.controller._status))
            except ConnectionError:
                channel(_("Could not check status, usb not connected."))

        @self.console_command(
            "continue",
            help=_("abort waiting process on the controller."),
        )
        def realtime_continue(**kwargs):
            self.controller.abort_waiting = True

        @self.console_command(
            "pause",
            help=_("realtime pause/resume of the machine"),
        )
        def realtime_pause(**kwargs):
            if self.driver.paused:
                self.driver.resume()
            else:
                self.driver.pause()
            self.signal("pause")

        @self.console_command(("estop", "abort"), help=_("Abort Job"))
        def pipe_abort(channel, _, **kwargs):
            self.driver.reset()
            channel(_("Lihuiyu Channel Aborted."))
            self.signal("pipe;running", False)

        @self.console_argument(
            "rapid_x", type=float, help=_("limit x speed for rapid.")
        )
        @self.console_argument(
            "rapid_y", type=float, help=_("limit y speed for rapid.")
        )
        @self.console_command(
            "rapid_override",
            help=_("limit speed of typical rapid moves."),
        )
        def rapid_override(channel, _, rapid_x=None, rapid_y=None, **kwargs):
            if rapid_x is not None:
                if rapid_y is None:
                    rapid_y = rapid_x
                self.rapid_override = True
                self.rapid_override_speed_x = rapid_x
                self.rapid_override_speed_y = rapid_y
                channel(
                    _("Rapid Limit: {max_x}, {max_y}").format(
                        max_x=self.rapid_override_speed_x,
                        max_y=self.rapid_override_speed_y,
                    )
                )
            else:
                self.rapid_override = False
                channel(_("Rapid Limit Off"))

        @self.console_argument("filename", type=str)
        @self.console_command("save_job", help=_("save job export"), input_type="plan")
        def egv_save(channel, _, filename, data=None, **kwargs):
            if filename is None:
                raise CommandSyntaxError
            try:
                with open(filename, "wb") as f:
                    f.write(b"Document type : LHYMICRO-GL file\n")
                    f.write(b"File version: 1.0.01\n")
                    f.write(b"Copyright: Unknown\n")
                    f.write(
                        bytes(
                            f"Creator-Software: {self.kernel.name} v{self.kernel.version}\n",
                            "utf-8",
                        )
                    )
                    f.write(b"\n")
                    f.write(b"%0%0%0%0%\n")
                    driver = LihuiyuDriver(self)
                    job = LaserJob(filename, list(data.plan), driver=driver)
                    driver.out_pipe = f
                    job.execute()

            except (PermissionError, OSError):
                channel(_("Could not save: {filename}").format(filename=filename))

        @self.console_argument("filename", type=str)
        @self.console_command(
            "egv_import",
            help=_("Lihuiyu Engrave Buffer Import. egv_import <egv_file>"),
        )
        def egv_import(channel, _, filename, **kwargs):
            if filename is None:
                raise CommandSyntaxError

            def skip(read, byte, count):
                """Skips forward in the file until we find <count> instances of <byte>"""
                pos = read.tell()
                while count > 0:
                    char = read.read(1)
                    if char == byte:
                        count -= 1
                    if char is None or len(char) == 0:
                        read.seek(pos, 0)
                        # If we didn't skip the right stuff, reset the position.
                        break

            def skip_header(file):
                skip(file, "\n", 3)
                skip(file, "%", 5)

            try:
                with open(filename) as f:
                    skip_header(f)
                    while True:
                        data = f.read(1024)
                        if not data:
                            break
                        buffer = bytes(data, "utf8")
                        self.output.write(buffer)
                    self.output.write(b"\n")
            except (PermissionError, OSError, FileNotFoundError):
                channel(_("Could not load: {filename}").format(filename=filename))

        @self.console_argument("filename", type=str)
        @self.console_command(
            "egv_export",
            help=_("Lihuiyu Engrave Buffer Export. egv_export <egv_file>"),
        )
        def egv_export(channel, _, filename, **kwargs):
            if filename is None:
                raise CommandSyntaxError
            try:
                with open(filename, "w") as f:
                    f.write("Document type : LHYMICRO-GL file\n")
                    f.write("File version: 1.0.01\n")
                    f.write("Copyright: Unknown\n")
                    f.write(
                        f"Creator-Software: {self.kernel.name} v{self.kernel.version}\n"
                    )
                    f.write("\n")
                    f.write("%0%0%0%0%\n")
                    buffer = bytes(self.controller._buffer)
                    buffer += bytes(self.controller._queue)
                    f.write(buffer.decode("utf-8"))
            except (PermissionError, OSError):
                channel(_("Could not save: {filename}").format(filename=filename))

        @self.console_command(
            "egv",
            help=_("Lihuiyu Engrave Code Sender. egv <lhymicro-gl>"),
        )
        def egv(command, channel, _, remainder=None, **kwargs):
            if not remainder:
                channel("Lihuiyu Engrave Code Sender. egv <lhymicro-gl>")
            else:
                self.output.write(
                    bytes(remainder.replace("$", "\n").replace(" ", "\n"), "utf8")
                )

        @self.console_command(
            "challenge",
            help=_("Challenge code, challenge <serial number>"),
        )
        def challenge_egv(command, channel, _, remainder=None, **kwargs):
            if not remainder:
                raise CommandSyntaxError
            else:
                challenge = bytearray.fromhex(
                    md5(bytes(remainder.upper(), "utf8")).hexdigest()
                )
                code = b"A%s\n" % challenge
                self.output.write(code)

        @self.console_command("start", help=_("Start Pipe to Controller"))
        def pipe_start(command, channel, _, **kwargs):
            self.controller.update_state(STATE_ACTIVE)
            self.controller.start()
            channel(_("Lihuiyu Channel Started."))

        @self.console_command("hold", help=_("Hold Controller"))
        def pipe_pause(command, channel, _, **kwargs):
            self.controller.update_state(STATE_PAUSE)
            self.controller.pause()
            channel("Lihuiyu Channel Paused.")

        @self.console_command("resume", help=_("Resume Controller"))
        def pipe_resume(command, channel, _, **kwargs):
            self.controller.update_state(STATE_ACTIVE)
            self.controller.start()
            channel(_("Lihuiyu Channel Resumed."))

        @self.console_command("usb_connect", help=_("Connects USB"))
        def usb_connect(command, channel, _, **kwargs):
            try:
                self.controller.open()
                channel(_("Usb Connection Opened."))
            except ConnectionRefusedError:
                channel(_("Usb Connection Refused"))

        @self.console_command("usb_disconnect", help=_("Disconnects USB"))
        def usb_disconnect(command, channel, _, **kwargs):
            try:
                self.controller.close()
                channel(_("CH341 Closed."))
            except ConnectionError:
                channel(_("Usb Connection Error"))

        @self.console_command("usb_reset", help=_("Reset USB device"))
        def usb_reset(command, channel, _, **kwargs):
            try:
                self.controller.usb_reset()
                channel(_("Usb Connection Reset"))
            except ConnectionError:
                channel(_("Usb Connection Error"))

        @self.console_command("usb_release", help=_("Release USB device"))
        def usb_release(command, channel, _, **kwargs):
            try:
                self.controller.usb_release()
                channel(_("Usb Connection Released"))
            except ConnectionError:
                channel(_("Usb Connection Error"))

        @self.console_command("usb_abort", help=_("Stops USB retries"))
        def usb_abort(command, channel, _, **kwargs):
            self.controller.abort_retry()

        @self.console_command("usb_continue", help=_("Continues USB retries"))
        def usb_continue(command, channel, _, **kwargs):
            self.controller.continue_retry()

        @self.console_option(
            "port", "p", type=int, default=23, help=_("port to listen on.")
        )
        @kernel.console_option(
            "verbose",
            "v",
            type=bool,
            action="store_true",
            help=_("watch server channels"),
        )
        @self.console_option(
            "watch", "w", type=bool, action="store_true", help=_("watch send/recv data")
        )
        @self.console_option(
            "quit",
            "q",
            type=bool,
            action="store_true",
            help=_("shutdown current lhyserver"),
        )
        @self.console_command("lhyserver", help=_("activate the lhyserver."))
        def lhyserver(
            channel, _, port=23, verbose=False, watch=False, quit=False, **kwargs
        ):
            """
            The lhyserver provides for an open TCP on a specific port. Any data sent to this port will be sent directly
            to the lihuiyu laser. This is how the tcp-connection sends data to the laser if that option is used. This
            requires an additional computer such a raspberry pi doing the interfacing.
            """
            try:
                server_name = f"lhyserver{self.path}"
                output = self.controller
                server = self.open_as("module/TCPServer", server_name, port=port)
                if quit:
                    self.close(server_name)
                    return
                channel(_("TCP Server for lihuiyu on port: {port}").format(port=port))
                if verbose:
                    console = kernel.channel("console")
                    server.events_channel.watch(console)
                    if watch:
                        server.data_channel.watch(console)
                channel(_("Watching Channel: {channel}").format(channel="server"))
                self.channel(f"{server_name}/recv").watch(output.write)
                channel(_("Attached: {output}").format(output=repr(output)))

            except OSError:
                channel(_("Server failed on port: {port}").format(port=port))
            except KeyError:
                channel(_("Server cannot be attached to any device."))
            return

        if self.has_feature("interpreter/lihuiyu"):

            @self.console_command(
                "lhyinterpreter", help=_("activate the lhyinterpreter.")
            )
            def lhyinterpreter(channel, _, **kwargs):
                try:
                    self.open_as("interpreter/lihuiyu", "lhyinterpreter")
                    channel(
                        _("Lihuiyu interpreter attached to {device}").format(
                            device=str(self)
                        )
                    )
                except KeyError:
                    channel(_("Intepreter cannot be attached to any device."))
                return

    @signal_listener("user_scale_x")
    @signal_listener("user_scale_y")
    @signal_listener("bedsize")
    @signal_listener("flip_x")
    @signal_listener("flip_y")
    @signal_listener("swap_xy")
    def realize(self, origin=None, *args):
        self.width = self.bedwidth
        self.height = self.bedheight
        super().realize()


    @property
    def viewbuffer(self):
        return self.driver.out_pipe.viewbuffer

    @property
    def current(self):
        """
        @return: the location in scene units for the current known position.
        """
        return self.device_to_scene_position(self.driver.native_x, self.driver.native_y)

    @property
    def speed(self):
        return self.driver.speed

    @property
    def power(self):
        return self.driver.power

    @property
    def state(self):
        return self.driver.state

    @property
    def native(self):
        """
        @return: the location in device native units for the current known position.
        """
        return self.driver.native_x, self.driver.native_y

    @property
    def output(self):
        """
        This is the controller in controller mode and the tcp in network mode.
        @return:
        """
        if self.networked:
            return self.tcp
        else:
            return self.controller<|MERGE_RESOLUTION|>--- conflicted
+++ resolved
@@ -80,80 +80,6 @@
             },
         ]
         self.register_choices("bed_dim", choices)
-<<<<<<< HEAD
-        choices = [
-            {
-                "attr": "rotary_active",
-                "object": self,
-                "default": False,
-                "type": bool,
-                "label": _("Rotary-Mode active"),
-                "tip": _("Is the rotary mode active for this device"),
-                "hidden": 1,
-            },
-            {
-                "attr": "rotary_scale_x",
-                "object": self,
-                "default": 1.0,
-                "type": float,
-                "label": _("X-Scale"),
-                "tip": _("Scale that needs to be applied to the X-Axis"),
-                "conditional": (self, "rotary_active"),
-                "subsection": _("Scale"),
-                "hidden": 1,
-            },
-            {
-                "attr": "rotary_scale_y",
-                "object": self,
-                "default": 1.0,
-                "type": float,
-                "label": _("Y-Scale"),
-                "tip": _("Scale that needs to be applied to the Y-Axis"),
-                "conditional": (self, "rotary_active"),
-                "subsection": _("Scale"),
-                "hidden": 1,
-            },
-            {
-                "attr": "rotary_supress_home",
-                "object": self,
-                "default": False,
-                "type": bool,
-                "label": _("Ignore Home"),
-                "tip": _("Ignore Home-Command"),
-                "conditional": (self, "rotary_active"),
-                "hidden": 1,
-            },
-            {
-                "attr": "rotary_mirror_x",
-                "object": self,
-                "default": False,
-                "type": bool,
-                "label": _("Mirror X"),
-                "tip": _("Mirror the elements on the X-Axis"),
-                "conditional": (self, "rotary_active"),
-                "subsection": _("Mirror Output"),
-                "hidden": 1,
-            },
-            {
-                "attr": "rotary_mirror_y",
-                "object": self,
-                "default": False,
-                "type": bool,
-                "label": _("Mirror Y"),
-                "tip": _("Mirror the elements on the Y-Axis"),
-                "conditional": (self, "rotary_active"),
-                "subsection": _("Mirror Output"),
-                "hidden": 1,
-            },
-        ]
-        self.register_choices("rotary", choices)
-
-        self.setting(bool, "swap_xy", False)
-        self.setting(bool, "flip_x", False)
-        self.setting(bool, "flip_y", False)
-        self.setting(bool, "home_right", False)
-        self.setting(bool, "home_bottom", False)
-=======
 
         choices = [
             {
@@ -391,7 +317,73 @@
         ]
         self.register_choices("lhy-speed", choices)
 
->>>>>>> 38f6a583
+        choices = [
+            {
+                "attr": "rotary_active",
+                "object": self,
+                "default": False,
+                "type": bool,
+                "label": _("Rotary-Mode active"),
+                "tip": _("Is the rotary mode active for this device"),
+                "hidden": 1,
+            },
+            {
+                "attr": "rotary_scale_x",
+                "object": self,
+                "default": 1.0,
+                "type": float,
+                "label": _("X-Scale"),
+                "tip": _("Scale that needs to be applied to the X-Axis"),
+                "conditional": (self, "rotary_active"),
+                "subsection": _("Scale"),
+                "hidden": 1,
+            },
+            {
+                "attr": "rotary_scale_y",
+                "object": self,
+                "default": 1.0,
+                "type": float,
+                "label": _("Y-Scale"),
+                "tip": _("Scale that needs to be applied to the Y-Axis"),
+                "conditional": (self, "rotary_active"),
+                "subsection": _("Scale"),
+                "hidden": 1,
+            },
+            {
+                "attr": "rotary_supress_home",
+                "object": self,
+                "default": False,
+                "type": bool,
+                "label": _("Ignore Home"),
+                "tip": _("Ignore Home-Command"),
+                "conditional": (self, "rotary_active"),
+                "hidden": 1,
+            },
+            {
+                "attr": "rotary_mirror_x",
+                "object": self,
+                "default": False,
+                "type": bool,
+                "label": _("Mirror X"),
+                "tip": _("Mirror the elements on the X-Axis"),
+                "conditional": (self, "rotary_active"),
+                "subsection": _("Mirror Output"),
+                "hidden": 1,
+            },
+            {
+                "attr": "rotary_mirror_y",
+                "object": self,
+                "default": False,
+                "type": bool,
+                "label": _("Mirror Y"),
+                "tip": _("Mirror the elements on the Y-Axis"),
+                "conditional": (self, "rotary_active"),
+                "subsection": _("Mirror Output"),
+                "hidden": 1,
+            },
+        ]
+        self.register_choices("rotary", choices)
+
         # Tuple contains 4 value pairs: Speed Low, Speed High, Power Low, Power High, each with enabled, value
         self.setting(
             list, "dangerlevel_op_cut", (False, 0, False, 0, False, 0, False, 0)
