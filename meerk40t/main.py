--- conflicted
+++ resolved
@@ -208,7 +208,6 @@
 
     kernel.add_plugin(pathoptimize.plugin)
 
-
     from .extra import updater
 
     kernel.add_plugin(updater.plugin)
@@ -278,12 +277,9 @@
             kernel.add_plugin(moshigui.plugin)
             kernel.add_plugin(grblgui.plugin)
             kernel.add_plugin(ruidagui.plugin)
-<<<<<<< HEAD
+            kernel.add_plugin(rotarygui.plugin)
 
             kernel.add_plugin(balorgui.plugin)
-=======
-            kernel.add_plugin(rotarygui.plugin)
->>>>>>> 0120f9d9
     else:
         # Complete Gui Suppress implies no-gui.
         args.no_gui = True
