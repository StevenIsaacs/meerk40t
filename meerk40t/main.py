"""
Laser software for the Stock-LIHUIYU laserboard.

MeerK40t (pronounced MeerKat) is a built-from-the-ground-up MIT licensed
open-source laser cutting software. See https://github.com/meerk40t/meerk40t
for full details.
"""
import argparse
import os.path
import sys

APPLICATION_NAME = "MeerK40t"
<<<<<<< HEAD
APPLICATION_VERSION = "0.9.0501"
=======
APPLICATION_VERSION = "0.9.1000"
>>>>>>> 87eb7d37

if not getattr(sys, "frozen", False):
    # If .git directory does not exist we are running from a package like pypi
    # Otherwise we are running from source
    if os.path.isdir(sys.path[0] + "/.git"):
        APPLICATION_VERSION += " git"
    elif os.path.isdir(sys.path[0] + "/.github"):
        APPLICATION_VERSION += " src"
    else:
        APPLICATION_VERSION += " pkg"


def pair(value):
    rv = value.split("=")
    if len(rv) != 2:
        # raise argparse.ArgumentError, do not raise error.
        pass
    return rv


parser = argparse.ArgumentParser()
parser.add_argument("-V", "--version", action="store_true", help="MeerK40t version")
parser.add_argument("input", nargs="?", type=argparse.FileType("r"), help="input file")
parser.add_argument(
    "-o", "--output", type=argparse.FileType("w"), help="output file name"
)
parser.add_argument("-z", "--no-gui", action="store_true", help="run without gui")
parser.add_argument(
    "-Z", "--gui-suppress", action="store_true", help="completely suppress gui"
)
parser.add_argument(
    "-w", "--simpleui", action="store_true", help="use simple rather than regular UI"
)
parser.add_argument(
    "-b", "--batch", type=argparse.FileType("r"), help="console batch file"
)
parser.add_argument("-c", "--console", action="store_true", help="start as console")
parser.add_argument(
    "-e",
    "--execute",
    action="append",
    type=str,
    nargs="?",
    help="execute console command",
)
parser.add_argument(
    "-v", "--verbose", action="store_true", help="display verbose debugging"
)
parser.add_argument(
    "-q", "--quit", action="store_true", help="quit on spooler complete"
)
parser.add_argument("-a", "--auto", action="store_true", help="start running laser")
parser.add_argument(
    "-s",
    "--set",
    action="append",
    nargs="?",
    type=pair,
    metavar="key=value",
    help="set a device variable",
)
parser.add_argument(
    "-P", "--profile", type=int, default=None, help="Specify a settings profile index"
)
parser.add_argument(
    "-p",
    "--no-plugins",
    action="store_true",
    help="Do not load meerk40t.plugins entrypoints",
)
parser.add_argument(
    "-A",
    "--disable-ansi",
    action="store_true",
    default=False,
    help="Disable ANSI colors",
)
parser.add_argument(
    "-X",
    "--nuke-settings",
    action="store_true",
    default=False,
    help="Don't load config file at startup",
)


def run():
    argv = sys.argv[1:]
    args = parser.parse_args(argv)

    ###################
    # WARNING: DO NOT MODERNIZE!
    # BEGIN Old Python Code.
    ###################

    # This does version checks, it must be compatible. Py2/3 Code.
    if args.version:
        print("%s %s" % (APPLICATION_NAME, APPLICATION_VERSION))
        return
    python_version_required = (3, 6)
    if sys.version_info < python_version_required:
        print(
            "%s %s requires Python %d.%d or greater."
            % (
                APPLICATION_NAME,
                APPLICATION_VERSION,
                python_version_required[0],
                python_version_required[1],
            )
        )
        return
    ###################
    # END Old Python Code.
    ###################

    from meerk40t.external_plugins import plugin as external_plugins
    from meerk40t.internal_plugins import plugin as internal_plugins
    from meerk40t.kernel import Kernel

    kernel = Kernel(
        APPLICATION_NAME,
        APPLICATION_VERSION,
        APPLICATION_NAME,
        ansi=not args.disable_ansi,
        ignore_settings=args.nuke_settings,
    )
    kernel.args = args
    kernel.add_plugin(internal_plugins)
    kernel.add_plugin(external_plugins)
    kernel()<|MERGE_RESOLUTION|>--- conflicted
+++ resolved
@@ -10,11 +10,7 @@
 import sys
 
 APPLICATION_NAME = "MeerK40t"
-<<<<<<< HEAD
-APPLICATION_VERSION = "0.9.0501"
-=======
-APPLICATION_VERSION = "0.9.1000"
->>>>>>> 87eb7d37
+APPLICATION_VERSION = "0.9.1001"
 
 if not getattr(sys, "frozen", False):
     # If .git directory does not exist we are running from a package like pypi
