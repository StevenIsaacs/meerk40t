"""
Laser software for the Stock-LIHUIYU laserboard.

MeerK40t (pronounced MeerKat) is a built-from-the-ground-up MIT licensed
open-source laser cutting software. See https://github.com/meerk40t/meerk40t
for full details.
"""
import argparse
import os.path
import sys

from meerk40t.kernel import Kernel

APPLICATION_NAME = "MeerK40t"
<<<<<<< HEAD
APPLICATION_VERSION = "0.8.2000"
=======
APPLICATION_VERSION = "0.8.1002"
>>>>>>> d38843e3

if not getattr(sys, "frozen", False):
    # If .git directory does not exist we are running from a package like pypi
    # Otherwise we are running from source
    if os.path.isdir(sys.path[0] + "/.git"):
        APPLICATION_VERSION += " git"
    elif os.path.isdir(sys.path[0] + "/.github"):
        APPLICATION_VERSION += " src"
    else:
        APPLICATION_VERSION += " pkg"


def pair(value):
    rv = value.split("=")
    if len(rv) != 2:
        # raise argparse.ArgumentError, do not raise error.
        pass
    return rv


parser = argparse.ArgumentParser()
parser.add_argument("-V", "--version", action="store_true", help="MeerK40t version")
parser.add_argument("input", nargs="?", type=argparse.FileType("r"), help="input file")
parser.add_argument(
    "-o", "--output", type=argparse.FileType("w"), help="output file name"
)
parser.add_argument("-z", "--no-gui", action="store_true", help="run without gui")
parser.add_argument(
    "-Z", "--gui-suppress", action="store_true", help="completely suppress gui"
)
parser.add_argument(
    "-b", "--batch", type=argparse.FileType("r"), help="console batch file"
)
parser.add_argument("-c", "--console", action="store_true", help="start as console")
parser.add_argument(
    "-e",
    "--execute",
    action="append",
    type=str,
    nargs="?",
    help="execute console command",
)
parser.add_argument(
    "-v", "--verbose", action="store_true", help="display verbose debugging"
)
parser.add_argument(
    "-q", "--quit", action="store_true", help="quit on spooler complete"
)
parser.add_argument("-a", "--auto", action="store_true", help="start running laser")
parser.add_argument(
    "-s",
    "--set",
    action="append",
    nargs="?",
    type=pair,
    metavar="key=value",
    help="set a device variable",
)
parser.add_argument(
    "-P", "--profile", type=int, default=None, help="Specify a settings profile index"
)
parser.add_argument(
    "-p",
    "--no-plugins",
    action="store_true",
    help="Do not load meerk40t.plugins entrypoints",
)
parser.add_argument(
    "-A",
    "--disable-ansi",
    action="store_true",
    default=False,
    help="Disable ANSI colors",
)


def static_plugins(kernel, lifecycle):
    if lifecycle == "plugins":
        plugins = list()

        from . import kernelserver

        plugins.append(kernelserver.plugin)

        from .device import basedevice

        plugins.append(basedevice.plugin)

        from .lihuiyu import plugin as lihuiyu_driver

        plugins.append(lihuiyu_driver.plugin)

        from .moshi import plugin as moshi_driver

        plugins.append(moshi_driver.plugin)

        from .grbl.plugin import plugin as grbl_driver_plugin

        plugins.append(grbl_driver_plugin)

        from .ruida import plugin as ruida_driver

        plugins.append(ruida_driver.plugin)

        from .rotary import rotary

        plugins.append(rotary.plugin)

        from .core import core

        plugins.append(core.plugin)

        from .image import imagetools

        plugins.append(imagetools.plugin)

        from .fill import fills

        plugins.append(fills.plugin)

        from .fill import patternfill

        plugins.append(patternfill.plugin)

        from .extra import vectrace

        plugins.append(vectrace.plugin)

        from .extra import potrace

        plugins.append(potrace.plugin)

        from .extra import inkscape

        plugins.append(inkscape.plugin)

        from .extra import hershey

        plugins.append(hershey.plugin)

        from .extra import embroider

        plugins.append(embroider.plugin)

        from .extra import pathoptimize

        plugins.append(pathoptimize.plugin)

        from .extra import updater

        plugins.append(updater.plugin)

        from .extra import winsleep

        plugins.append(winsleep.plugin)

        from meerk40t.camera.plugin import plugin as camera_plugin

        plugins.append(camera_plugin)

        from .dxf.plugin import plugin as dxf_io_plugin

        plugins.append(dxf_io_plugin)

        from .extra import cag

        plugins.append(cag.plugin)

        from .balormk.plugin import plugin as balorplugin

        kernel.add_plugin(balorplugin)

        from .gui.plugin import plugin as wxplugin

        plugins.append(wxplugin)

        from .extra.imageactions import plugin as splitterplugin

        plugins.append(splitterplugin)

        return plugins

    if lifecycle == "invalidate":
        return True


def dynamic_plugins(kernel, lifecycle):
    """
    These are dynamic plugins. They are dynamically found by entry points.
    """
    if lifecycle == "plugins":
        if getattr(sys, "frozen", False):
            return
        if kernel.args.no_plugins:
            return

        plugins = list()
        import pkg_resources

        for entry_point in pkg_resources.iter_entry_points("meerk40t.extension"):
            try:
                plugin = entry_point.load()
            except pkg_resources.DistributionNotFound:
                pass
            except pkg_resources.VersionConflict as e:
                print(
                    "Cannot install plugin - '{entrypoint}' due to version conflict.".format(
                        entrypoint=str(entry_point)
                    )
                )
                print(e)
            else:
                plugins.append(plugin)
        return plugins
    if lifecycle == "invalidate":
        return True


def run():
    argv = sys.argv[1:]
    args = parser.parse_args(argv)

    # Old python version checks. 2/3 compat code.
    if args.version:
        print("%s %s" % (APPLICATION_NAME, APPLICATION_VERSION))
        return
    python_version_required = (3, 6)
    if sys.version_info < python_version_required:
        print(
            "%s %s requires Python %d.%d or greater."
            % (
                APPLICATION_NAME,
                APPLICATION_VERSION,
                python_version_required[0],
                python_version_required[1],
            )
        )
        return
    kernel = Kernel(
        APPLICATION_NAME,
        APPLICATION_VERSION,
        APPLICATION_NAME,
        ansi=not args.disable_ansi,
    )
    kernel.args = args
    kernel.add_plugin(static_plugins)
    kernel.add_plugin(dynamic_plugins)
    kernel()<|MERGE_RESOLUTION|>--- conflicted
+++ resolved
@@ -12,11 +12,7 @@
 from meerk40t.kernel import Kernel
 
 APPLICATION_NAME = "MeerK40t"
-<<<<<<< HEAD
 APPLICATION_VERSION = "0.8.2000"
-=======
-APPLICATION_VERSION = "0.8.1002"
->>>>>>> d38843e3
 
 if not getattr(sys, "frozen", False):
     # If .git directory does not exist we are running from a package like pypi
