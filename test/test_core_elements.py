--- conflicted
+++ resolved
@@ -1,7 +1,9 @@
 import unittest
+
+from meerk40t.core.units import UNITS_PER_MIL
+from meerk40t.svgelements import Circle, Rect
 from test import bootstrap
 
-from meerk40t.core.units import UNITS_PER_MIL
 from meerk40t.svgelements import Circle, Rect
 
 
@@ -19,16 +21,12 @@
             for element in kernel_root.elements.elems():
                 # print(element)
                 self.assertEqual(
-<<<<<<< HEAD
                     element,
                     Circle(
                         center=(1000 * UNITS_PER_MIL, 1000 * UNITS_PER_MIL),
                         r=1000 * UNITS_PER_MIL,
                         stroke="black",
                     ),
-=======
-                    element, Circle(center=(1000, 1000), r=1000, stroke="black")
->>>>>>> fa5a23bf
                 )
         finally:
             kernel.shutdown()
@@ -45,7 +43,6 @@
             kernel_root("rect 1in 1in 1in 1in stroke red fill blue\n")
             for element in kernel_root.elements.elems():
                 self.assertEqual(
-<<<<<<< HEAD
                     element,
                     Rect(
                         1000 * UNITS_PER_MIL,
@@ -55,9 +52,6 @@
                         stroke="red",
                         fill="blue",
                     ),
-=======
-                    element, Rect(1000, 1000, 1000, 1000, stroke="red", fill="blue")
->>>>>>> fa5a23bf
                 )
                 self.assertEqual(element.stroke, "red")
                 self.assertEqual(element.fill, "blue")
